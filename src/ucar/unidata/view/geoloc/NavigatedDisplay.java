--- conflicted
+++ resolved
@@ -367,18 +367,10 @@
      * @param roty  y rotation
      * @param rotz  z rotation
      */
-<<<<<<< HEAD
-    public void setRotationMultiplierMatrix(double rotx, double roty,
-                                            double rotz) {
-        rotateX = rotx;
-        rotateY = roty;
-        rotateZ = rotz;
-=======
     public void setRotationMultiplierMatrix(double rotx, double roty, double rotz) {
         rotateXMultiplier = rotx;
         rotateYMultiplier = roty;
         rotateZMultiplier = rotz;
->>>>>>> f34e1198
     }
 
     /**
@@ -2454,14 +2446,8 @@
                     transA[2]);
         }
 
-<<<<<<< HEAD
-        double[] t1 = display.make_matrix(rotateX / scale, rotateY / scale,
-                                          rotateZ / scale, 1.0, 0.0, 0.0,
-                                          0.0);
-=======
         double[] t1 = display.make_matrix(rotateXMultiplier / scale, rotateYMultiplier / scale, 
                 rotateZMultiplier / scale, 1.0, 0.0, 0.0, 0.0);
->>>>>>> f34e1198
 
         t1 = mouseBehavior.multiply_matrix(t1, myMatrix);
 
