--- conflicted
+++ resolved
@@ -1,4 +1,3 @@
-<<<<<<< HEAD
 /*
  * Copyright 1997-2013 Unidata Program Center/University Corporation for
  * Atmospheric Research, P.O. Box 3000, Boulder, CO 80307,
@@ -1871,7 +1870,7 @@
     private void writeDisplaySettings() {
         try {
             displaySettingsTimestamp++;
-            String xml = getIdv().encodeObject(localDisplaySettings, true);
+            String xml = getIdv().encodeObject(localDisplaySettings, true, true);
             ResourceCollection rc =
                 getResourceManager().getResources(
                     IdvResourceManager.RSC_DISPLAYSETTINGS);
@@ -1916,1924 +1915,4 @@
         return translationTables;
     }
 
-}
-=======
-/*
- * Copyright 1997-2013 Unidata Program Center/University Corporation for
- * Atmospheric Research, P.O. Box 3000, Boulder, CO 80307,
- * support@unidata.ucar.edu.
- * 
- * This library is free software; you can redistribute it and/or modify it
- * under the terms of the GNU Lesser General Public License as published by
- * the Free Software Foundation; either version 2.1 of the License, or (at
- * your option) any later version.
- * 
- * This library is distributed in the hope that it will be useful, but
- * WITHOUT ANY WARRANTY; without even the implied warranty of
- * MERCHANTABILITY or FITNESS FOR A PARTICULAR PURPOSE.  See the GNU Lesser
- * General Public License for more details.
- * 
- * You should have received a copy of the GNU Lesser General Public License
- * along with this library; if not, write to the Free Software Foundation,
- * Inc., 59 Temple Place, Suite 330, Boston, MA 02111-1307 USA
- */
-
-package ucar.unidata.idv;
-
-
-import org.w3c.dom.Attr;
-import org.w3c.dom.Element;
-
-
-import org.w3c.dom.NamedNodeMap;
-import org.w3c.dom.Node;
-import org.w3c.dom.NodeList;
-
-import ucar.unidata.data.gis.Transect;
-
-import ucar.unidata.gis.maps.MapData;
-import ucar.unidata.gis.maps.MapInfo;
-
-
-import ucar.unidata.idv.control.DisplaySetting;
-
-
-import ucar.unidata.metdata.NamedStationTable;
-import ucar.unidata.ui.XmlTree;
-import ucar.unidata.util.FileManager;
-
-import ucar.unidata.util.GuiUtils;
-
-import ucar.unidata.util.IOUtil;
-
-import ucar.unidata.util.LogUtil;
-import ucar.unidata.util.Misc;
-import ucar.unidata.util.PatternFileFilter;
-
-import ucar.unidata.util.Resource;
-import ucar.unidata.util.ResourceCollection;
-import ucar.unidata.util.StringUtil;
-import ucar.unidata.util.Trace;
-import ucar.unidata.util.TwoFacedObject;
-import ucar.unidata.util.WrapperException;
-import ucar.unidata.xml.*;
-
-
-
-import java.awt.*;
-import java.awt.event.*;
-
-
-import java.io.*;
-
-import java.net.*;
-
-
-
-
-import java.util.ArrayList;
-import java.util.Enumeration;
-import java.util.Hashtable;
-import java.util.List;
-import java.util.Map;
-
-
-
-
-import java.util.regex.*;
-
-import javax.swing.*;
-
-import javax.swing.event.*;
-import javax.swing.text.*;
-import javax.swing.text.html.*;
-
-
-
-/**
- * This class manages the set of resources that are used to instantiate the IDV.
- * The idea is that the idv has a number of &quot;rbi&quot; (resource bundle for the idv)
- * files that define the different collections  of resources. For each collection (e.g.,
- * colortables, derived quantities) there is a list of locations that specify the file
- * (either xml or text) that defines the particular resource.
- * <p> For example in resources/idv.rbi we have:
- * <pre>
- * &lt;resources name=&quot;idv.resource.colortables&quot;&gt;
- *   &lt;resource location=&quot;%USERPATH%/colortables.xml&quot;/&gt;
- *   &lt;resource location=&quot;%SITEPATH%/colortables.xml&quot;/&gt;
- *   &lt;resource location=&quot;%IDVPATH%/colortables.xml&quot;/&gt;
- * &lt;/resources&gt;
- * </pre>
- * This defines the collection of color table resources. The %USERPATH%, etc.,
- * are macros that are replaced with the corresponding value.
- * <p>
- * This class has a set of static IdvResource and XmlIdvResource members,
- * one for each resource collection, e.g., RSC_COLORTABLES.
- * The IdvResource objects are those that  point to text resources. The XmlIdvResource
- * objects point to xml files. These objects  provide methods to access the
- * {@link ucar.unidata.util.ResourceCollection}  and
- * {@link ucar.unidata.xml.XmlResourceCollection} objects that actually do the
- * work of reading in the resources, creating the xml doms, etc.
- *
- * @author IDV development team
- */
-
-
-public class IdvResourceManager extends IdvManager implements HyperlinkListener {
-
-
-    /** debug flag */
-    private boolean debug = false;
-
-
-
-    /** Xml tag name for the &quot;resources&quot; tag in  the rbi file */
-    public static final String TAG_RESOURCES = "resources";
-
-    /** resource bundle tag */
-    public static final String TAG_RESOURCEBUNDLE = "resourcebundle";
-
-    /** Xml tag name for the &quot;resource&quot; tag in  the rbi file */
-    public static final String TAG_RESOURCE = "resource";
-
-    /** Xml tag name */
-    public static final String TAG_PROPERTY = "property";
-
-    /** Xml attr name for the &quot;loadmore&quot; attribute in  the rbi file */
-    public static final String ATTR_LOADMORE = "loadmore";
-
-    /** Xml attr name for the &quot;removeprevious&quot; attribute in  the rbi file */
-    public static final String ATTR_REMOVEPREVIOUS = "removeprevious";
-
-    /** xml attribute */
-    public static final String ATTR_NAME = "name";
-
-    /** Xml attr name for the &quot;id&quot; attribute in  the rbi file */
-    public static final String ATTR_ID = "id";
-
-    /** Xml attr name for the &quot;value&quot; attribute in  the rbi file */
-    public static final String ATTR_VALUE = "value";
-
-    /** Xml attr name for the &quot;label&quot; attribute in  the rbi file */
-    public static final String ATTR_LABEL = "label";
-
-
-    /** Xml attr name for the &quot;location&quot; attribute in  the rbi file */
-    public static final String ATTR_LOCATION = "location";
-
-    /** Xml attr name for the &quot;type&quot; attribute in  the rbi file */
-    public static final String ATTR_RESOURCETYPE = "type";
-
-    /** List of static IdvResource objects */
-    protected static List resources = new ArrayList();
-
-
-    /** Create this for the default stations */
-    private NamedStationTable defaultTable;
-
-
-    /** Holds the macronames */
-    private String[] macroNames;
-
-    /** Holds the actual macro values */
-    private String[] macroValues;
-
-
-    /** Points to the color tables */
-    public static final IdvResource RSC_COLORTABLES =
-        new IdvResource(
-            "idv.resource.colortables", "Color tables",
-            "(\\.gp$|\\.ncmap$|\\.et$|\\.tbl$|\\.rgb$|colortables\\.xml$)",
-            true);
-
-    /** Points to station models */
-    public static final IdvResource RSC_STATIONMODELS =
-        new IdvResource("idv.resource.stationmodels", "Station models",
-                        "(stationmodels\\.xml$|.ism$)", true);
-
-    /** viewpoints */
-    public static final IdvResource RSC_VIEWPOINTS =
-        new XmlIdvResource("idv.resource.viewpoints", "Viewpoints",
-                           "viewpoints\\.xml$", true);
-
-    /** Points to the projections */
-    public static final IdvResource RSC_PROJECTIONS =
-        new IdvResource("idv.resource.projections", "Map projections",
-                        "projections\\.xml$", true);
-
-    /** Points to the parameter defaults */
-    public static final IdvResource RSC_PARAMDEFAULTS =
-        new XmlIdvResource("idv.resource.paramdefaults",
-                           "Parameter defaults", "paramdefaults\\.xml$",
-                           true);
-
-    /** Points to the projections */
-    public static final IdvResource RSC_DISPLAYSETTINGS =
-        new IdvResource("idv.resource.displaysettings", "Display settings",
-                        "displaysettings\\.xml$", true);
-
-
-    /** Points to data aliases */
-    public static final IdvResource RSC_ALIASES =
-        new XmlIdvResource("idv.resource.aliases", "Data aliases",
-                           "aliases\\.xml$", true);
-    
-    public static final IdvResource RSC_TRANSLATIONS =
-            new XmlIdvResource("idv.resource.translations", "Int to string translations",
-                               "translations\\.xml$", true);
-
-    /** Points to canned bundles */
-    public static final IdvResource RSC_BUNDLEXML =
-        new XmlIdvResource("idv.resource.bundlexml",
-                           "List of favorite bundles", "bundles\\.xml$",
-                           true);
-
-
-    /** Points to the derived quantities and end user formulas */
-    public static final IdvResource RSC_DERIVED =
-        new XmlIdvResource("idv.resource.derived",
-                           "Derived quantities and formulas",
-                           "derived\\.xml$", true);
-
-
-    /** Points to jython libraries */
-    public static final IdvResource RSC_JYTHON =
-        new IdvResource("idv.resource.jython", "Jython libraries", "\\.py$",
-                        true);
-
-
-    /** Points to the skin xml */
-    public static final XmlIdvResource RSC_SKIN =
-        new XmlIdvResource("idv.resource.skin", "UI Skin", "skin\\.xml$",
-                           false);
-
-
-    /** Points to the quicklink pages */
-    public static final IdvResource RSC_QUICKLINKS =
-        new IdvResource("idv.resource.quicklinks", "Quicklinks", "\\.qhtml$");
-
-
-    /** Points to the projections */
-    public static final IdvResource RSC_TRANSECTS =
-        new IdvResource("idv.resource.transects", "Map transects",
-                        "transects\\.xml$");
-
-
-    /** Points to the message catalogs */
-    public static final IdvResource RSC_MESSAGES =
-        new IdvResource("idv.resource.messages", "Message catalog",
-                        "\\.pack$");
-
-    /** Points to the grib look up tables */
-    public static final IdvResource RSC_GRIB1LOOKUPTABLES =
-        new IdvResource("idv.resource.grib1lookuptables",
-                        "Grib 1 Lookup tables", ".*grib1.*\\.lst$");
-
-    /** Points to the grib look up tables */
-    public static final IdvResource RSC_GRIB2LOOKUPTABLES =
-        new IdvResource("idv.resource.grib2lookuptables",
-                        "Grib 2 Lookup tables", ".*grib2.*\\.lst$");
-
-    /** Points to the gempak parameter look up tables */
-    public static final IdvResource RSC_GEMPAKGRIDPARAMTABLES =
-        new IdvResource("idv.resource.gempakgridparam",
-                        "GEMPAK Grid Parameter tables", ".*grib.*\\.tbl$");
-
-    /**
-     * Points to jython libraries that are to be copied into the local
-     * Jython directory
-     */
-    public static final IdvResource RSC_JYTHONTOCOPY =
-        new IdvResource("idv.resource.jythontocopy",
-                        "Jython libraries to copy");
-
-
-    /** Points to the adde image defaults */
-    public static final XmlIdvResource RSC_IMAGEDEFAULTS =
-        new XmlIdvResource("idv.resource.imagedefaults",
-                           "ADDE Image Defaults", "imagedefaults\\.xml$");
-
-    /** Points to the background image defaults */
-    public static final XmlIdvResource RSC_BACKGROUNDWMS =
-        new XmlIdvResource("idv.resource.backgroundwms",
-                           "Background WMS images", "backgroundwms\\.xml$");
-
-    /** Points to the background image defaults */
-    public static final XmlIdvResource RSC_IMAGESETS =
-        new XmlIdvResource("idv.resource.imagesets", "Image Sets",
-                           "imagesets\\.xml$");
-
-
-    /** Points to the automatic display creation xml */
-    public static final XmlIdvResource RSC_AUTODISPLAYS =
-        new XmlIdvResource("idv.resource.autodisplays",
-                           "Automatic display creation",
-                           "autodisplays\\.xml$");
-
-
-    /** Points to the skin xml */
-    public static final XmlIdvResource RSC_TOOLBAR =
-        new XmlIdvResource("idv.resource.toolbar", "Tool bar",
-                           "toolbar\\.xml$");
-
-    /** Points to the skin xml */
-    public static final XmlIdvResource RSC_ACTIONS =
-        new XmlIdvResource("idv.resource.actions", "Actions",
-                           "actions\\.xml$");
-
-    /** Points to station model symbols */
-    public static final XmlIdvResource RSC_STATIONSYMBOLS =
-        new XmlIdvResource("idv.resource.stationsymbols",
-                           "Station model symbols", "stationsymbols\\.xml$");
-
-    /** Points to the pairs of foreground/background colors */
-    public static final XmlIdvResource RSC_COLORPAIRS =
-        new XmlIdvResource("idv.resource.colorpairs", "Color pairs");
-
-    /** Points to Variable name maps (to handle loading data when variable names change) */
-    public static final XmlIdvResource RSC_VARIABLERENAMER =
-        new XmlIdvResource("idv.resource.variablerenamer",
-                           "Variable renamer", "varrenamer\\.xml");
-
-    /** Points to url maps */
-    public static final XmlIdvResource RSC_URLMAPS =
-        new XmlIdvResource("idv.resource.urlmaps", "URL change maps",
-                           "urlmaps\\.xml");
-
-    /** Points to the data source descriptions */
-    public static final IdvResource RSC_DATASOURCE =
-        new XmlIdvResource("idv.resource.datasource",
-                           "Specification of the data sources",
-                           "datasource\\.xml$");
-
-    /** Points to the adde server descriptions */
-    public static final IdvResource RSC_ADDESERVER =
-        new XmlIdvResource("idv.resource.addeservers",
-                           "Specification of the ADDE servers",
-                           "addeservers\\.xml$");
-
-
-    /** Points to the specification of the choosers ui */
-    public static final IdvResource RSC_CHOOSERS =
-        new XmlIdvResource(
-            "idv.resource.choosers",
-            "The definition of the user interface for data choosers",
-            "choosers\\.xml$");
-
-    /** Points to xidv bundle files */
-    public static final IdvResource RSC_BUNDLES =
-        new IdvResource("idv.resource.bundles",
-                        "Default bundles that are evaluated at start up");
-
-    /** Points to the control descriptor specification */
-    public static final IdvResource RSC_CONTROLS =
-        new XmlIdvResource("idv.resource.controls",
-                           "Available display controls", "controls\\.xml$",
-                           true);
-
-    /** Points to the help tips */
-    public static final IdvResource RSC_HELPTIPS =
-        new XmlIdvResource("idv.resource.helptips", "Help tips",
-                           "helptips\\.xml$", true);
-
-    /** Points to the location files (e.g., nexrad stations) */
-    public static final IdvResource RSC_LOCATIONS =
-        new XmlIdvResource("idv.resource.locations",
-                           "Fixed station locations",
-                           "(locations.*\\.xml$|locations.*\\.csv$)");
-
-    /** Points to the maps */
-    public static final IdvResource RSC_GLOBEMAPS =
-        new XmlIdvResource("idv.resource.globemaps",
-                           "Maps for the globe displays", "globemaps\\.xml$");
-
-    /** Points to the maps */
-    public static final IdvResource RSC_MAPS =
-        new XmlIdvResource("idv.resource.maps", "Maps for the displays",
-                           "maps\\.xml$");
-
-
-
-    /** Points to the menu bar xml */
-    public static final IdvResource RSC_MENUBAR =
-        new XmlIdvResource("idv.resource.menubar",
-                           "Commands in the menu bar",
-                           "(defaultmenu\\.xml$|menubar\\.xml$)", true);
-
-
-
-    /** Points to the parameter groups */
-    public static final IdvResource RSC_PARAMGROUPS =
-        new XmlIdvResource("idv.resource.paramgroups", "Parameter groups",
-                           "paramgroups\\.xml$");
-
-    /** Points to the user created chooser components */
-    public static final IdvResource RSC_USERCHOOSER =
-        new XmlIdvResource("idv.resource.userchooser",
-                           "End user constructed data choosers");
-
-    /** Points to user preferences */
-    public static final IdvResource RSC_PREFERENCES =
-        new XmlIdvResource("idv.resource.preferences", "User preferences",
-                           "main\\.xml$");
-
-    /** Points to plugin */
-    public static final IdvResource RSC_PLUGINS =
-        new XmlIdvResource("idv.resource.plugins", "Plugins");
-
-    /** resource listing the plugins index */
-    public static final IdvResource RSC_PLUGININDEX =
-        new XmlIdvResource("idv.resource.pluginindex",
-                           "Index of available plugins", "plugins\\.xml$",
-                           true);
-
-    /** Points to prototypes */
-    public static final IdvResource RSC_PROTOTYPES =
-        new IdvResource("idv.resource.prototypes", "Prototypes");
-
-    /** Points to netcdf-Java config files */
-    public static final IdvResource RSC_NJCONFIG =
-        new IdvResource("idv.resource.njconfig", "NetCDF-Java Config",
-                        "nj.*Config\\.xml$");
-
-
-    /** Publishers */
-    public static final IdvResource RSC_PUBLISHERS =
-        new XmlIdvResource("idv.resource.publishers", "Publishers",
-                           "publishers\\.xml$");
-
-    /** Publishers */
-    public static final IdvResource RSC_PUBLISHERTYPES =
-        new XmlIdvResource("idv.resource.publishertypes", "Publisher Types",
-                           "publishertypes\\.xml$");
-
-    /** Maps location table full name  to table */
-    private Hashtable locationFullNameMap = new Hashtable();
-
-    /** Maps the location table type to a list of location tables */
-    private Hashtable typeToLocations = new Hashtable();
-
-    /** Maps location table name  to table */
-    private Hashtable locationNameMap = new Hashtable();
-
-    /** NamedStationTables created through the location resource */
-    private List locationList;
-
-
-    /** All display settings_ */
-    private List<DisplaySetting> displaySettings;
-
-    /** Local display settings_ */
-    private List<DisplaySetting> localDisplaySettings;
-
-    /** ts */
-    private long displaySettingsTimestamp = 0;
-
-    /**
-     * A list of the ids of all of the
-     *   instantiated {@link ucar.unidata.util.ResourceCollection}s
-     */
-    private List allResources = new ArrayList();
-
-    /** Mapping from id to {@link ucar.unidata.util.ResourceCollection}s */
-    private Hashtable resourceCollections = new Hashtable();
-
-
-    /** Location of all of the rbi files */
-    private List rbiFiles;
-
-
-    /** Transect objects */
-    private List transects;
-
-    /** System transect objects */
-    private List nonLocalTransects;
-
-    public static boolean hasInitializedTranslations = false;
-    public static Map<String, Map<Integer,String>> translationTables = 
-            new Hashtable<String, Map<Integer, String>>();
-
-
-    /**
-     * Create me
-     *
-     * @param idv The IDV
-     *
-     */
-    public IdvResourceManager(IntegratedDataViewer idv) {
-        super(idv);
-    }
-
-
-
-    /**
-     * Get the resources
-     *
-     * @return List of all resources
-     */
-    public List getResources() {
-        return resources;
-    }
-
-    /**
-     * Get the list of resources for the user
-     *
-     * @return  the list of resources
-     */
-    public List getResourcesForUser() {
-        List userResources = new ArrayList();
-        for (int i = 0; i < resources.size(); i++) {
-            IdvResource idvResource = (IdvResource) resources.get(i);
-            if (idvResource.forUser) {
-                userResources.add(idvResource);
-            }
-        }
-        return userResources;
-    }
-
-
-
-
-
-    /**
-     * Class IdvResource holds the resources files for a particular
-     * type of resource
-     *
-     *
-     * @author IDV development team
-     */
-    public static class IdvResource {
-
-        /** Extra paths we add on for plugin */
-        protected List extraPaths = new ArrayList();
-
-        /**
-         * The resource id  (e.g., idv.resource.colortables).
-         */
-        String id;
-
-        /** The resource description */
-        String description;
-
-        /** Is this an xml resource */
-        boolean isXml;
-
-        /** flag for whether this is a user resource or not */
-        boolean forUser = false;
-
-        /** The pattern to match on files */
-        protected String fileNamePattern;
-
-        /**
-         * Keep the file name pattern around. This is used
-         *   to find files that may match this resource type
-         */
-        protected Pattern pattern;
-
-
-        /**
-         * Create the object with the given id
-         *
-         * @param id The id (e.g., idv.resource.colortables)
-         *
-         */
-        public IdvResource(String id) {
-            this(id, id, null);
-        }
-
-        /**
-         * Create the object with the given id and description
-         *
-         * @param id The id (e.g., idv.resource.colortables)
-         * @param description The description
-         */
-        public IdvResource(String id, String description) {
-            this(id, description, null);
-        }
-
-        /**
-         * Create the object with the given id, description and edit command
-         *
-         * @param id The id (e.g., idv.resource.colortables)
-         * @param description The description
-         * @param fileNamePattern The pattern to match
-         *
-         */
-        public IdvResource(String id, String description,
-                           String fileNamePattern) {
-            this(id, description, fileNamePattern, false);
-        }
-
-        /**
-         * Create an IdvResource
-         *
-         * @param id   the id
-         * @param description  a description
-         * @param fileNamePattern  the file name pattern
-         * @param isUser  true if this is a use pattern
-         */
-        public IdvResource(String id, String description,
-                           String fileNamePattern, boolean isUser) {
-            this(id, description, fileNamePattern, false, isUser);
-        }
-
-        /**
-         * Create the object with the given id, description and edit command
-         * If isXml is true then this is an xml resource
-         *
-         * @param id The id (e.g., idv.resource.colortables)
-         * @param description The description
-         * @param fileNamePattern pattern
-         * @param isXml Flag to denote if this is an xml resource
-         * @param forUser  flat to denote if this is for the user
-         *
-         */
-        public IdvResource(String id, String description,
-                           String fileNamePattern, boolean isXml,
-                           boolean forUser) {
-
-
-            this.forUser         = forUser;
-            this.id              = id;
-            this.description     = description;
-            this.isXml           = isXml;
-            this.fileNamePattern = fileNamePattern;
-            resources.add(this);
-        }
-
-
-        /**
-         * Get the id
-         *
-         * @return  the id
-         */
-        public String getId() {
-            return id;
-        }
-
-        /**
-         * Get the description
-         *
-         * @return description
-         */
-        public String getDescription() {
-            return description;
-        }
-
-        /**
-         * Create, if needed, and return the file pattern
-         *
-         * @return file pattern
-         */
-        public Pattern getPattern() {
-            if (fileNamePattern == null) {
-                return null;
-            }
-            if (pattern == null) {
-                pattern = Pattern.compile(fileNamePattern);
-            }
-            return pattern;
-        }
-
-        /**
-         * Create the actual {@link ucar.unidata.util.ResourceCollection}
-         *
-         * @param resourceManager The manager that really creates the collection
-         * @return The collection
-         */
-        public ResourceCollection initResourceCollection(
-                IdvResourceManager resourceManager) {
-            return resourceManager.createResourceCollection(id);
-        }
-
-
-
-
-        /**
-         * Add the extra path
-         *
-         * @param path extra path
-         */
-        public void addExtraPath(String path) {
-            extraPaths.add(path);
-        }
-
-        /**
-         * toString
-         *
-         * @return toString
-         */
-        public String toString() {
-            return id + " " + fileNamePattern;
-        }
-
-
-    }
-
-
-    /**
-     * Class XmlIdvResource. Respresents xml resources.
-     *
-     *
-     * @author IDV development team
-     */
-    public static class XmlIdvResource extends IdvResource {
-
-        /**
-         * Create this object with the given id
-         *
-         * @param id The id
-         *
-         */
-        public XmlIdvResource(String id) {
-            this(id, id);
-        }
-
-        /**
-         * Create this object with the given id and description
-         *
-         * @param id The id
-         * @param description The description
-         *
-         */
-        public XmlIdvResource(String id, String description) {
-            this(id, description, null);
-        }
-
-        /**
-         * Create this object with the given id and description
-         * and jython edit command.
-         *
-         * @param id The id
-         * @param description The description
-         * This may be null.
-         * @param fileNamePattern pattern
-         *
-         */
-        public XmlIdvResource(String id, String description,
-                              String fileNamePattern) {
-            this(id, description, fileNamePattern, false);
-        }
-
-
-        /**
-         * Create an XmlIdvResource
-         *
-         * @param id   the id
-         * @param description  a description
-         * @param fileNamePattern  the file name pattern
-         * @param forUser  true if for the user
-         */
-        public XmlIdvResource(String id, String description,
-                              String fileNamePattern, boolean forUser) {
-            super(id, description, fileNamePattern, true, forUser);
-        }
-
-        /**
-         * Create the {@link ucar.unidata.util.ResourceCollection}
-         *
-         * @param resourceManager The resource manager that does the work
-         * @return The new resource collection
-         */
-        public ResourceCollection initResourceCollection(
-                IdvResourceManager resourceManager) {
-            return resourceManager.createXmlResourceCollection(id);
-        }
-    }
-
-
-    /**
-     * Create, if needed, and return the
-     * {@link ucar.unidata.util.ResourceCollection} that is represented by
-     * the given resource.
-     *
-     * @param resource The resource
-     * @return The resource collection
-     */
-    public ResourceCollection getResources(IdvResource resource) {
-        ResourceCollection resourceCollection = getResources(resource.id);
-        resourceCollection.addResources(resource.extraPaths);
-        return resourceCollection;
-    }
-
-    /**
-     * Create, if needed, and return the
-     * {@link ucar.unidata.xml.XmlResourceCollection} that is represented by
-     * the given resource.
-     *
-     * @param resource The resource
-     * @return The resource collection
-     */
-    public XmlResourceCollection getXmlResources(IdvResource resource) {
-        XmlResourceCollection resourceCollection =
-            getXmlResources(resource.id);
-        resourceCollection.addResources(resource.extraPaths);
-        return resourceCollection;
-    }
-
-
-
-    /**
-     * Remove all default bundles
-     */
-    public void clearDefaultBundles() {
-        getResources(RSC_BUNDLES).deleteAllFiles();
-    }
-
-
-    /**
-     * Show the html representation of the list of resources
-     */
-    public void showHtmlView() {
-        GuiUtils.showHtmlDialog(getHtmlView(), this);
-    }
-
-    /**
-     * Create the html representation of the list of resources.
-     *
-     * @return The html
-     */
-    public String getHtmlView() {
-        StringBuffer buff = new StringBuffer("<h3>Resources</h3>\n<ul>\n");
-        for (int i = 0; i < resources.size(); i++) {
-            IdvResource resource = (IdvResource) resources.get(i);
-            buff.append("<li><b>" + resource.description + "\n</b> ");
-
-            buff.append(resource.id + "<br>" + " pattern:"
-                        + ((resource.fileNamePattern != null)
-                           ? "\"" + resource.fileNamePattern + "\""
-                           : "none"));
-
-            buff.append("<ul>");
-            ResourceCollection rc = getResources(resource);
-            for (int resourceIdx = 0; resourceIdx < rc.size();
-                    resourceIdx++) {
-                boolean isValid = rc.isValid(resourceIdx);
-                if (isValid) {
-                    buff.append("<li><font color=green>"
-                                + rc.get(resourceIdx) + "</font>");
-                } else {
-                    buff.append("<li><font color=red> X "
-                                + rc.get(resourceIdx) + "</font>\n");
-                }
-            }
-            buff.append("</ul>\n");
-        }
-        buff.append("</ul>\n");
-
-        return buff.toString();
-    }
-
-    /**
-     * Respond to events from the html view. Bring up the editor
-     * for the resource if there is one, etc.
-     *
-     * @param e The event
-     */
-    public void hyperlinkUpdate(HyperlinkEvent e) {
-        if (e.getEventType() != HyperlinkEvent.EventType.ACTIVATED) {
-            return;
-        }
-        String url;
-        if (e.getURL() == null) {
-            url = e.getDescription();
-        } else {
-            url = e.getURL().toString();
-        }
-
-        if (url.startsWith("view:")) {
-            url = url.substring(5);
-            String[]           split = StringUtil.split(url, ":", 2);
-            ResourceCollection rc    = getResources(split[0]);
-            if (rc == null) {
-                return;
-            }
-            int        index    = new Integer(split[1]).intValue();
-            String     contents = rc.read(index);
-            JComponent guiContents;
-            JTextArea  text = new JTextArea(contents);
-            guiContents = GuiUtils.makeScrollPane(text, 50, 100);
-            guiContents.setPreferredSize(new Dimension(500, 600));
-
-            if (rc instanceof XmlResourceCollection) {
-                XmlResourceCollection xrc     = (XmlResourceCollection) rc;
-                Element               root    = xrc.getRoot(index);
-                XmlTree               xmlTree = new XmlTree(root);
-                xmlTree.setIncludeAttributes(true);
-                xmlTree.setUseTagNameAsLabel(true);
-                xmlTree.setXmlRoot(root);
-                JTabbedPane tab = new JTabbedPane();
-                tab.add("Xml", xmlTree);
-                tab.add("Text", guiContents);
-                guiContents = tab;
-            }
-
-            JFrame frame = GuiUtils.createFrame("Resource:" + rc.get(index));
-            GuiUtils.packWindow(frame, guiContents, true);
-        } else {
-            getIdv().handleAction(url, null);
-        }
-
-    }
-
-
-
-    /**
-     * Process the top level root of the rbi xml file
-     *
-     *  @param root The root of the rbi file
-     */
-    public void processRbi(Element root) {
-        processRbi(root, false);
-    }
-
-
-
-    /**
-     * Process the top level root of the rbi xml file
-     *
-     *  @param root The root of the rbi file
-     * @param payAttentionToLoadMore Flags whether we should stop processing
-     * when we encounter a &quot;loadmore&quot; tag in the rbi xml
-     */
-    protected void processRbi(Element root, boolean payAttentionToLoadMore) {
-
-        NodeList children = XmlUtil.getElements(root, TAG_RESOURCES);
-
-        for (int i = 0; i < children.getLength(); i++) {
-            Element child = (Element) children.item(i);
-            boolean removePrevious = XmlUtil.getAttribute(child,
-                                         ATTR_REMOVEPREVIOUS, false);
-            String resourceName = XmlUtil.getAttribute(child, ATTR_NAME);
-            resourceName = StateManager.fixIds(resourceName);
-            ResourceCollection rc = getResources(resourceName);
-            if (rc == null) {
-                if (XmlUtil.getAttribute(child, ATTR_RESOURCETYPE,
-                                         "text").equals("text")) {
-                    rc = createResourceCollection(resourceName);
-                } else {
-                    rc = createXmlResourceCollection(resourceName);
-                }
-            }
-
-
-
-            if (removePrevious) {
-                rc.removeAll();
-            }
-
-            if (payAttentionToLoadMore && !rc.getCanLoadMore()) {
-                continue;
-            }
-            boolean loadMore = XmlUtil.getAttribute(child, ATTR_LOADMORE,
-                                   true);
-            if ( !loadMore) {
-                rc.setCanLoadMore(false);
-            }
-
-
-            List      locationList = new ArrayList();
-            NodeList  resources    = XmlUtil.getElements(child, TAG_RESOURCE);
-            Hashtable labelMap     = null;
-            for (int resourceIdx = 0; resourceIdx < resources.getLength();
-                    resourceIdx++) {
-                Element resourceNode = (Element) resources.item(resourceIdx);
-                String path =
-                    getResourcePath(XmlUtil.getAttribute(resourceNode,
-                        ATTR_LOCATION));
-                if ((path == null) || (path.length() == 0)) {
-                    continue;
-                }
-
-                String label = XmlUtil.getAttribute(resourceNode, ATTR_LABEL,
-                                   (String) null);
-                String id = XmlUtil.getAttribute(resourceNode, ATTR_ID,
-                                (String) null);
-
-                NodeList propertyList = XmlUtil.getElements(resourceNode,
-                                            TAG_PROPERTY);
-                Hashtable nodeProperties = null;
-                for (int propIdx = 0; propIdx < propertyList.getLength();
-                        propIdx++) {
-                    if (nodeProperties == null) {
-                        nodeProperties = new Hashtable();
-                    }
-                    Element propNode = (Element) propertyList.item(propIdx);
-                    String propName = XmlUtil.getAttribute(propNode,
-                                          ATTR_NAME);
-                    String propValue = XmlUtil.getAttribute(propNode,
-                                           ATTR_VALUE, (String) null);
-                    if (propValue == null) {
-                        propValue = XmlUtil.getChildText(propNode);
-                    }
-                    nodeProperties.put(propName, propValue);
-                }
-
-                NamedNodeMap nnm = resourceNode.getAttributes();
-                if (nnm != null) {
-                    for (int attrIdx = 0; attrIdx < nnm.getLength();
-                            attrIdx++) {
-                        Attr attr = (Attr) nnm.item(attrIdx);
-                        if ( !attr.getNodeName().equals(ATTR_LOCATION)
-                                && !attr.getNodeName().equals(ATTR_ID)) {
-                            if (nodeProperties == null) {
-                                nodeProperties = new Hashtable();
-                            }
-                            nodeProperties.put(attr.getNodeName(),
-                                    attr.getNodeValue());
-                        }
-                    }
-                }
-
-
-                List paths = new ArrayList();
-                if (path.startsWith("index:")) {
-                    path = path.substring(6);
-                    String index = IOUtil.readContents(path, (String) null);
-                    if (index != null) {
-                        List lines = StringUtil.split(index, "\n", true,
-                                         true);
-                        for (int lineIdx = 0; lineIdx < lines.size();
-                                lineIdx++) {
-                            String line =
-                                ((String) lines.get(lineIdx)).trim();
-                            if (line.startsWith("#")) {
-                                continue;
-                            }
-                            paths.add(getResourcePath(line));
-                        }
-                    }
-                } else {
-                    paths.add(path);
-                }
-
-
-                for (int pathIdx = 0; pathIdx < paths.size(); pathIdx++) {
-                    path = (String) paths.get(pathIdx);
-                    if (id != null) {
-                        rc.setIdForPath(id, path);
-                    }
-                    locationList.add(new ResourceCollection.Resource(path,
-                            label, nodeProperties));
-                }
-            }
-            //            if(debug && locationList.toString().indexOf("defaultmenu")>=0) {
-            //                System.err.println ("rbi resources:" + locationList);
-            //            }
-            rc.addResources(locationList);
-        }
-
-    }
-
-
-    /**
-     * Add the given resource collection into the list of resources
-     *
-     * @param rc The resource collection to add
-     */
-    private void addResourceCollection(ResourceCollection rc) {
-        resourceCollections.put(rc.getId(), rc);
-        if ( !allResources.contains(rc.getId())) {
-            allResources.add(rc.getId());
-        }
-    }
-
-
-    /**
-     * Create, if needed, and return the ResourceCollection
-     * defined by the given  id
-     *
-     * @param id The id of the resource, e.g., idv.resource.colortables
-     * @return The resource collection
-     */
-    protected ResourceCollection createResourceCollection(String id) {
-        ResourceCollection rc = getResources(id);
-        if (rc == null) {
-            rc = new ResourceCollection(id, getDescription(id));
-            addResourceCollection(rc);
-        }
-        return rc;
-    }
-
-
-    /**
-     * Create, if needed, and return the XmlResourceCollection
-     * defined by the given  id
-     *
-     * @param id The id of the resource, e.g., idv.resource.colortables
-     * @return The xml resource collection
-     */
-
-    protected XmlResourceCollection createXmlResourceCollection(String id) {
-        XmlResourceCollection rc = getXmlResources(id);
-        if (rc == null) {
-            rc = new XmlResourceCollection(id, getDescription(id));
-            addResourceCollection(rc);
-        }
-        return rc;
-    }
-
-    /**
-     * Lookup up in  the resource collections map the ResouceCollection
-     * with the given id
-     *
-     * @param id The resource id
-     * @return The resource collection or null if not found
-     */
-    public ResourceCollection getResources(String id) {
-        return (ResourceCollection) resourceCollections.get(id);
-    }
-
-
-    /**
-     * Remove the resources identified by id
-     *
-     * @param id id of the resource to remove
-     */
-    public void removeResources(String id) {
-        resourceCollections.remove(id);
-    }
-
-    /**
-     * Lookup up in  the resource collections map the XmlResouceCollection
-     * with the given id
-     *
-     * @param name The resource name
-     * @return The xml resource collection or null if not found
-     */
-    public XmlResourceCollection getXmlResources(String name) {
-        return (XmlResourceCollection) resourceCollections.get(name);
-    }
-
-
-    /**
-     *  Return the description of the given resource id. If not found then return the id.
-     *
-     * @param id Resource id
-     * @return Description
-     */
-    private String getDescription(String id) {
-        //TODO?
-        return id;
-    }
-
-
-    /**
-     *  Create the set of resources (defined in the idv.properties file)
-     *  and do the relevant initializations.
-     *
-     * @param rbiFiles List of rbi files
-     */
-    protected void init(List rbiFiles) {
-
-        this.rbiFiles = getResourcePaths(rbiFiles);
-
-        for (int i = 0; i < resources.size(); i++) {
-            IdvResource resource = (IdvResource) resources.get(i);
-            resource.initResourceCollection(this);
-        }
-
-        for (int i = 0; i < allResources.size(); i++) {
-            String resourceName            = (String) allResources.get(i);
-            List   resourcesFromProperties = getResourceList(resourceName);
-            if (resourcesFromProperties.size() > 0) {
-                ResourceCollection rc = getResources(resourceName);
-                if (rc != null) {
-                    rc.addResources(resourcesFromProperties);
-                    rc.setCanLoadMore(false);
-                }
-            }
-        }
-
-
-        XmlResourceCollection rbiCollection =
-            new XmlResourceCollection("RBI files", this.rbiFiles);
-        for (int i = 0; i < rbiCollection.size(); i++) {
-            Element root = rbiCollection.getRoot(i);
-            if (root == null) {
-                continue;
-            }
-            processRbi(root, true);
-        }
-
-        //Load the plugins
-        getIdv().getPluginManager();
-
-        if (getArgsManager().listResources) {
-            /*
-            System.out.println("Resources:");
-            for (int i = 0; i < resources.size(); i++) {
-                IdvResource idvResource = (IdvResource) resources.get(i);
-                System.out.println(idvResource.id + " "
-                                   + idvResource.description + " pattern:"
-                                   + ((idvResource.fileNamePattern != null)
-                                      ? "\"" + idvResource.fileNamePattern
-                                        + "\""
-                                      : "none"));
-                                      }*/
-
-            showHtmlView();
-        }
-
-    }
-
-
-
-    /**
-     *  Do a property lookup of the given resource list property.
-     *  Turn the String property value (";" delimited) into a List of Strings
-     *  Do a textual substitution of a set of macros with their values (e.g., %USERPATH%).
-     *
-     * @param propName The property name
-     * @return List of expanded Strings
-     */
-    protected List getResourceList(String propName) {
-        String prop = getProperty(propName, NULL_STRING);
-        if (prop == null) {
-            return new ArrayList();
-        }
-        return getResourcePaths(StringUtil.split(prop, ";", true, true));
-    }
-
-    /**
-     * For each string in the given paths list
-     * do a textual substitution of a set of macros with their values (e.g., %USERPATH%).
-     *
-     * @param paths Incoming strings
-     * @return Expanded strings
-     */
-    public List getResourcePaths(List paths) {
-        List result = new ArrayList();
-        for (int i = 0; i < paths.size(); i++) {
-            String path = getResourcePath(paths.get(i).toString());
-            if ((path == null) || (path.length() == 0)) {
-                continue;
-            }
-            result.add(path);
-        }
-        return result;
-    }
-
-
-
-    /**
-     * Clear  the macro values
-     *
-     */
-    public void clearResourceMacros() {
-        macroNames  = null;
-        macroValues = null;
-    }
-
-
-    /**
-     * Get map of macro name -> value. eg: the SITEPATH, USERPATH, etc.
-     *
-     * @return macros
-     */
-    protected Hashtable getMacroMap() {
-        Hashtable map = new Hashtable();
-        for (int i = 0; i < macroNames.length; i++) {
-            if ((macroValues[i] == null) || (macroValues[i].length() == 0)) {
-                continue;
-            }
-            map.put(macroNames[i], macroValues[i]);
-        }
-        return map;
-    }
-
-
-    /**
-     * Initialize the macro values
-     *
-     */
-    private void initResourceMacros() {
-        macroNames = new String[] {
-            "USERPATH", "SITEPATH", "IDVPATH", "DATAPATH", "APPPATH",
-            "USERHOME", "VERSION", "VERSION.MAJOR", "VERSION.MINOR",
-            "VERSION.REVISION"
-        };
-
-
-        macroValues = new String[] {
-            getUserPath(), getSitePath(), getIdvResourcePath(),
-            getDataResourcePath(), getAppResourcePath(), getUserHome(),
-            getStateManager().getVersion(),
-            getStateManager().getVersionMajor(),
-            getStateManager().getVersionMinor(),
-            getStateManager().getVersionRevision()
-        };
-    }
-
-    /**
-     * Do the macro expansion
-     *
-     * @param path Macro containing patha
-     * @return Expanded path
-     */
-    public String getResourcePath(String path) {
-        //Create the name/value arrays  if needed
-        if ((macroNames == null) || (macroValues == null)) {
-            initResourceMacros();
-        }
-
-        //      boolean printit = path.indexOf("VERSION")>=0;
-        //
-        //if(printit)System.err.println ("path:" + path);
-        //Do the substitution
-        for (int i = 0; i < macroNames.length; i++) {
-            if (macroValues[i] == null) {
-                continue;
-            }
-            if (macroValues[i].length() > 0) {
-                path = StringUtil.replace(path, "%" + macroNames[i] + "%",
-                                          macroValues[i]);
-            }
-        }
-        //if(printit)   System.err.println ("\tafter:" + path);
-
-        //Now check if the path has a unsubstituted macro in it.
-        //If it does then return null. We do this so we can ignore
-        //paths that have macros that were not set (e.g., SITEPATH)
-        for (int i = 0; i < macroNames.length; i++) {
-            if (path.indexOf("%" + macroNames[i] + "%") >= 0) {
-                return null;
-            }
-        }
-
-
-        return path;
-    }
-
-
-
-
-
-
-    /**
-     *  Create (if null) and return the list NamedStationTable-s defined by the
-     *  locationResources XmlResourceCollection.
-     *
-     * @return List of named station tables
-     */
-    public List getLocationList() {
-        if (locationList == null) {
-            try {
-                locationList = NamedStationTable.createStationTables(
-                    getXmlResources(RSC_LOCATIONS));
-                for (int i = 0; i < locationList.size(); i++) {
-                    NamedStationTable location =
-                        (NamedStationTable) locationList.get(i);
-                    locationFullNameMap.put(
-                        location.getFullName().toLowerCase(), location);
-                    locationNameMap.put(location.getName().toLowerCase(),
-                                        location);
-                }
-            } catch (Throwable exc) {
-                logException("Creating location list", exc);
-                return null;
-            }
-        }
-        return locationList;
-    }
-
-
-    /**
-     *  Return the path used to substitute the %IDVPATH% macro for in the
-     *  resource list properties.
-     *
-     * @return idv path
-     */
-    public String getIdvResourcePath() {
-        return "/ucar/unidata/idv/resources";
-    }
-
-    /**
-     *  Return the path used to substitute the %USERHOME% macro for in the
-     *  resource list properties.
-     *
-     * @return idv path
-     */
-    public String getUserHome() {
-        return Misc.getSystemProperty("user.home", ".");
-    }
-
-
-    /**
-     *  Return the path used to substitute the %DATAPATH% macro for in the
-     *  resource list properties.
-     *
-     * @return The data path
-     */
-    public String getDataResourcePath() {
-        return "/ucar/unidata/data";
-    }
-
-
-    /**
-     *  Return the path used to substitute the %APPPATH% macro for in the
-     *  resource list properties.
-     *
-     * @return The app path
-     */
-    public String getAppResourcePath() {
-        String fromProperties = getProperty(PROP_APPRESOURCEPATH,
-                                            (String) null);
-        if (fromProperties != null) {
-            return fromProperties;
-        }
-        Class  idvClass = getIdv().getClass();
-        String path     = idvClass.getName();
-        path = StringUtil.replace(path, ".", "/");
-        path = "/" + IOUtil.getFileRoot(path);
-        return path;
-    }
-
-
-
-    /**
-     *  Return the path used to substitute the %SITEPATH% macro for in the
-     *  resource list properties.
-     *
-     * @return The site path
-     */
-    public String getSitePath() {
-        if (getArgsManager().sitePathFromArgs != null) {
-            return getArgsManager().sitePathFromArgs;
-        }
-        return getStore().get(PREF_SITEPATH, NULL_STRING);
-    }
-
-    /**
-     *  Return the path used to substitute the %USERPATH% macro for in the
-     *  resource list properties.
-     *
-     * @return The user path (e.g., ~/.unidata/idv/DefaultIdv)
-     */
-    public String getUserPath() {
-        return getStore().getUserDirectory().getPath();
-    }
-
-
-
-
-    /**
-     * Remove any local maps.xml file
-     *
-     *
-     * @param forGlobe if true then use the globemaps resource
-     * @return Was there one removed
-     */
-    public boolean removeLocalMaps(boolean forGlobe) {
-        ResourceCollection rc = getResourceManager().getResources(forGlobe
-                ? IdvResourceManager.RSC_GLOBEMAPS
-                : IdvResourceManager.RSC_MAPS);
-        for (int i = 0; i < rc.size(); i++) {
-            if (rc.isWritable(i)) {
-                File f = new File(rc.get(i).toString());
-                if (f.exists()) {
-                    f.delete();
-                    return true;
-                }
-            }
-        }
-        return false;
-    }
-
-
-    /**
-     * _more_
-     *
-     * @param forGlobe _more_
-     *
-     * @return _more_
-     */
-    public XmlResourceCollection getMapResources(boolean forGlobe) {
-        XmlResourceCollection mapResources   = getXmlResources(RSC_MAPS);
-        XmlResourceCollection globeResources = getXmlResources(RSC_GLOBEMAPS);
-        //If this is for the globe then clone the mapResources and swap out the first one which should be the writable
-        if (forGlobe && (globeResources.size() > 0)
-                && (mapResources.size() > 0)) {
-            mapResources = new XmlResourceCollection(RSC_GLOBEMAPS.id,
-                    mapResources);
-            Object firstGlobeResource = globeResources.get(0);
-            mapResources.removeResource(0);
-            mapResources.addResourceAtStart(firstGlobeResource.toString());
-        }
-
-        return mapResources;
-    }
-
-
-    /**
-     * _more_
-     *
-     * @return _more_
-     */
-    public List<MapData> getMaps() {
-        MapInfo mapInfo = new MapInfo(getXmlResources(RSC_MAPS), false,
-                                      false);
-        List<MapData> results = new ArrayList<MapData>();
-        List          maps    = mapInfo.getMapDataList();
-        Hashtable     seen    = new Hashtable();
-        for (int i = 0; i < maps.size(); i++) {
-            MapData mapData = (MapData) maps.get(i);
-            //Be unique on source---description
-            String key = mapData.getSource() + "-----"
-                         + mapData.getDescription();
-            if (seen.get(key) != null) {
-                continue;
-            }
-            seen.put(key, key);
-            //            mapData.setVisible(true);
-            results.add(mapData);
-        }
-        return results;
-    }
-
-
-
-
-    /**
-     * A utility to instantiate a MapInfo from the maps resources
-     *
-     *
-     * @param forGlobe if true then use the globemaps resource
-     * @return The MapInfo holding the map stuff.
-     */
-    public MapInfo createMapInfo(boolean forGlobe) {
-        return new MapInfo(getMapResources(forGlobe), true);
-    }
-
-
-
-    /**
-     * Write out the given maps xml to the writable resource
-     *
-     * @param mapsXml The maps xml
-     * @param forGlobe if true then use the globemaps resource
-     */
-
-    public void writeMapState(String mapsXml, boolean forGlobe) {
-        try {
-            ResourceCollection mapResources = getResources(forGlobe
-                    ? RSC_GLOBEMAPS
-                    : RSC_MAPS);
-            mapResources.writeWritableResource(mapsXml);
-            mapResources.clearCache();
-        } catch (Exception exc) {
-            logException("Writing maps", exc);
-        }
-    }
-
-
-
-
-
-    /**
-     * Find the default NamedStationTable
-     *
-     * @return The default stations
-     */
-    public NamedStationTable getDefaultStations() {
-        if (defaultTable == null) {
-            defaultTable = findLocations(getProperty(PROP_DEFAULTLOCATIONS,
-                    "NEXRAD Sites"));
-            if (defaultTable == null) {
-                defaultTable = (NamedStationTable) getLocationList().get(0);
-            }
-        }
-        return defaultTable;
-    }
-
-
-
-
-
-    /**
-     * Find the NamedStationTable with the given name
-     *
-     * @param type type
-     *
-     * @return The list of stations
-     */
-    public List findLocationsByType(String type) {
-        List result = (List) typeToLocations.get(type);
-        if (result == null) {
-            result = new ArrayList();
-            typeToLocations.put(type, result);
-            List tables = getLocationList();
-            for (int i = 0; i < tables.size(); i++) {
-                NamedStationTable table = (NamedStationTable) tables.get(i);
-                if (Misc.equals(table.getType(), type)) {
-                    result.add(table);
-                }
-            }
-        }
-        return result;
-    }
-
-
-
-    /**
-     * Find the NamedStationTable with the given name
-     *
-     * @param name Name of station
-     *
-     * @return The station
-     */
-    public NamedStationTable findLocations(String name) {
-        List tables = getLocationList();
-        NamedStationTable stationTable =
-            (NamedStationTable) locationFullNameMap.get(name.toLowerCase());
-        if (stationTable != null) {
-            return stationTable;
-        }
-        return (NamedStationTable) locationNameMap.get(name.toLowerCase());
-    }
-
-
-    /**
-     * A hardcoded url base to find resources at
-     *
-     * @return http url resource base
-     */
-    public String getResourceUrlBase() {
-        return "http://www.unidata.ucar.edu/georesources";
-    }
-
-
-
-
-
-    /**
-     * Get the list of transects
-     *
-     * @return List of transects
-     */
-    public List getTransects() {
-        if (transects == null) {
-            transects         = new ArrayList();
-            nonLocalTransects = new ArrayList();
-            ResourceCollection rc = getResourceManager().getResources(
-                                        IdvResourceManager.RSC_TRANSECTS);
-            Hashtable seen = new Hashtable();
-            for (int resourceIdx = rc.size() - 1; resourceIdx >= 0;
-                    resourceIdx--) {
-                String resourcePath = rc.get(resourceIdx).toString();
-                if (StringUtil.stringMatch(resourcePath, "jar[0-9]+:")) {
-                    int idx = resourcePath.indexOf(":");
-                    resourcePath = resourcePath.substring(idx + 1);
-                    if ( !resourcePath.startsWith("/")) {
-                        resourcePath = "/" + resourcePath;
-                    }
-                }
-                if (seen.get(resourcePath) != null) {
-                    continue;
-                }
-                seen.put(resourcePath, "");
-                String xml = rc.read(resourceIdx, false);
-                if (xml == null) {
-                    continue;
-                }
-                boolean writable = rc.isWritable(resourceIdx);
-                try {
-                    Element root = XmlUtil.getRoot(xml);
-                    List    tmp  = Transect.parseXml(root);
-                    for (int transectIdx = 0; transectIdx < tmp.size();
-                            transectIdx++) {
-                        Transect transect = (Transect) tmp.get(transectIdx);
-                        transect.setEditable(writable);
-                        if ( !transects.contains(transect)) {
-                            transects.add(transect);
-                            if ( !writable) {
-                                nonLocalTransects.add(transect);
-                            }
-                        }
-                    }
-
-                } catch (Throwable parseExc) {
-                    logException("Error parsing transect xml", parseExc);
-                }
-
-            }
-
-        }
-        return transects;
-    }
-
-
-    /**
-     * Write the non-system transects in the list to the users
-     * transects resource file
-     *
-     * @param t List of transects
-     */
-    public void writeTransects(List t) {
-        getTransects();
-        List local = new ArrayList();
-        for (int i = 0; i < t.size(); i++) {
-            Transect transect = (Transect) t.get(i);
-            if ( !nonLocalTransects.contains(transect)) {
-                local.add(transect);
-            }
-        }
-        //        String xml = Transect.toXml(local);
-        String xml = Transect.toXml(t);
-        ResourceCollection rc = getResourceManager().getResources(
-                                    IdvResourceManager.RSC_TRANSECTS);
-
-        try {
-            rc.writeWritableResource(xml);
-        } catch (Throwable parseExc) {
-            logException("Writing transects", parseExc);
-        }
-        transects         = null;
-        nonLocalTransects = null;
-    }
-
-
-
-    /**
-     * Get all display settings
-     *
-     * @return display settings
-     */
-    public List<DisplaySetting> getDisplaySettings() {
-        if (displaySettings == null) {
-            displaySettings = new ArrayList<DisplaySetting>();
-            try {
-                Hashtable map = new Hashtable();
-                ResourceCollection rc =
-                    getResourceManager().getResources(
-                        IdvResourceManager.RSC_DISPLAYSETTINGS);
-                for (int i = 0; i < rc.size(); i++) {
-                    String xml = rc.read(i);
-                    if (xml == null) {
-                        continue;
-                    }
-                    List<DisplaySetting> tmp =
-                        (List<DisplaySetting>) getIdv().decodeObject(xml);
-                    if (tmp == null) {
-                        continue;
-                    }
-                    boolean isLocal = rc.isWritable(i);
-                    if (isLocal) {
-                        localDisplaySettings = tmp;
-                    }
-                    List<DisplaySetting> uniqueOnes =
-                        new ArrayList<DisplaySetting>();
-                    for (int displaySettingIdx = 0;
-                            displaySettingIdx < tmp.size();
-                            displaySettingIdx++) {
-                        DisplaySetting displaySetting =
-                            (DisplaySetting) tmp.get(displaySettingIdx);
-                        if (displaySetting.getName() == null) {
-                            displaySetting.setName("");
-                        }
-                        if (map.get(displaySetting.getName()) != null) {
-                            continue;
-                        }
-                        map.put(displaySetting.getName(), displaySetting);
-                        displaySetting.setIsLocal(isLocal);
-                        uniqueOnes.add(displaySetting);
-                    }
-                    displaySettings.addAll(uniqueOnes);
-                }
-            } catch (Throwable exc) {
-                logException("Reading display settings", exc);
-            }
-
-        }
-        if (localDisplaySettings == null) {
-            localDisplaySettings = new ArrayList<DisplaySetting>();
-        }
-        return displaySettings;
-    }
-
-    /**
-     * Find display setting by name
-     *
-     * @param name name
-     *
-     * @return displaysetting
-     */
-    public DisplaySetting findDisplaySetting(String name) {
-        List<DisplaySetting> displaySettings = getDisplaySettings();
-        for (int i = 0; i < displaySettings.size(); i++) {
-            DisplaySetting displaySetting =
-                (DisplaySetting) displaySettings.get(i);
-            if (Misc.equals(name, displaySetting.getName())) {
-                return displaySetting;
-            }
-        }
-        return null;
-    }
-
-
-    /**
-     * handle when a display setting changed
-     *
-     * @param displaySetting display setting that changed
-     */
-    public void displaySettingChanged(DisplaySetting displaySetting) {
-        if ( !localDisplaySettings.contains(displaySetting)) {
-            displaySetting.setIsLocal(true);
-            localDisplaySettings.add(displaySetting);
-        }
-        writeDisplaySettings();
-    }
-
-
-    /**
-     * Add new display setting
-     *
-     * @param displaySetting display setting
-     */
-    public void addDisplaySetting(DisplaySetting displaySetting) {
-        displaySetting.setIsLocal(true);
-        localDisplaySettings.add(displaySetting);
-        displaySettings.add(displaySetting);
-        writeDisplaySettings();
-    }
-
-    /**
-     * Remove list of display settings
-     *
-     * @param list list
-     */
-    public void removeDisplaySettings(List<DisplaySetting> list) {
-        for (int displaySettingIdx = 0; displaySettingIdx < list.size();
-                displaySettingIdx++) {
-            DisplaySetting displaySetting =
-                (DisplaySetting) list.get(displaySettingIdx);
-            localDisplaySettings.remove(displaySetting);
-            displaySettings.remove(displaySetting);
-        }
-        writeDisplaySettings();
-    }
-
-    /**
-     * Remove display setting
-     *
-     * @param displaySetting display setting
-     */
-    public void removeDisplaySetting(DisplaySetting displaySetting) {
-        removeDisplaySettings(
-            (List<DisplaySetting>) Misc.newList(displaySetting));
-    }
-
-
-    /**
-     * write
-     */
-    private void writeDisplaySettings() {
-        try {
-            displaySettingsTimestamp++;
-            String xml = getIdv().encodeObject(localDisplaySettings, true, true);
-            ResourceCollection rc =
-                getResourceManager().getResources(
-                    IdvResourceManager.RSC_DISPLAYSETTINGS);
-            rc.writeWritableResource(xml);
-        } catch (Throwable exc) {
-            logException("Writing display settings", exc);
-        }
-
-    }
-
-    /**
-     * get timestamp
-     *
-     * @return timestamp_
-     */
-    public long getDisplaySettingsTimestamp() {
-        return displaySettingsTimestamp;
-    }
-
-    public Map<String, Map<Integer, String>> getTranslationsHashtable() {
-        if (!hasInitializedTranslations) {
-            // read in XML
-            Element root = getIdv().getResourceManager()
-                .getXmlResources(IdvResourceManager.RSC_TRANSLATIONS).getRoot(0);
-            // loop through datasources list, using "name" attribute as hashtable key
-            List datachoices = XmlUtil.findChildren(root, "datachoice");
-            for (int i = 0; i < datachoices.size(); i++) {
-                Element dataSource = (Element) datachoices.get(i);
-                String dataSourceName = XmlUtil.getAttribute(dataSource, "name");
-                List cases = XmlUtil.findChildren(dataSource, "case");
-                Hashtable<Integer, String> translations = new Hashtable<Integer, String>();
-                for (int j = 0; j < cases.size(); j++) {
-                    Element child = (Element) cases.get(j);
-                    String value = XmlUtil.getAttribute(child, "value");
-                    String translation = XmlUtil.getAttribute(child, "translation");
-                    translations.put(Integer.parseInt(value), translation);
-                }
-                translationTables.put(dataSourceName, translations);
-            }
-        }
-        hasInitializedTranslations = true;
-        return translationTables;
-    }
-
-}
->>>>>>> 49e2b967
+}