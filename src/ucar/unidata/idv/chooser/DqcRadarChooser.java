--- conflicted
+++ resolved
@@ -1,4 +1,3 @@
-<<<<<<< HEAD
 /*
  * Copyright 1997-2010 Unidata Program Center/University Corporation for
  * Atmospheric Research, P.O. Box 3000, Boulder, CO 80307,
@@ -92,7 +91,7 @@
 
     /** The fixed (for now) url we connect to */
     private String collectionUrl =
-        "http://motherlode.ucar.edu:8080/thredds/idd/radarLevel2";
+        "http://thredds.ucar.edu/thredds/idd/radarLevel2";
 
 
     /**
@@ -345,354 +344,4 @@
     }
 
 
-}
-=======
-/*
- * Copyright 1997-2010 Unidata Program Center/University Corporation for
- * Atmospheric Research, P.O. Box 3000, Boulder, CO 80307,
- * support@unidata.ucar.edu.
- * 
- * This library is free software; you can redistribute it and/or modify it
- * under the terms of the GNU Lesser General Public License as published by
- * the Free Software Foundation; either version 2.1 of the License, or (at
- * your option) any later version.
- * 
- * This library is distributed in the hope that it will be useful, but
- * WITHOUT ANY WARRANTY; without even the implied warranty of
- * MERCHANTABILITY or FITNESS FOR A PARTICULAR PURPOSE.  See the GNU Lesser
- * General Public License for more details.
- * 
- * You should have received a copy of the GNU Lesser General Public License
- * along with this library; if not, write to the Free Software Foundation,
- * Inc., 59 Temple Place, Suite 330, Boston, MA 02111-1307 USA
- */
-
-package ucar.unidata.idv.chooser;
-
-
-import org.w3c.dom.Element;
-
-
-import ucar.nc2.thredds.DqcRadarDatasetCollection;
-import ucar.nc2.units.DateUnit;
-
-
-import ucar.unidata.data.radar.CDMRadarDataSource;
-import ucar.unidata.data.radar.RadarQuery;
-
-import ucar.unidata.idv.chooser.IdvChooserManager;
-import ucar.unidata.metdata.NamedStation;
-import ucar.unidata.metdata.NamedStationImpl;
-
-import ucar.unidata.util.DateSelection;
-import ucar.unidata.util.DateUtil;
-import ucar.unidata.util.DatedThing;
-
-
-import ucar.unidata.util.GuiUtils;
-import ucar.unidata.util.LogUtil;
-import ucar.unidata.util.Misc;
-
-
-import visad.CommonUnit;
-import visad.DateTime;
-
-import java.awt.*;
-import java.awt.event.*;
-
-
-import java.net.URI;
-
-import java.util.ArrayList;
-import java.util.Date;
-import java.util.Hashtable;
-import java.util.List;
-import java.util.Vector;
-
-import javax.swing.*;
-import javax.swing.event.*;
-
-
-
-
-
-/**
- * A chooser for the DQC radar collection
- *
- * @author IDV development team
- * @version $Revision: 1.18 $Date: 2007/07/18 20:44:37 $
- */
-
-public class DqcRadarChooser extends TimesChooser {
-
-    /**
-     * Holds the main gui contents. We keep this around so we can replace it with an error message
-     * when the connection to the service fails.
-     */
-    private JComponent outerContents;
-
-
-    /** The collection */
-    private DqcRadarDatasetCollection collection;
-
-
-    /** The currently selected station */
-    private NamedStation selectedStation;
-
-    /** The fixed (for now) url we connect to */
-    private String collectionUrl =
-        "http://thredds.ucar.edu/thredds/idd/radarLevel2";
-
-
-    /**
-     * Create the RadarChooser
-     *
-     * @param mgr The <code>IdvChooserManager</code>
-     * @param root  The xml root that defines this chooser
-     *
-     */
-    public DqcRadarChooser(IdvChooserManager mgr, Element root) {
-        super(mgr, root);
-    }
-
-
-
-    /**
-     * Handle the update event. Just pass it through to the imageChooser
-     */
-    public void doUpdate() {
-        if (collection == null) {
-            return;
-        }
-        Misc.run(this, "stationChanged");
-    }
-
-
-
-    /**
-     * Update the status of the gui
-     */
-    protected void updateStatus() {
-        super.updateStatus();
-        if (selectedStation == null) {
-            setHaveData(false);
-            setStatus("Please select a station", "stationmap");
-            return;
-        }
-        boolean haveTimesSelected;
-        if (getDoAbsoluteTimes()) {
-            haveTimesSelected = getSelectedAbsoluteTimes().size() > 0;
-        } else {
-            haveTimesSelected = true;
-        }
-        setHaveData(haveTimesSelected);
-        if (haveTimesSelected) {
-            setStatus("Press \"" + CMD_LOAD
-                      + "\" to load the selected radar data", "buttons");
-        } else {
-            setStatus("Please select times", "times");
-        }
-    }
-
-
-    /**
-     * Handle when there are newly selected stations
-     *
-     * @param stations list of newly selected stations
-     */
-    protected void newSelectedStations(List stations) {
-        super.newSelectedStations(stations);
-        if ((stations == null) || (stations.size() == 0)) {
-            selectedStation = null;
-        } else {
-            NamedStation newStation = (NamedStation) stations.get(0);
-            if (Misc.equals(newStation, selectedStation)) {
-                return;
-            }
-            selectedStation = newStation;
-        }
-        Misc.run(DqcRadarChooser.this, "stationChanged");
-    }
-
-    /**
-     * Make the GUI
-     *
-     * @return The GUI
-     */
-    protected JComponent doMakeContents() {
-        //        getStationMap().setPreferredSize(new Dimension(200, 300));
-        getStationMap().setPreferredSize(new Dimension(230, 200));
-        //        getStationMap().setPreferredSize(new Dimension(300, 250));
-        JComponent buttons    = getDefaultButtons();
-        JComponent timesPanel = makeTimesPanel(true, true);
-        GuiUtils.tmpInsets = new Insets(0, 3, 0, 3);
-        JComponent contents = GuiUtils.doLayout(new Component[] {
-                                  getStationMap(),
-                                  timesPanel }, 1, new double[] { 3.0, 1.0 },
-                                      GuiUtils.WT_Y);
-        contents = GuiUtils.inset(contents, 5);
-        Misc.run(this, "initializeCollection");
-        outerContents =
-            GuiUtils.center(GuiUtils.topCenterBottom(getStatusComponent(),
-                contents, buttons));
-        return outerContents;
-    }
-
-
-    /**
-     * Make the collection. If there is an error then blow away the GUI and show a text area showing the error message
-     */
-    public void initializeCollection() {
-        List stations = new ArrayList();
-        try {
-            StringBuffer errlog = new StringBuffer();
-            try {
-                collection =
-                    DqcRadarDatasetCollection.factory("Radar Collection",
-                        collectionUrl, errlog);
-            } catch (Exception exc) {
-                JTextArea lbl =
-                    new JTextArea(
-                        "There was an error connecting to the radar collection:\n"
-                        + collectionUrl + "\n" + exc + "\n" + errlog);
-                outerContents.removeAll();
-                outerContents.add(BorderLayout.CENTER, lbl);
-                outerContents.layout();
-                //                LogUtil.printExceptionNoGui(null,"There was an error connecting to: " + collectionUrl, exc);
-                return;
-            }
-            List dqcStations = collection.getStations();
-            for (int i = 0; i < dqcStations.size(); i++) {
-                thredds.catalog.query.Station stn =
-                    (thredds.catalog.query.Station) dqcStations.get(i);
-                thredds.catalog.query.Location loc = stn.getLocation();
-                //TODO: need better station
-                NamedStationImpl station =
-                    new NamedStationImpl(stn.getValue(), stn.getValue(),
-                                         loc.getLatitude(),
-                                         loc.getLongitude(), 0,
-                                         CommonUnit.meter);
-                stations.add(station);
-
-            }
-
-            getStationMap().setStations(stations);
-        } catch (Exception exc) {
-            JTextArea lbl =
-                new JTextArea(
-                    "There was an error connecting to the radar collection:\n"
-                    + collectionUrl + "\n" + exc);
-            outerContents.removeAll();
-            outerContents.add(BorderLayout.CENTER, lbl);
-            outerContents.layout();
-            //            LogUtil.printExceptionNoGui(null,"There was an error connecting to: " + collectionUrl, exc);
-            //            logException("Reading stations", exc);
-        }
-    }
-
-
-
-
-    /**
-     * Handle when the user has selected a new station
-     */
-    public void stationChanged() {
-        Vector times = new Vector();
-        setHaveData(false);
-        if (selectedStation != null) {
-            Date toDate = new Date(System.currentTimeMillis()
-                                   + DateUtil.daysToMillis(1));
-            //Go back 10 years (or so)
-            Date fromDate = new Date(System.currentTimeMillis()
-                                     - DateUtil.daysToMillis(365 * 10));
-            try {
-                showWaitCursor();
-                setAbsoluteTimes(new ArrayList());
-                setStatus("Reading times for station: " + selectedStation,
-                          "");
-                //                LogUtil.message("Reading times for station: "
-                //                                + selectedStation);
-                List allTimes =
-                    collection.getRadarStationTimes(selectedStation.getID(),
-                        fromDate, toDate);
-                for (int timeIdx = 0; timeIdx < allTimes.size(); timeIdx++) {
-                    Object timeObj = allTimes.get(timeIdx);
-                    Date   date;
-                    if (timeObj instanceof Date) {
-                        date = (Date) timeObj;
-                    } else {
-                        date = DateUnit.getStandardOrISO(timeObj.toString());
-                    }
-                    times.add(new DateTime(date));
-                }
-                //                LogUtil.message("");
-                showNormalCursor();
-            } catch (Exception exc) {
-                logException("Getting times for station: " + selectedStation,
-                             exc);
-                setStatus("", "");
-            }
-        }
-        setAbsoluteTimes(times);
-        updateStatus();
-    }
-
-
-
-
-
-    /**
-     * Load the data
-     */
-    public void doLoadInThread() {
-        // to the AddeImageDataSource
-        Hashtable ht = new Hashtable();
-
-        try {
-            DateSelection dateSelection = new DateSelection();
-            RadarQuery radarQuery = new RadarQuery(collectionUrl,
-                                        selectedStation.getID(),
-                                        dateSelection);
-
-            List urls = new ArrayList();
-
-            if (getDoAbsoluteTimes()) {
-                List times    = new ArrayList();
-                List selected = makeDatedObjects(getSelectedAbsoluteTimes());
-                for (int i = 0; i < selected.size(); i++) {
-                    DatedThing datedThing = (DatedThing) selected.get(i);
-                    Date       date       = datedThing.getDate();
-                    times.add(date);
-                    URI uri = collection.getRadarDatasetURI(
-                                  selectedStation.getID(), date);
-                    urls.add(uri.toString());
-                }
-                if (urls.size() == 0) {
-                    LogUtil.userMessage("No times selected");
-                    return;
-                }
-                dateSelection.setTimes(times);
-            } else {
-                int count = getRelativeTimesList().getSelectedIndex() + 1;
-                if (count == 0) {
-                    LogUtil.userMessage("No relative times selected");
-                    return;
-                }
-                Date toDate = new Date();
-                //Go back 10 years (or so)
-                Date fromDate = new Date(System.currentTimeMillis()
-                                         - DateUtil.daysToMillis(365 * 10));
-
-                dateSelection.setStartFixedTime(fromDate);
-                dateSelection.setEndFixedTime(toDate);
-                dateSelection.setCount(count);
-            }
-            makeDataSource(radarQuery, "FILE.RADAR", ht);
-        } catch (Exception exc) {
-            logException("Loading radar data", exc);
-        }
-    }
-
-
-}
->>>>>>> 1a9f4d7f
+}