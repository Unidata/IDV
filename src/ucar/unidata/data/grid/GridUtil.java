<<<<<<< HEAD
/*
 * Copyright 1997-2012 Unidata Program Center/University Corporation for
 * Atmospheric Research, P.O. Box 3000, Boulder, CO 80307,
 * support@unidata.ucar.edu.
 * 
 * This library is free software; you can redistribute it and/or modify it
 * under the terms of the GNU Lesser General Public License as published by
 * the Free Software Foundation; either version 2.1 of the License, or (at
 * your option) any later version.
 * 
 * This library is distributed in the hope that it will be useful, but
 * WITHOUT ANY WARRANTY; without even the implied warranty of
 * MERCHANTABILITY or FITNESS FOR A PARTICULAR PURPOSE.  See the GNU Lesser
 * General Public License for more details.
 * 
 * You should have received a copy of the GNU Lesser General Public License
 * along with this library; if not, write to the Free Software Foundation,
 * Inc., 59 Temple Place, Suite 330, Boston, MA 02111-1307 USA
 */

package ucar.unidata.data.grid;


import org.apache.poi.hssf.usermodel.HSSFRow;
import org.apache.poi.hssf.usermodel.HSSFSheet;
import org.apache.poi.hssf.usermodel.HSSFWorkbook;

import ucar.ma2.Array;
import ucar.ma2.DataType;

import ucar.nc2.Attribute;
import ucar.nc2.Dimension;
import ucar.nc2.NetcdfFile;
import ucar.nc2.NetcdfFileWriteable;
import ucar.nc2.Variable;
import ucar.nc2.constants.CF;
import ucar.nc2.iosp.mcidas.McIDASAreaProjection;

import ucar.unidata.data.DataUtil;
import ucar.unidata.data.point.PointObTuple;
import ucar.unidata.geoloc.ProjectionImpl;
import ucar.unidata.geoloc.projection.LambertConformal;
import ucar.unidata.geoloc.projection.Mercator;
import ucar.unidata.geoloc.projection.Stereographic;
import ucar.unidata.geoloc.projection.VerticalPerspectiveView;
import ucar.unidata.util.FileManager;
import ucar.unidata.util.JobManager;
import ucar.unidata.util.LogUtil;
import ucar.unidata.util.Misc;
import ucar.unidata.util.Parameter;
import ucar.unidata.util.Range;
import ucar.unidata.util.Trace;

import ucar.visad.ProjectionCoordinateSystem;
import ucar.visad.Util;
import ucar.visad.quantities.AirPressure;
import ucar.visad.quantities.CommonUnits;

import visad.CachingCoordinateSystem;
import visad.CartesianProductCoordinateSystem;
import visad.CommonUnit;
import visad.CoordinateSystem;
import visad.Data;
import visad.DateTime;
import visad.EarthVectorType;
import visad.EmpiricalCoordinateSystem;
import visad.ErrorEstimate;
import visad.FieldImpl;
import visad.FlatField;
import visad.FunctionType;
import visad.Gridded1DSet;
import visad.Gridded2DSet;
import visad.Gridded3DSet;
import visad.GriddedSet;
import visad.IdentityCoordinateSystem;
import visad.Integer1DSet;
import visad.Linear1DSet;
import visad.Linear2DSet;
import visad.Linear3DSet;
import visad.LinearLatLonSet;
import visad.LinearSet;
import visad.MathType;
import visad.QuickSort;
import visad.Real;
import visad.RealTuple;
import visad.RealTupleType;
import visad.RealType;
import visad.RealVectorType;
import visad.SampledSet;
import visad.ScalarType;
import visad.Set;
import visad.SetException;
import visad.SetType;
import visad.SingletonSet;
import visad.Tuple;
import visad.TupleType;
import visad.UnionSet;
import visad.Unit;
import visad.VisADException;

import visad.bom.Radar2DCoordinateSystem;
import visad.bom.Radar3DCoordinateSystem;

import visad.data.CachedFlatField;
import visad.data.DataRange;
import visad.data.mcidas.AREACoordinateSystem;

import visad.georef.EarthLocation;
import visad.georef.EarthLocationLite;
import visad.georef.LatLonPoint;
import visad.georef.LatLonTuple;
import visad.georef.MapProjection;
import visad.georef.NavigatedCoordinateSystem;
import visad.georef.TrivialMapProjection;

import visad.util.DataUtility;


import java.awt.geom.Rectangle2D;

import java.io.BufferedOutputStream;
import java.io.FileInputStream;
import java.io.FileOutputStream;
import java.io.InputStream;
import java.io.ObjectInputStream;
import java.io.ObjectOutputStream;
import java.io.OutputStream;

import java.rmi.RemoteException;

import java.util.ArrayList;
import java.util.Arrays;
import java.util.Date;
import java.util.HashMap;
import java.util.Iterator;
import java.util.List;


/**
 * Set of static methods for messing with grids.  A grid is defined
 * as a FieldImpl which has one of the following MathTypes structures:
 * <PRE>
 *   (x,y) -> (parm)
 *   (x,y) -> (parm1, ..., parmN)
 *   (x,y,z) -> (parm)
 *   (x,y,z) -> (parm1, ..., parmN)
 *   (t -> (x,y) -> (parm))
 *   (t -> (x,y) -> (parm1, ..., parmN))
 *   (t -> (x,y,z) -> (parm))
 *   (t -> (x,y,z) -> (parm1, ..., parmN))
 *   (t -> (index -> (x,y) -> (parm)))
 *   (t -> (index -> (x,y) -> (parm1, ..., parmN)))
 *   (t -> (index -> (x,y,z) -> (parm)))
 *   (t -> (index -> (x,y,z) -> (parm1, ..., parmN)))
 * </PRE>
 * In general, t is a time variable, but it might also be just
 * an index.
 *
 * @author Don Murray
 * @version $Revision: 1.112 $
 */
public class GridUtil {

    /**
     * Weighted average sampling mode
     */
    public static final int WEIGHTED_AVERAGE = Data.WEIGHTED_AVERAGE;

    /**
     * Nearest Neighbor sampling mode
     */
    public static final int NEAREST_NEIGHBOR = Data.NEAREST_NEIGHBOR;

    /**
     * No error mode
     */
    public static final int NO_ERRORS = Data.NO_ERRORS;

    /**
     * Dependent error mode
     */
    public static final int DEPENDENT_ERRORS = Data.DEPENDENT;

    /**
     * Independent error mode
     */
    public static final int INDEPENDENT_ERRORS = Data.INDEPENDENT;

    /**
     * Default sampling mode used for subsampling grids
     */
    public static final int DEFAULT_SAMPLING_MODE = WEIGHTED_AVERAGE;

    /**
     * Default error mode used for subsampling grids
     */
    public static final int DEFAULT_ERROR_MODE = NO_ERRORS;

    /**
     * function for the applyFunctionOverTime routine
     *   @deprecated use GridMath.FUNC_AVERAGE
     */
    public static final String FUNC_AVERAGE = GridMath.FUNC_AVERAGE;

    /**
     * function for the applyFunctionOverTime routine
     *   @deprecated use GridMath.FUNC_SUM
     */
    public static final String FUNC_SUM = GridMath.FUNC_SUM;

    /**
     * function for the applyFunctionOverTime routine
     *   @deprecated use GridMath.FUNC_MAX
     */
    public static final String FUNC_MAX = GridMath.FUNC_MAX;

    /**
     * function for the applyFunctionOverTime routine
     *   @deprecated use GridMath.FUNC_MIN
     */
    public static final String FUNC_MIN = GridMath.FUNC_MIN;

    /**
     * function for the timeStepFunc routine
     *   @deprecated use GridMath.FUNC_DIFFERENCE
     */
    public static final String FUNC_DIFFERENCE = GridMath.FUNC_DIFFERENCE;


    /** Five point smoother identifier */
    public static final String SMOOTH_5POINT = "SM5S";

    /** Nine point smoother identifier */
    public static final String SMOOTH_9POINT = "SM9S";

    /** Gaussian smoother identifier */
    public static final String SMOOTH_GAUSSIAN = "GWFS";

    /** Cressman smoother identifier */
    public static final String SMOOTH_CRESSMAN = "CRES";

    /** Barnes  circular smoother identifier */
    public static final String SMOOTH_CIRCULAR = "CIRC";

    /** Barnes  circular smoother identifier */
    public static final String SMOOTH_RECTANGULAR = "RECT";

    /** ensemble RealType */
    public static final RealType ENSEMBLE_TYPE =
        RealType.getRealType("Ensemble");


    /** Default ctor */
    public GridUtil() {}

    /**
     * Check to see if this field is a grid that can be handled by
     * these methods
     *
     * @param field   fieldImpl to check
     * @return  true if the MathType of the grid is compatible with the
     *               ones this class can deal with
     */
    public static boolean isGrid(FieldImpl field) {
        boolean isGrid = false;
        try {
            SampledSet ss = getSpatialDomain(field);
            isGrid = ((ss.getDimension() == 3) || (ss.getDimension() == 2));
        } catch (Exception excp) {
            isGrid = false;
        }
        return isGrid;
    }

    /**
     * See if the spatial domain of this grid is constant (ie: not
     * time varying)
     *
     * @param grid       grid to check
     *
     * @return true if the spatial domain is constant
     *
     * @throws VisADException problem getting Data object
     */
    public static boolean isConstantSpatialDomain(FieldImpl grid)
            throws VisADException {
        SampledSet ss      = getSpatialDomain(grid, 0);
        Set        timeSet = getTimeSet(grid);
        if (timeSet != null) {
            for (int i = 1; i < timeSet.getLength(); i++) {
                if (ss != getSpatialDomain(grid, i)) {
                    //System.out.println("not constant grid");
                    return false;
                }
            }
        }
        return true;
    }

    /**
     * Get the spatial domain for this grid.
     *
     * @param grid   grid to check
     *
     * @return  the spatial domain of the grid.  If this is a time series
     *          it is the spatial domain of the first grid in the series
     *
     * @throws VisADException  problem getting domain set
     */
    public static SampledSet getSpatialDomain(FieldImpl grid)
            throws VisADException {
        // find first non-missing grid
        if (isTimeSequence(grid)) {
            try {
                Set timeDomain = Util.getDomainSet(grid);
                for (int i = 0; i < timeDomain.getLength(); i++) {
                    FieldImpl sample = (FieldImpl) grid.getSample(i);
                    if ( !sample.isMissing()) {
                        return getSpatialDomain(grid, i);
                    }
                }
            } catch (RemoteException excp) {
                throw new VisADException("RemoteException");
            }
        }
        return getSpatialDomain(grid, 0);
    }

    /**
     * Get the spatial domain for this grid. If the grid is time sequence, this will
     * check the domain in the sequence and find the largest domain , this is very
     * useful in point data observation when returning the first time step
     * spatial domain is not big enough to cover the later time step.
     *
     * @param grid   grid to check
     *
     * @return  the spatial domain of the grid.  If this is a time series
     *          it is the spatial domain of the first grid in the series
     *
     * @throws VisADException  problem getting domain set
     */
    public static SampledSet getWholeSpatialDomain(FieldImpl grid)
            throws VisADException {
        // find first non-missing grid
        if (isTimeSequence(grid)) {
            try {
                Set        timeDomain = Util.getDomainSet(grid);
                SampledSet ss0        = null;
                int        slength    = 0;
                for (int i = 0; i < timeDomain.getLength(); i++) {
                    FieldImpl sample = (FieldImpl) grid.getSample(i);
                    if ( !sample.isMissing()) {
                        SampledSet ss = getSpatialDomain(grid, i);
                        int        ll = ss.getLength();
                        if (ll > slength) {
                            slength = ll;
                            ss0     = (SampledSet) ss.clone();
                        }

                    }
                }
                return ss0;
            } catch (RemoteException excp) {
                throw new VisADException("RemoteException");
            }
        }
        return getSpatialDomain(grid, 0);
    }

    /**
     * Get the spatial domain for this grid at the specified time step.
     *
     * @param grid   grid to check
     * @param timeIndex   timestep to check
     *
     * @return  the spatial domain of the grid at the time step.  If this
     *          is not a time series, timeIndex is ignored
     *
     * @throws VisADException  problem getting domain set
     */
    public static SampledSet getSpatialDomain(FieldImpl grid, int timeIndex)
            throws VisADException {
        SampledSet spatialDomain;
        FlatField  field = null;
        try {
            FieldImpl fi = (isSequence(grid) == true)
                           ? (FieldImpl) grid.getSample(timeIndex)
                           : (FlatField) grid;
            field         = (isSequence(fi) == true)
                            ? (FlatField) fi.getSample(0)
                            : (FlatField) fi;

            spatialDomain = (SampledSet) Util.getDomainSet(field);
        } catch (ClassCastException cce) {  //Misc.printStack("grid" + grid.getType(), 5);
            throw new IllegalArgumentException("not a known grid type "
                    + field.getDomainSet().getClass());
        } catch (RemoteException re) {
            throw new VisADException("RemoteException");
        }
        return spatialDomain;
    }

    /**
     * Change the spatial domain of a grid using the new one.  Range values
     * are not copied.
     *
     * @param grid         grid to change.
     * @param newDomain    Must have same length as current spatial domain of
     *                     grid
     *
     * @return new grid with new domain
     *
     * @throws VisADException  wrong domain length or VisAD problem.
     */
    public static FieldImpl setSpatialDomain(FieldImpl grid,
                                             SampledSet newDomain)
            throws VisADException {
        return setSpatialDomain(grid, newDomain, false);
    }

    /**
     * Change the spatial domain of a grid using the new one.
     *
     * @param grid         grid to change.
     * @param newDomain    Must have same length as current spatial domain of
     *                     grid
     * @param copy         copy values
     *
     * @return new grid with new domain
     *
     * @throws VisADException  wrong domain length or VisAD problem.
     */
    public static FieldImpl setSpatialDomain(FieldImpl grid,
                                             SampledSet newDomain,
                                             boolean copy)
            throws VisADException {

        if (getSpatialDomain(grid).getLength() != newDomain.getLength()) {
            throw new VisADException("new domain is not the right length");
        }

        TupleType    paramType = getParamType(grid);
        FunctionType rangeFT   =
            new FunctionType(((SetType) newDomain.getType()).getDomain(),
                             paramType);

        FieldImpl newFieldImpl = null;
        boolean   isSequence   = isSequence(grid);
        if (isSequence) {
            // could be (time -> (domain -> value))   or
            //          (time -> (index -> (domain -> value)))  or
            //          (index -> (domain -> value))

            try {

                Set      sequenceSet  = Util.getDomainSet(grid);
                int      numSteps     = sequenceSet.getLength();
                MathType sequenceType =
                    ((SetType) sequenceSet.getType()).getDomain();

                FieldImpl firstSample = (FieldImpl) grid.getSample(0, false);
                boolean      hasInnerSteps = isSequence(firstSample);

                FunctionType newFieldType;
                FunctionType innerFieldType = null;

                if ( !(isSequence(firstSample))) {

                    newFieldType = new FunctionType(sequenceType, rangeFT);

                } else {

                    hasInnerSteps  = true;
                    innerFieldType = new FunctionType(
                        ((FunctionType) firstSample.getType()).getDomain(),
                        rangeFT);

                    newFieldType = new FunctionType(sequenceType,
                            innerFieldType);

                }
                newFieldImpl = new FieldImpl(newFieldType, sequenceSet);

                // get each grid in turn; change domain; 
                // set result into new sequence
                for (int i = 0; i < numSteps; i++) {
                    FieldImpl data = (FieldImpl) grid.getSample(i, false);
                    FieldImpl fi;
                    if (data.isMissing()) {
                        fi = data;
                    } else {
                        if (hasInnerSteps) {
                            Set innerSet = Util.getDomainSet(data);
                            fi = new FieldImpl(innerFieldType, innerSet);
                            for (int j = 0; j < innerSet.getLength(); j++) {
                                FlatField dataFF =
                                    (FlatField) data.getSample(j, false);
                                FlatField ff = null;
                                if (dataFF.isMissing()) {
                                    ff = dataFF;
                                } else {
                                    ff = new FlatField(rangeFT, newDomain);
                                    ff.setSamples(dataFF.getFloats(copy),
                                            false);
                                }
                                fi.setSample(j, ff);
                            }
                        } else {
                            fi = new FlatField(rangeFT, newDomain);
                            ((FlatField) fi).setSamples(
                                ((FlatField) data).getFloats(copy), false);
                        }
                    }
                    newFieldImpl.setSample(i, fi);
                }
            } catch (RemoteException re) {}
        } else {  // single time
            if ( !grid.isMissing()) {
                newFieldImpl = new FlatField(rangeFT, newDomain);
                try {
                    ((FlatField) newFieldImpl).setSamples(
                        grid.getFloats(copy), false);
                } catch (RemoteException re) {}
            } else {
                newFieldImpl = grid;
            }
        }
        return newFieldImpl;
    }

    /**
     * See if the domain of the grid is a single point (only 1 x and y value).
     * May have multiple vertical values at that one point.
     *
     * @param grid  grid to check
     *
     * @return true if only one x,y value.
     *
     * @throws VisADException  problem accessing grid
     */
    public static boolean isSinglePointDomain(FieldImpl grid)
            throws VisADException {
        return isSinglePointDomain(getSpatialDomain(grid));
    }

    /**
     * See if the domain is a single point (only 1 x and y value).  May
     * have multiple vertical values at that one point
     *
     * @param ss  domain set of the grid
     *
     * @return true if only one x,y value.
     *
     * @throws VisADException  problem accessing grid
     */
    public static boolean isSinglePointDomain(SampledSet ss)
            throws VisADException {
        if (ss instanceof SingletonSet) {
            return true;
        }
        if ( !(ss instanceof GriddedSet)) {
            return false;
        }
        GriddedSet gs = (GriddedSet) ss;
        //return gs.getLength() == 1;
        int[] lengths = gs.getLengths();
        return (lengths[0] == 1) && (lengths[1] == 1);
    }

    /**
     * Check to see if this is a single grid or if it is a sequence
     * of grids.
     *
     * @param grid   grid to check
     *
     * @return  true if the domain of the grid is 1 dimensional.
     *               It is not automatically a time sequence, though.
     * @see #isTimeSequence(FieldImpl)
     */
    public static boolean isSequence(FieldImpl grid) {
        return (grid != null) && !(grid instanceof FlatField)
               && (Util.getDomainSet(grid).getDimension() == 1);
    }

    /**
     * Check to see if this is an ensemble grid
     *
     * @param grid   grid to check
     *
     * @return  true if the domain of the grid is 1 dimensional and
     *               the type is convertible with ENSEMBLE_TYPE or a sequence
     *               and the inner type has a domain of ENSEMBLE_TYPE;
     *
     * @throws VisADException  problem determining this
     */
    public static boolean hasEnsemble(FieldImpl grid) throws VisADException {
        if (isSequence(grid)) {
            if (getSequenceType(grid).equals(ENSEMBLE_TYPE)) {
                return true;
            }
            // must be time sequence
            try {
                Data inner = grid.getSample(0);
                return (inner instanceof FieldImpl)
                       && isSequence((FieldImpl) inner)
                       && getSequenceType((FieldImpl) inner).equals(
                           ENSEMBLE_TYPE);
            } catch (RemoteException re) {}
        }
        return false;
    }

    /**
     * Get the RealType of the ensemble.
     *
     * @param grid   grid to check
     *
     * @return  RealType of ensemble paramter
     *
     * @see #hasEnsemble(FieldImpl)
     *
     * @throws VisADException     unable to get the information
     */
    public static RealType getEnsembleType(FieldImpl grid)
            throws VisADException {
        if ( !hasEnsemble(grid)) {
            throw new IllegalArgumentException("grid is not an ensemble");
        }
        return ENSEMBLE_TYPE;
    }

    /**
     * Return the ensemble set for the field
     *
     * @param ensGrid  the ensemble grid
     *
     * @return the set or null if not an ensemble
     *
     * @throws VisADException  problems reading data
     */
    public static Gridded1DSet getEnsembleSet(FieldImpl ensGrid)
            throws VisADException {
        if (hasEnsemble(ensGrid)) {
            try {
                if (isTimeSequence(ensGrid)) {
                    // (Time -> (Ensemble -> (grid)))
                    FieldImpl innerGrid = (FieldImpl) ensGrid.getSample(0);
                    if (hasEnsemble(innerGrid)) {
                        return (Gridded1DSet) innerGrid.getDomainSet();
                    }
                } else {
                    // (Ensemble -> (grid))
                    return (Gridded1DSet) ensGrid.getDomainSet();
                }  // TODO:  (index -> (Ensemble -> (grid)))
            } catch (RemoteException re) {
                return null;
            }
        }
        return null;
    }


    /**
     * Check to see if this is a single grid or if it is a time sequence
     * of grids.
     *
     * @param grid   grid to check
     *
     * @return  true if the domain of the grid is 1 dimensional and
     *               the type is convertible with RealType.Time
     *
     * @throws VisADException  problem determining this
     */
    public static boolean isTimeSequence(FieldImpl grid)
            throws VisADException {
        return (isSequence(grid) &&
        //getSequenceType(grid).equalsExceptNameButUnits(RealType.Time));
        getSequenceType(grid).equals(RealType.Time));
    }

    /**
     * Get the time set from the grid.
     *
     * @param grid  grid to check
     *
     * @return set of times or null if no times.
     *
     * @throws VisADException   problem determining this
     */
    public static Set getTimeSet(FieldImpl grid) throws VisADException {
        if ( !isTimeSequence(grid)) {
            return null;
        }
        return Util.getDomainSet(grid);
    }


    /**
     * Get the list of DateTime objects from the domain of the given grid
     *
     * @param grid  grid to check
     *
     * @return list of times or null if no times.
     *
     * @throws VisADException   problem determining this
     */
    public static List<DateTime> getDateTimeList(FieldImpl grid)
            throws VisADException {
        SampledSet timeSet = (SampledSet) getTimeSet(grid);
        if (timeSet == null) {
            return null;
        }
        double[][]     times    = timeSet.getDoubles(false);
        Unit           timeUnit = timeSet.getSetUnits()[0];
        List<DateTime> result   = new ArrayList<DateTime>();
        for (int i = 0; i < timeSet.getLength(); i++) {
            result.add(new DateTime(times[0][i], timeUnit));
        }
        return result;
    }



    /**
     * Check to see if this is a navigated grid (domain can be converted to
     * lat/lon)
     *
     * @param grid   grid to check
     *
     * @return  true if the domain of the grid is in or has a reference to
     *               Latitude/Longitude
     *
     * @throws VisADException   can't create VisAD object
     */
    public static boolean isNavigated(FieldImpl grid) throws VisADException {
        return isNavigated(getSpatialDomain(grid));
    }

    /**
     * Check to see if this is a navigated domain (can be converted to
     * lat/lon)
     *
     * @param spatialSet    spatial domain of grid to check
     *
     * @return  true if the domain of the grid is in or has a reference to
     *               Latitude/Longitude
     *
     * @throws VisADException   can't create VisAD object
     */
    public static boolean isNavigated(SampledSet spatialSet)
            throws VisADException {
        RealTupleType spatialType =
            ((SetType) spatialSet.getType()).getDomain();
        RealTupleType spatialReferenceType =
            (spatialSet.getCoordinateSystem() != null)
            ? spatialSet.getCoordinateSystem().getReference()
            : null;
        return (((spatialType.getIndex(RealType.Latitude) != -1)
                && (spatialType.getIndex(RealType.Longitude)
                    != -1)) || ((spatialReferenceType != null)
                        && (spatialReferenceType.getIndex(RealType.Latitude)
                            != -1) && (spatialReferenceType.getIndex(
                                RealType.Longitude) != -1)));
    }

    /**
     * Get the navigation for this grid
     *
     * @param  grid  grid to use
     *
     * @return MapProjection for grid
     *
     * @throws VisADException   no navigation or some other error
     */
    public static MapProjection getNavigation(FieldImpl grid)
            throws VisADException {
        return getNavigation(getSpatialDomain(grid));
    }

    /**
     * Get the navigation for this spatialDomain
     *
     * @param  spatialSet  spatial set for grid
     *
     * @return MapProjection for grid
     * @throws VisADException   no navigation or some other error
     */
    public static MapProjection getNavigation(SampledSet spatialSet)
            throws VisADException {

        // don't even bother  if this isn't navigated
        if ( !isNavigated(spatialSet)) {
            throw new VisADException("Spatial domain has no navigation");
        }

        CoordinateSystem cs = spatialSet.getCoordinateSystem();

        if (cs != null) {
            if (cs instanceof CachingCoordinateSystem) {
                cs = ((CachingCoordinateSystem) cs)
                    .getCachedCoordinateSystem();
            }
            if (cs instanceof IdentityCoordinateSystem) {
                // set cs to null if identity, we'll deal with that later
                cs = null;
            } else if (cs.getDimension() == 3) {  // 3D grid
                if (cs instanceof CartesianProductCoordinateSystem) {
                    CoordinateSystem[] csArray =
                        ((CartesianProductCoordinateSystem) cs)
                            .getCoordinateSystems();
                    for (int i = 0; i < csArray.length; i++) {
                        if (csArray[i].getDimension() == 2) {
                            cs = csArray[i];
                            break;
                        }
                    }
                } else if (cs instanceof Radar3DCoordinateSystem) {
                    cs = makeRadarMapProjection(cs);

                } else if (cs instanceof EmpiricalCoordinateSystem) {

                    spatialSet =
                        ((EmpiricalCoordinateSystem) cs).getReferenceSet();
                    cs = null;

                } else if (cs instanceof NavigatedCoordinateSystem) {
                    // set cs to null, we'll deal with that later
                    cs = null;
                } else {
                    throw new VisADException(
                        "Unable to create MapProjection from "
                        + cs.getClass());
                }
                // make sure this isn't cached also
                if (cs instanceof CachingCoordinateSystem) {
                    cs = ((CachingCoordinateSystem) cs)
                        .getCachedCoordinateSystem();

                }
                if (cs instanceof IdentityCoordinateSystem) {
                    cs = null;
                }
            }

        }
        // by here, we should have a null cs or a 2D cs
        if (cs == null) {  // lat/lon or lon/lat
            cs = makeMapProjection(spatialSet);
        }
        if (cs instanceof Radar2DCoordinateSystem) {
            cs = makeRadarMapProjection(cs);
        }

        if ( !(cs instanceof MapProjection)) {
            throw new VisADException("Unable to create MapProjection from "
                                     + cs.getClass());
        }
        return (MapProjection) cs;
    }

    /**
     * Check to see if this is a navigated grid (domain can be converted to
     * lat/lon)
     *
     * @param grid   grid to check
     *
     * @return  true if the domain of the grid is in or has a reference to
     *               Latitude/Longitude
     *
     * @throws VisADException   can't get at VisAD objects
     */
    public static boolean isLatLonOrder(FieldImpl grid)
            throws VisADException {
        return isLatLonOrder(getSpatialDomain(grid));
    }

    /**
     * Check to see if this is a navigated domain (can be converted to
     * lat/lon)
     *
     * @param spatialSet   spatial domain of the grid
     *
     * @return  true if the domain of the grid is in or has a reference to
     *               Latitude/Longitude
     *
     * @throws VisADException   can't get at VisAD objects
     */
    public static boolean isLatLonOrder(SampledSet spatialSet)
            throws VisADException {
        RealTupleType spatialType =
            ((SetType) spatialSet.getType()).getDomain();
        RealTupleType spatialReferenceType =
            (spatialSet.getCoordinateSystem() != null)
            ? spatialSet.getCoordinateSystem().getReference()
            : null;
        return (spatialType.equals(RealTupleType.LatitudeLongitudeTuple)
                || spatialType
                    .equals(RealTupleType
                        .LatitudeLongitudeAltitude) || ((spatialReferenceType
                            != null) && (spatialReferenceType
                                .equals(RealTupleType
                                    .LatitudeLongitudeTuple) || spatialReferenceType
                                        .equals(RealTupleType
                                            .LatitudeLongitudeAltitude))));
    }


    /**
     * Get the RealType of the sequence.
     *
     * @param grid   grid to check
     *
     * @return  RealType of sequence paramter
     *
     * @see #isSequence(FieldImpl)
     *
     * @throws VisADException     unable to get the information
     */
    public static RealType getSequenceType(FieldImpl grid)
            throws VisADException {
        if ( !isSequence(grid)) {
            throw new IllegalArgumentException("grid is not a sequence");
        }
        return (RealType) ((SetType) Util.getDomainSet(
            grid).getType()).getDomain().getComponent(0);
    }

    /**
     * Check to see if this is a 3D grid
     *
     * @param grid    grid to check
     * @return true if the spatial domain is 3 dimensional (i.e, (x,y,z))
     *
     * @throws VisADException     unable to get the information
     */
    public static boolean is3D(FieldImpl grid) throws VisADException {
        return is3D(getSpatialDomain(grid));
    }


    /**
     * Is the gievn field a volume. It is a volume if it is a 3d grid and if the
     *      manifold dimension is 3.
     *
     * @param grid The grid
     *
     * @return Is it a volume
     *
     * @throws VisADException On badness
     */
    public static boolean isVolume(FieldImpl grid) throws VisADException {
        SampledSet domainSet = getSpatialDomain(grid);
        return is3D(domainSet) && (domainSet.getManifoldDimension() == 3);
    }

    /**
     * This samples the given grid in both time and space and trys to
     * return a Real value
     *
     * @param grid The grid
     * @param el Location
     * @param animationValue The time to sample at. If null then we
     *        just sample at the location
     * @param samplingMode mode to use
     *
     * @return Real at the given location and time
     *
     * @throws RemoteException On badness
     * @throws VisADException On badness
     */
    public static RealTuple sampleToRealTuple(FieldImpl grid,
            EarthLocation el, Real animationValue, int samplingMode)
            throws VisADException, RemoteException {
        return sampleToRealTuple(grid, el, animationValue, samplingMode,
                                 DEFAULT_ERROR_MODE);
    }

    /**
     * This samples the given grid in both time and space and trys to return a Real value
     *
     * @param grid The grid
     * @param el Location
     * @param animationValue The time to sample at. If null then we just sample at the location
     * @param samplingMode sampling mode to use
     * @param errorMode    error mode to use
     *
     * @return Real at the given location and time
     *
     * @throws RemoteException On badness
     * @throws VisADException On badness
     */
    public static RealTuple sampleToRealTuple(FieldImpl grid,
            EarthLocation el, Real animationValue, int samplingMode,
            int errorMode)
            throws VisADException, RemoteException {
        if (is3D(grid) && !isVolume(grid)) {
            grid = make2DGridFromSlice(grid, false);
        }

        FieldImpl sampleAtLocation;
        if (is3D(grid)) {
            sampleAtLocation = GridUtil.sample(grid, el, samplingMode,
                    errorMode);
        } else {
            sampleAtLocation = GridUtil.sample(grid, el.getLatLonPoint(),
                    samplingMode, errorMode);
        }
        Data data = ((animationValue == null)
                     ? (Data) sampleAtLocation
                     : (Data) sampleAtLocation.evaluate(animationValue,
                         samplingMode, errorMode));

        while ((data != null) && !(data instanceof RealTuple)) {
            if (data instanceof FieldImpl) {
                data = ((FieldImpl) data).getSample(0);
            } else if (data instanceof Tuple) {
                data = ((Tuple) data).getComponent(0);
            } else if (data instanceof Real) {
                data = new RealTuple(new Real[] { (Real) data });
            } else if ( !(data instanceof RealTuple)) {
                data = null;
            }
        }
        return (RealTuple) data;

    }

    /**
     * This samples the given grid in both time and space and trys to return a
     * Real value
     *
     * @param grid The grid
     * @param el Location
     * @param animationValue Time
     *
     * @return Real at the given location and time
     *
     * @throws RemoteException On badness
     * @throws VisADException On badness
     */
    public static Real sampleToReal(FieldImpl grid, EarthLocation el,
                                    Real animationValue)
            throws VisADException, RemoteException {

        return sampleToReal(grid, el, animationValue, Data.NEAREST_NEIGHBOR);
    }

    /**
     * This samples the given grid in both time and space and trys to return a
     * Real value
     *
     * @param grid The grid
     * @param el Location
     * @param animationValue The time to sample at. If null then we just sample
     *                       at the location
     * @param samplingMode mode to use
     *
     * @return Real at the given location and time
     *
     * @throws RemoteException On badness
     * @throws VisADException On badness
     */
    public static Real sampleToReal(FieldImpl grid, EarthLocation el,
                                    Real animationValue, int samplingMode)
            throws VisADException, RemoteException {
        return sampleToReal(grid, el, animationValue, samplingMode,
                            DEFAULT_ERROR_MODE);
    }

    /**
     * This samples the given grid in both time and space and trys to return a
     * Real value
     *
     * @param grid The grid
     * @param el Location
     * @param animationValue The time to sample at. If null then we just sample
     *                       at the location
     * @param samplingMode sampling mode to use
     * @param errorMode error mode to use
     *
     * @return Real at the given location and time
     *
     * @throws RemoteException On badness
     * @throws VisADException On badness
     */
    public static Real sampleToReal(FieldImpl grid, EarthLocation el,
                                    Real animationValue, int samplingMode,
                                    int errorMode)
            throws VisADException, RemoteException {
        RealTuple sample = sampleToRealTuple(grid, el, animationValue,
                                             samplingMode, errorMode);
        return (sample == null)
               ? (Real) null
               : sample.getRealComponents()[0];
    }



    /**
     * Check to see if this is a 3D domain
     *
     * @param domainSet   spatial domain of the grid
     *
     * @return true if the spatial domain is 3 dimensional (i.e, (x,y,z))
     *
     * @throws VisADException     unable to get the information
     */
    public static boolean is3D(SampledSet domainSet) throws VisADException {
        return (domainSet.getDimension() == 3);
    }

    /**
     * Check to see if this is a 2D grid
     *
     * @param grid     grid to check
     *
     * @return true if the spatial domain is 2 dimensional (i.e, (x,y))
     *
     * @throws VisADException     unable to get the information
     */
    public static boolean is2D(FieldImpl grid) throws VisADException {
        return is2D(getSpatialDomain(grid));
    }

    /**
     * Check to see if this is a 2D domain
     *
     * @param domainSet    spatial domain to check
     *
     * @return true if the spatial domain is 2 dimensional (i.e, (x,y))
     *
     * @throws VisADException     unable to get the information
     */
    public static boolean is2D(SampledSet domainSet) throws VisADException {
        return domainSet.getDimension() == 2;
    }

    /**
     * Create a subset of the grid, skipping every nth point in
     * the X and Y direction.
     *
     * @param grid   grid to subset
     * @param skip   x and y skip factor
     * @return   subsampled grid
     *
     * @throws VisADException   unable to subset the grid
     */
    public static FieldImpl subset(FieldImpl grid, int skip)
            throws VisADException {
        return subset(grid, skip, skip);
    }

    /**
     * Create a subset of the grid skipping every i'th x and
     * j'th y point.
     *
     * @param grid     grid to subsample
     * @param skipx    x skip factor
     * @param skipy    y skip factor
     * @return   subsampled grid
     *
     * @throws VisADException   unable to subsample grid
     */
    public static FieldImpl subset(FieldImpl grid, int skipx, int skipy)
            throws VisADException {
        return subset(grid, skipx, skipy, 1);
    }

    /**
     * Create a subset of the grid skipping every i'th x and
     * j'th y point and k'th z point
     *
     * @param grid     grid to subsample
     * @param skipx    x skip factor
     * @param skipy    y skip factor
     * @param skipz    z skip factor
     * @return   subsampled grid
     *
     * @throws VisADException   unable to subsample grid
     */
    public static FieldImpl subset(FieldImpl grid, int skipx, int skipy,
                                   int skipz)
            throws VisADException {
        FieldImpl fi = grid;
        if ((getTimeSet(grid) == null) || isConstantSpatialDomain(grid)) {
            fi = subsetGrid(grid, skipx, skipy, skipz);
        } else {
            try {
                Set timeSet = getTimeSet(grid);
                fi = new FieldImpl((FunctionType) grid.getType(), timeSet);
                for (int i = 0; i < timeSet.getLength(); i++) {
                    FieldImpl ff    = (FieldImpl) grid.getSample(i);
                    FieldImpl slice = null;
                    if (ff.isMissing()) {
                        slice = ff;
                    } else {
                        slice = subsetGrid(ff, skipx, skipy, skipz);
                    }
                    fi.setSample(i, slice, false);
                }
            } catch (RemoteException re) {}  // won't happen - grids are local
        }
        return fi;
    }

    /**
     * Create a subset of the grid skipping every i'th x and
     * j'th y point.
     *
     * @param grid     grid to subsample
     * @param skipx    x skip factor
     * @param skipy    y skip factor
     * @return   subsampled grid
     *
     * @throws VisADException   unable to subsample grid
     */
    private static FieldImpl subsetGrid(FieldImpl grid, int skipx, int skipy)
            throws VisADException {
        return subsetGrid(grid, skipx, skipy, 1);
    }

    /**
     * Create a subset of the grid skipping every i'th x and
     * j'th y point.
     *
     * @param grid     grid to subsample
     * @param skipx    x skip factor
     * @param skipy    y skip factor
     * @param skipz    z skip factor
     * @return   subsampled grid
     *
     * @throws VisADException   unable to subsample grid
     */
    private static FieldImpl subsetGrid(FieldImpl grid, int skipx, int skipy,
                                        int skipz)
            throws VisADException {

        FieldImpl subGrid = null;
        if ((skipx == 1) && (skipy == 1) && (skipz == 1)) {
            return grid;  // no-op
        }
        GriddedSet domainSet = (GriddedSet) getSpatialDomain(grid);


        GriddedSet subDomain = null;
        if ((skipz > 1) && (domainSet.getManifoldDimension() < 3)) {
            throw new VisADException(
                "Unable to subset in Z for a 2D manifold");
        }
        if (domainSet instanceof LinearSet) {
            Linear1DSet xSet =
                ((LinearSet) domainSet).getLinear1DComponent(0);
            Linear1DSet ySet =
                ((LinearSet) domainSet).getLinear1DComponent(1);
            int         numSteps = 1 + (xSet.getLength() - 1) / skipx;
            Linear1DSet newX     = (skipx == 1)
                                   ? xSet
                                   : new Linear1DSet(xSet.getType(), xSet
                                       .getFirst(), xSet.getFirst()
                                           + (numSteps - 1) * xSet.getStep()
                                             * skipx, numSteps);
            numSteps = 1 + (ySet.getLength() - 1) / skipy;
            Linear1DSet newY = (skipy == 1)
                               ? ySet
                               : new Linear1DSet(ySet.getType(), ySet
                                   .getFirst(), ySet.getFirst()
                                       + (numSteps - 1) * ySet.getStep()
                                         * skipy, numSteps);

            if (domainSet instanceof LinearLatLonSet) {
                subDomain = new LinearLatLonSet(domainSet.getType(),
                        new Linear1DSet[] { newX,
                                            newY }, domainSet
                                            .getCoordinateSystem(), domainSet
                                            .getSetUnits(), domainSet
                                            .getSetErrors());
            } else if (domainSet instanceof Linear2DSet) {
                subDomain = new Linear2DSet(domainSet.getType(),
                                            new Linear1DSet[] { newX,
                        newY }, domainSet.getCoordinateSystem(),
                                domainSet.getSetUnits(),
                                domainSet.getSetErrors());
            } else if (domainSet instanceof Linear3DSet) {
                Linear1DSet zSet =
                    ((LinearSet) domainSet).getLinear1DComponent(2);
                if (zSet.getLength() > 1) {
                    numSteps = 1 + (zSet.getLength() - 1) / skipz;
                    Linear1DSet newZ = (skipz == 1)
                                       ? zSet
                                       : new Linear1DSet(zSet.getType(),
                                           zSet.getFirst(),
                                           zSet.getFirst()
                                           + (numSteps - 1) * zSet.getStep()
                                             * skipz, numSteps);
                    subDomain = new Linear3DSet(domainSet.getType(),
                            new Linear1DSet[] { newX,
                            newY, newZ }, domainSet.getCoordinateSystem(),
                                          domainSet.getSetUnits(),
                                          domainSet.getSetErrors());
                } else {  // single level 3D grid
                    float[][] samples    = domainSet.getSamples(false);
                    int       sizeX      = domainSet.getLength(0);
                    int       sizeY      = domainSet.getLength(1);
                    int       sizeZ      = 1;
                    int       newSizeX   = 1 + (sizeX - 1) / skipx;
                    int       newSizeY   = 1 + (sizeY - 1) / skipy;

                    float[][] subSamples =
                        new float[domainSet.getDimension()][newSizeX * newSizeY * sizeZ];
                    int l = 0;
                    for (int k = 0; k < sizeZ; k++) {
                        for (int j = 0; j < sizeY; j += skipy) {
                            for (int i = 0; i < sizeX; i += skipx) {
                                //compute stride into 1D array of 3D data
                                int elem = i + (j + k * sizeY) * sizeX;

                                subSamples[0][l] = samples[0][elem];
                                subSamples[1][l] = samples[1][elem];
                                subSamples[2][l] = samples[2][elem];
                                l++;

                            }
                        }
                    }
                    subDomain = new Gridded3DSet(domainSet.getType(),
                            subSamples, newSizeX, newSizeY,
                            domainSet.getCoordinateSystem(),
                            domainSet.getSetUnits(),
                            domainSet.getSetErrors(), false);
                }
            }

        } else {  // GriddedSet
            float[][] samples    = domainSet.getSamples(false);
            int       sizeX      = domainSet.getLength(0);
            int       sizeY      = domainSet.getLength(1);
            int       sizeZ      = (domainSet.getManifoldDimension() == 3)
                                   ? domainSet.getLength(2)
                                   : 1;
            int       newSizeX   = 1 + (sizeX - 1) / skipx;
            int       newSizeY   = 1 + (sizeY - 1) / skipy;
            int       newSizeZ   = 1 + (sizeZ - 1) / skipz;

            float[][] subSamples =
                new float[domainSet.getDimension()][newSizeX * newSizeY * newSizeZ];
            int l = 0;
            for (int k = 0; k < sizeZ; k += skipz) {
                for (int j = 0; j < sizeY; j += skipy) {
                    for (int i = 0; i < sizeX; i += skipx) {
                        //compute stride into 1D array of 3D data
                        int elem = i + (j + k * sizeY) * sizeX;

                        subSamples[0][l] = samples[0][elem];
                        subSamples[1][l] = samples[1][elem];
                        if (domainSet.getDimension() == 3) {
                            subSamples[2][l] = samples[2][elem];
                        }
                        l++;

                    }
                }
            }
            int[] newSizes = (domainSet.getManifoldDimension() == 3)
                             ? new int[] { newSizeX, newSizeY, newSizeZ }
                             : new int[] { newSizeX, newSizeY };
            try {
                subDomain = GriddedSet.create(domainSet.getType(),
                        subSamples, newSizes,
                        domainSet.getCoordinateSystem(),
                        domainSet.getSetUnits(), domainSet.getSetErrors(),
                        false, true);
            } catch (SetException se) {
                // if a SetException is thrown, then it's possible that the 
                // samples are missing or inconsistent.  Try again with 
                // test = false
                String msg = se.getMessage();
                if ((msg.indexOf("form a valid grid") >= 0)
                        || (msg.indexOf("may not be missing") >= 0)) {
                    subDomain = GriddedSet.create(domainSet.getType(),
                            subSamples, newSizes,
                            domainSet.getCoordinateSystem(),
                            domainSet.getSetUnits(),
                            domainSet.getSetErrors(), false, false);
                } else {
                    throw new VisADException(se);
                }
            }


            /*
            if (domainSet.getDimension() == 2) {
                subDomain = new Gridded2DSet(domainSet.getType(), subSamples,
                                             newSizeX, newSizeY,
                                             domainSet.getCoordinateSystem(),
                                             domainSet.getSetUnits(),
                                             domainSet.getSetErrors(), false);
                // this doesn't seem to work.
            } else if (domainSet.getManifoldDimension() == 2) {
                subDomain = new Gridded3DSet(domainSet.getType(), subSamples,
                                             newSizeX, newSizeY,
                                             domainSet.getCoordinateSystem(),
                                             domainSet.getSetUnits(),
                                             domainSet.getSetErrors(), false);
            } else if (domainSet.getDimension() == 3) {
                subDomain = new Gridded3DSet(domainSet.getType(), subSamples,
                                             newSizeX, newSizeY, newSizeZ,
                                             domainSet.getCoordinateSystem(),
                                             domainSet.getSetUnits(),
                                             domainSet.getSetErrors(), false);
            }
            */
        }

        return ((subDomain.getDimension() == 3)
                && (subDomain.getManifoldDimension() == 2))
               ? resample2DManifold(grid, subDomain, skipx, skipy)
               : resampleGrid(grid, subDomain, Data.NEAREST_NEIGHBOR);
    }

    /**
     * Slice the grid at the vertical level indictated.
     *
     * @param  grid   grid to slice (must be a valid 3D grid)
     * @param  level  level to slice at.  level must have units
     *         convertible with the vertial coordinate of the spatial
     *         domain or it's reference if there is a CoordinateSystem
     *         associated with the domain.
     *
     * @return  spatial slice at level.  If this is a sequence of grids
     *          it will be a sequence of the slices.
     *
     * @throws  VisADException  problem in resampling
     */
    public static FieldImpl sliceAtLevel(FieldImpl grid, Real level)
            throws VisADException {
        return sliceAtLevel(grid, level, DEFAULT_SAMPLING_MODE);
    }

    /**
     * Slice the grid at the vertical level indictated.
     *
     * @param  grid   grid to slice (must be a valid 3D grid)
     * @param  level  level to slice at.  level must have units
     *         convertible with the vertial coordinate of the spatial
     *         domain or it's reference if there is a CoordinateSystem
     *         associated with the domain.
     * @param  samplingMode Data.WEIGHTED_AVERAGE or Data.NEAREST_NEIGHBOR
     *
     * @return  spatial slice at level.  If this is a sequence of grids
     *          it will be a sequence of the slices.
     *
     * @throws  VisADException  problem in resampling
     */
    public static FieldImpl sliceAtLevel(FieldImpl grid, Real level,
                                         int samplingMode)
            throws VisADException {
        return sliceAtLevel(grid, level, samplingMode, DEFAULT_ERROR_MODE);
    }

    /**
     * Slice the grid at the vertical level indictated.
     *
     * @param  grid   grid to slice (must be a valid 3D grid)
     * @param  level  level to slice at.  level must have units
     *         convertible with the vertial coordinate of the spatial
     *         domain or it's reference if there is a CoordinateSystem
     *         associated with the domain.
     * @param  samplingMode Data.WEIGHTED_AVERAGE or Data.NEAREST_NEIGHBOR
     * @param  errorMode Data.NO_ERRORS, Data.DEPENDENT, Data.INDEPENDENT
     *
     * @return  spatial slice at level.  If this is a sequence of grids
     *          it will be a sequence of the slices.
     *
     * @throws  VisADException  problem in resampling
     */
    public static FieldImpl sliceAtLevel(FieldImpl grid, Real level,
                                         int samplingMode, int errorMode)
            throws VisADException {

        FieldImpl fi = grid;
        if ((getTimeSet(grid) == null) || isConstantSpatialDomain(grid)) {
            fi = slice(
                grid,
                makeSliceFromLevel(
                    (GriddedSet) getSpatialDomain(grid),
                    level), samplingMode, errorMode);
        } else {
            try {
                Set timeSet = getTimeSet(grid);
                for (int i = 0; i < timeSet.getLength(); i++) {
                    FieldImpl ff    = (FieldImpl) grid.getSample(i);
                    FieldImpl slice = null;
                    if (ff.isMissing()) {
                        slice = ff;
                    } else {
                        slice = slice(
                            ff,
                            makeSliceFromLevel(
                                (GriddedSet) getSpatialDomain(grid, i),
                                level), samplingMode, errorMode);
                    }
                    if (i == 0) {
                        fi = new FieldImpl(
                            new FunctionType(
                                ((SetType) timeSet.getType()).getDomain(),
                                (FunctionType) slice.getType()), timeSet);
                    }
                    fi.setSample(i, slice, false);
                }
            } catch (RemoteException re) {}  // won't happen - grids are local
        }
        return fi;

    }

    /**
     * Check if all real values in a FieldImpl are missing.
     *
     * @param field  fieldImpl to check
     *
     * @return true if all values are missing
     *
     * @throws VisADException  unable to open VisAD object
     */
    public static boolean isAllMissing(FieldImpl field)
            throws VisADException {
        return isAllMissing(field, false);
    }

    /**
     * Check if all real values in a FieldImpl are missing.
     *
     * @param grid   grid to check
     * @param popupErrorMessage  pop up a JOptionDialog box is all are missing
     * @return true if all values are missing
     *
     * @throws VisADException  unable to open VisAD object
     */
    public static boolean isAllMissing(FieldImpl grid,
                                       boolean popupErrorMessage)
            throws VisADException {
        try {
            float[][] values = grid.getFloats(false);
            if (values == null) {
                return true;
            }
            if (Misc.isNaN(values)) {
                if (popupErrorMessage) {
                    String msg =
                        new String("All " + values.length * values[0].length
                                   + " data values missing");
                    LogUtil.userErrorMessage(msg);
                }
                // if we got here, then we're all missing
                return true;
            }
        } catch (RemoteException re) {
            throw new VisADException("RemoteException checking missing data");
        }
        return false;
    }



    /**
     * Check if any of the  real values in a FieldImpl are missing.
     *
     * @param grid   grid to check
     * @return true if all values are missing
     *
     * @throws VisADException  unable to open VisAD object
     */
    public static boolean isAnyMissing(FieldImpl grid) throws VisADException {
        try {
            float[][] values = grid.getFloats(false);
            if (values == null) {
                return true;
            }
            for (int i = 0; i < values.length; i++) {
                for (int j = 0; j < values[i].length; j++) {
                    float value = values[i][j];
                    if (value != value) {
                        return true;
                    }
                }
            }
        } catch (RemoteException re) {
            throw new VisADException("RemoteException checking missing data");
        }
        return false;
    }




    /**
     * Average the grid over time
     *
     * @param grid   grid to average
     * @param makeTimes If true then make a time field with the range being the same computed value
     * If false then just return a single field of the computed values
     * @return the new field
     *
     * @throws VisADException  On badness
     * @deprecated use GridMath.averageOverTime(FieldImpl, boolean)
     */
    public static FieldImpl averageOverTime(FieldImpl grid, boolean makeTimes)
            throws VisADException {
        return GridMath.applyFunctionOverTime(grid, GridMath.FUNC_AVERAGE,
                makeTimes);
    }


    /**
     * This creates a field where D(T) = D(T)-D(T+offset)
     * Any time steps up to the offset time are set to missing
     * @param grid   grid to average
     * @param offset time step offset. e.g., offset=-1 results in D(T)=D(T)-D(T-1)
     * @return the new field
     *
     * @throws VisADException  On badness
     * @deprecated use GridMath.timeStepDifference(FieldImpl, int)
     */
    public static FieldImpl timeStepDifference(FieldImpl grid, int offset)
            throws VisADException {
        return GridMath.timeStepFunc(grid, offset, GridMath.FUNC_DIFFERENCE);
    }



    /**
     * This creates a field where D(T) = D(T)+D(T+offset)
     * Any time steps up to the offset time are set to missing
     * @param grid   grid to average
     * @param offset time step offset. e.g., offset=-1 results in D(T)=D(T)+D(T-1)
     * @return the new field
     *
     * @throws VisADException  On badness
     * @deprecated use GridMath.timeStepSum(FieldImpl, int)
     */
    public static FieldImpl timeStepSum(FieldImpl grid, int offset)
            throws VisADException {
        return GridMath.timeStepFunc(grid, offset, GridMath.FUNC_SUM);
    }


    /**
     * This creates a field where D(T) = D(T)-D(0)
     * Any time steps up to the offset time are set to missing
     * @param grid   grid to average
     * @return the new field
     *
     * @throws VisADException  On badness
     * @deprecated use GridMath.differenceFromBaseTime(FieldImpl)
     */
    public static FieldImpl differenceFromBaseTime(FieldImpl grid)
            throws VisADException {
        return GridMath.timeStepFunc(grid, 0, GridMath.FUNC_DIFFERENCE);
    }



    /**
     * This creates a field where D(T) = D(T)+D(0)
     * Any time steps up to the offset time are set to missing
     * @param grid   grid to average
     * @return the new field
     *
     * @throws VisADException  On badness
     * @deprecated use GridMath.sumFromBaseTime(FieldImpl)
     */
    public static FieldImpl sumFromBaseTime(FieldImpl grid)
            throws VisADException {
        return GridMath.timeStepFunc(grid, 0, GridMath.FUNC_SUM);
    }


    /**
     * This creates a field where is either D(T) = D(T)-D(T+offset)
     * or D(T) = D(T)+D(T+offset) depending on the value of the func argument
     * Any time steps up to the offset time are set to missing. If offset == 0
     * then we use D(0) as the fixed operand foreach operator, e.g.:
     * D(T) = D(T) - D(0)
     * @param grid   grid to average
     * @param offset time step offset.
     * @param func which function to apply, SUM or DIFFERENCE
     * @return the new field
     *
     * @throws VisADException  On badness
     * @deprecated use GridMath.timeStepFunc(FieldImpl, int, String)
     */
    public static FieldImpl timeStepFunc(FieldImpl grid, int offset,
                                         String func)
            throws VisADException {
        return GridMath.timeStepFunc(grid, offset, func);
    }


    /**
     * Sum each grid point
     *
     * @param grid   grid to analyze
     * @param makeTimes If true then make a time field with the range
     *                  being the same computed value. If false then just
     *                  return a single field of the computed values
     * @return the new field
     *
     * @throws VisADException  On badness
     * @deprecated use GridMath.sumOverTime(FieldImpl, boolean)
     */
    public static FieldImpl sumOverTime(FieldImpl grid, boolean makeTimes)
            throws VisADException {
        return GridMath.applyFunctionOverTime(grid, GridMath.FUNC_SUM,
                makeTimes);
    }

    /**
     * Take the min value at each grid point
     *
     * @param grid   grid to analyze
     * @param makeTimes If true then make a time field with the range
     *                  being the same computed value. If false then just
     *                  return a single field of the computed values
     * @return the new field
     *
     * @throws VisADException  On badness
     * @deprecated use GridMath.minOverTime
     */
    public static FieldImpl minOverTime(FieldImpl grid, boolean makeTimes)
            throws VisADException {
        return GridMath.applyFunctionOverTime(grid, GridMath.FUNC_MIN,
                makeTimes);
    }

    /**
     * Take the max value at each grid point
     *
     * @param grid   grid to analyze
     * @param makeTimes If true then make a time field with the range
     *                  being the same computed value. If false then just
     *                  return a single field of the computed values
     * @return the new field
     *
     * @throws VisADException  On badness
     * @deprecated use GridMath.maxOverTime(FieldImpl, boolean)
     */
    public static FieldImpl maxOverTime(FieldImpl grid, boolean makeTimes)
            throws VisADException {
        return GridMath.applyFunctionOverTime(grid, GridMath.FUNC_MAX,
                makeTimes);
    }


    /**
     * Apply the function to the time steps of the given grid.
     * The function is one of the GridMath.FUNC_ enums
     *
     * @param grid   grid to average
     * @param function One of the GridMath.FUNC_ enums
     * @param makeTimes If true then make a time field with the range
     *                  being the same computed value. If false then just
     *                  return a single field of the computed values
     * @return the new field
     *
     * @throws VisADException  On badness
     * @deprecated use GridMath.applyFunctionOverTime(FieldImpl, String, boolean)
     */
    public static FieldImpl applyFunctionOverTime(FieldImpl grid,
            String function, boolean makeTimes)
            throws VisADException {
        return GridMath.applyFunctionOverTime(grid, function, makeTimes);
    }

    /**
     * Transform a (possibly) 3D set into a 2D set (removing the Z dimension)
     *
     * @param domainSet  the 2 or 3D domain
     * @return a 2D version with Z values removed
     *
     * @throws VisADException   unable to create 2D slice
     */
    public static Gridded2DSet makeDomain2D(GriddedSet domainSet)
            throws VisADException {
        if ( !(domainSet.getManifoldDimension() >= 2)) {
            throw new VisADException(
                "grid needs to be at least a 2D manifold");
        }
        if (domainSet instanceof Gridded2DSet) {
            return (Gridded2DSet) domainSet;
        }
        Gridded2DSet  newDomainSet = null;
        RealTupleType domainType   =
            ((SetType) domainSet.getType()).getDomain();
        RealTupleType    newType = null;
        CoordinateSystem cs      = domainSet.getCoordinateSystem();
        if (cs != null) {
            // hack for WRF empirical cs - getNavigation returns the lat/lon set
            if (cs instanceof EmpiricalCoordinateSystem) {
                domainSet =
                    ((EmpiricalCoordinateSystem) cs).getReferenceSet();
                domainType = ((SetType) domainSet.getType()).getDomain();
                newType    =
                    new RealTupleType((RealType) domainType.getComponent(0),
                                      (RealType) domainType.getComponent(1));
            } else {
                MapProjection mp = getNavigation(domainSet);
                newType =
                    new RealTupleType((RealType) domainType.getComponent(0),
                                      (RealType) domainType.getComponent(1),
                                      mp, null);
            }
        } else {
            newType =
                new RealTupleType((RealType) domainType.getComponent(0),
                                  (RealType) domainType.getComponent(1));
        }
        if (domainSet instanceof Linear3DSet) {
            Linear3DSet linearSet = (Linear3DSet) domainSet;
            newDomainSet = new Linear2DSet(newType,
                                           new Linear1DSet[] {
                                               linearSet.getX(),
                    linearSet.getY() });
            return newDomainSet;
        }
        // if we make it to here, we have a Gridded3DSet, possibly on
        // a 1D manifold;

        float[][] samples    = domainSet.getSamples(false);
        int[]     lengths    = domainSet.getLengths();
        Unit[]    setUnits   = domainSet.getSetUnits();
        int       sizeX      = lengths[0];
        int       sizeY      = lengths[1];
        float[][] newSamples = null;
        if (domainSet.getManifoldDimension() == 2) {
            newSamples = new float[][] {
                samples[0], samples[1]
            };
        } else {  // full 3D set
            newSamples = new float[2][sizeX * sizeY];
            for (int j = 0; j < sizeY; j++) {
                for (int i = 0; i < sizeX; i++) {
                    int index = j * sizeX + i;
                    newSamples[0][index] = samples[0][index];
                    newSamples[1][index] = samples[1][index];
                }
            }
        }
        newDomainSet = new Gridded2DSet(newType, newSamples, sizeX, sizeY,
                                        (CoordinateSystem) null,
                                        new Unit[] { setUnits[0],
                setUnits[1] }, (ErrorEstimate[]) null, true);  // copy samples
        return newDomainSet;
    }


    /**
     * Make a new type for the field by appending the suffix to the exiting
     * RealTypes in the range
     *
     * @param oldParamType  old parameter type containing only real components
     * @param newSuffix     the new suffix for Range RealTypes
     *
     * @return  the new Range type
     *
     * @throws VisADException  problem creating new types
     */
    public static TupleType makeNewParamType(TupleType oldParamType,
                                             String newSuffix)
            throws VisADException {
        RealType[] rts    = oldParamType.getRealComponents();
        RealType[] newRTs = new RealType[rts.length];
        for (int i = 0; i < rts.length; i++) {
            String oldName     = rts[i].getName();
            String baseName    = Util.cleanTypeName(oldName);
            Unit   defaultUnit = rts[i].getDefaultUnit();
            newRTs[i] = Util.makeRealType(baseName + newSuffix, defaultUnit);
            // name could be   xxx[unit:foo]_1, we want to preserve the _1
            int unitBracket = oldName.indexOf("[unit:");
            if (unitBracket >= 0) {
                int finalBracket = oldName.lastIndexOf("]");
                if (finalBracket > unitBracket) {
                    String extra = oldName.substring(finalBracket + 1);
                    if ( !extra.isEmpty()) {
                        newRTs[i] = RealType.getRealType(newRTs[i].getName()
                                + extra, defaultUnit);
                        // make sure it's not null
                        if (newRTs[i] == null) {
                            newRTs[i] = Util.makeRealType(baseName
                                    + newSuffix + extra, defaultUnit);
                        }
                    }
                }
            }
        }
        if (rts.length == oldParamType.getDimension()) {  // just straight reals
            if (oldParamType instanceof RealVectorType) {
                return new EarthVectorType(newRTs);
            } else {
                return new RealTupleType(newRTs);
            }
        } else {                                          // loop through the individual types
            MathType[] types         = oldParamType.getComponents();
            MathType[] newTypes      = new MathType[types.length];
            int        usedRealTypes = 0;
            // The range of a FlatField can be a Real, a RealTuple or a
            // Tuple of Reals and RealTuples ;-)
            for (int i = 0; i < types.length; i++) {
                MathType mt = types[i];
                if (mt instanceof RealTupleType) {
                    RealType[] subTypes =
                        new RealType[((RealTupleType) mt).getDimension()];
                    for (int j = 0; j < subTypes.length; j++) {
                        subTypes[j] = newRTs[usedRealTypes++];
                    }
                    if (mt instanceof RealVectorType) {
                        newTypes[i] = new EarthVectorType(subTypes);
                    } else {
                        newTypes[i] = new RealTupleType(subTypes);
                    }
                } else if (mt instanceof RealType) {
                    newTypes[i] = newRTs[usedRealTypes++];
                } else {
                    throw new VisADException(
                        "Unable to create new MathType for old param type: "
                        + oldParamType);
                }
            }
            return new TupleType(newTypes);
        }
    }

    /**
     * Class Grid2D holds a 2d lat/lon and value array
     *
     *
     * @author IDV Development Team
     */
    public static class Grid2D {

        /** the lats */
        float[][] lats;

        /** the lons */
        float[][] lons;

        /** the values */
        float[][][] values;

        /**
         * ctor
         *
         * @param lats lats
         * @param lons lons
         * @param values values
         */
        public Grid2D(float[][] lats, float[][] lons, float[][][] values) {
            this.lats   = lats;
            this.lons   = lons;
            this.values = values;
        }

        /**
         * get the lons
         *
         * @return the lons
         */
        public float[][] getlons() {
            return lons;
        }

        /**
         * get the lats
         *
         * @return the lats
         */
        public float[][] getlats() {
            return lats;
        }

        /**
         * get the values
         *
         * @return the values
         */
        public float[][][] getvalues() {
            return values;
        }
    }

    ;

    /**
     * rectangulrize the given field, making a grid2d out of its spatial domain and values
     *
     * @param grid the grid
     *
     * @return the grid2d
     *
     * @throws RemoteException On badness
     * @throws VisADException On badness
     */
    public static Grid2D makeGrid2D(FieldImpl grid)
            throws VisADException, RemoteException {
        SampledSet domain = getSpatialDomain(grid);
        if ( !(domain instanceof GriddedSet)) {
            throw new IllegalArgumentException(
                "Spatial domain is not a griddedset:"
                + domain.getClass().getName());
        }
        GriddedSet griddedSet = (GriddedSet) domain;
        int[]      lengths    = griddedSet.getLengths();
        if (lengths.length != 2) {
            throw new IllegalArgumentException("Spatial domain is not 2D:"
                    + lengths.length);
        }
        int latIndex = isLatLonOrder(domain)
                       ? 0
                       : 1;
        int lonIndex = isLatLonOrder(domain)
                       ? 1
                       : 0;
        int xCnt     = lengths[0];
        int yCnt     = lengths[1];
        //System.err.println("X =" + xCnt + " Y=" + yCnt);
        float[][]   latLons  = getEarthLocationPoints(griddedSet);
        float[]     lats     = latLons[latIndex];
        float[]     lons     = latLons[lonIndex];
        float[][]   values   = grid.getFloats(false);
        float[][]   lat2D    = new float[xCnt][yCnt];
        float[][]   lon2D    = new float[xCnt][yCnt];
        int         rangeCnt = values.length;
        float[][][] value2D  = new float[rangeCnt][xCnt][yCnt];

        for (int i = 0; i < lats.length; i++) {
            //We need to map the linear idx into the 2d space
            //Do we know how to do this
            int xIdx = i % xCnt;
            int yIdx = i / xCnt;
            lat2D[xIdx][yIdx] = lats[i];
            lon2D[xIdx][yIdx] = lons[i];
            for (int rangeIdx = 0; rangeIdx < rangeCnt; rangeIdx++) {
                value2D[rangeIdx][xIdx][yIdx] = values[rangeIdx][i];
            }
        }

        /*
        for (int yIdx = 0; yIdx < yCnt; yIdx++) {
            for (int xIdx = 0; xIdx < xCnt; xIdx++) {
                System.err.print(" " + lat2D[xIdx][yIdx] + "/"
                                 + lon2D[xIdx][yIdx]);
            }
            //System.err.println("");
            }*/
        return new Grid2D(lat2D, lon2D, value2D);

    }


    /**
     * test
     *
     * @param grid test
     *
     * @throws RemoteException On badness
     * @throws VisADException On badness
     */
    public static void testIt(FieldImpl grid)
            throws VisADException, RemoteException {
        if ( !isTimeSequence(grid)) {
            Grid2D grid2D = makeGrid2D(grid);
            return;
        }
        float[][] values       = null;
        final Set timeDomain   = Util.getDomainSet(grid);
        int       numTimeSteps = timeDomain.getLength();
        for (int timeStepIdx = 0; timeStepIdx < timeDomain.getLength();
                timeStepIdx++) {
            FieldImpl timeStep = (FieldImpl) grid.getSample(timeStepIdx);
            if (timeStepIdx == 0) {
                Grid2D grid2D = makeGrid2D(timeStep);
            }
        }
    }



    /**
     * Slice the grid at the vertical level indictated.  Value is
     * assumed to be in the units of the domain set.
     *
     * @param  grid   grid to slice (must be a valid 3D grid)
     * @param  levelValue  level value to slice at. Value is assumed
     *         to be in the units of the vertical coordinate of the
     *         spatial domain of the FieldImpl
     *
     * @return  spatial slice at level.  If this is a sequence of grids
     *          it will be a sequence of the slices.
     *
     * @throws  VisADException  problem in resampling
     */
    public static FieldImpl sliceAtLevel(FieldImpl grid, double levelValue)
            throws VisADException {

        return sliceAtLevel(grid, new Real(levelValue));

    }


    /*  TODO: Gotta implement this
    public static EarthLocation getEarthLocation(FieldImpl grid,
                                                 RealTuple gridPoint)
      throws VisADException {

        EarthLocationTuple elt = null;
        try {
            SampledSet ss = getSpatialDomain(grid);
            CoordinateSystem cs = ss.getCoordinateSystem();
            if (ss.getDimension() == gridPoint.getDimension()) {
            } else if (ss.getDimension() < gridPoint.getDimension()) {
            } else {
            }
            elt = new EarthLocationTuple(0, 0, 0);
        } catch (RemoteException excp) {
            throw new VisADException(
                "getEarthLocation() got RemoteException " + excp);
        }
        return  elt;
    }
    */

    /**
     * Returns a vertical profile of a grid at a Lat/Lon point.  Returns
     * <code>null</code> if no such profile could be created.
     *
     * @param  grid   grid to slice (must be a valid 3D grid)
     * @param  point  LatLonPoint to sample at.
     *
     * @return  vertical slice at point or <code>null</code>.  If this is a
     *          sequence of grids it will be a sequence of the slices.
     *
     * @throws  VisADException  problem in resampling
     */
    public static FieldImpl getProfileAtLatLonPoint(FieldImpl grid,
            LatLonPoint point)
            throws VisADException {
        return getProfileAtLatLonPoint(grid, point, DEFAULT_SAMPLING_MODE);
    }

    /**
     * Returns a vertical profile of a grid at a Lat/Lon point.  Returns
     * <code>null</code> if no such profile could be created.
     *
     * @param  grid   grid to slice (must be a valid 3D grid)
     * @param  point  LatLonPoint to sample at.
     * @param  samplingMode Data.WEIGHTED_AVERAGE or NEAREST_NEIGHBOR
     *
     * @return  vertical slice at point or <code>null</code>.  If this is a
     *          sequence of grids it will be a sequence of the slices.
     *
     * @throws  VisADException  problem in resampling
     */
    public static FieldImpl getProfileAtLatLonPoint(FieldImpl grid,
            LatLonPoint point, int samplingMode)
            throws VisADException {
        return getProfileAtLatLonPoint(grid, point, samplingMode,
                                       DEFAULT_ERROR_MODE);
    }

    /**
     * Returns a vertical profile of a grid at a Lat/Lon point.  Returns
     * <code>null</code> if no such profile could be created.
     *
     * @param  grid   grid to slice (must be a valid 3D grid)
     * @param  point  LatLonPoint to sample at.
     * @param  samplingMode Data.WEIGHTED_AVERAGE or NEAREST_NEIGHBOR
     * @param  errorMode Data.NO_ERRORS, Data.DEPENDENT, Data.INDEPENDENT
     *
     * @return  vertical slice at point or <code>null</code>.  If this is a
     *          sequence of grids it will be a sequence of the slices.
     *
     * @throws  VisADException  problem in resampling
     */
    public static FieldImpl getProfileAtLatLonPoint(FieldImpl grid,
            LatLonPoint point, int samplingMode, int errorMode)
            throws VisADException {
        return sliceAlongLatLonLine(grid, point, point, samplingMode,
                                    errorMode);
    }

    /**
     * Slice the grid along the line specified by the two LatLonPoint-s
     *
     * @param  grid   grid to slice (must be a valid 2D or 3D grid)
     * @param  start  starting LatLonPoint of the line
     * @param  end    starting LatLonPoint of the line
     *
     * @return  spatial slice along the line.  If this is a sequence of grids
     *          it will be a sequence of the slices.
     *
     * @throws  VisADException  problem in resampling
     */
    public static FieldImpl sliceAlongLatLonLine(FieldImpl grid,
            LatLonPoint start, LatLonPoint end)
            throws VisADException {
        return sliceAlongLatLonLine(grid, start, end, DEFAULT_SAMPLING_MODE);
    }

    /**
     * Slice the grid along the line specified by the two LatLonPoint-s
     *
     * @param  grid   grid to slice (must be a valid 2D or 3D grid)
     * @param  start  starting LatLonPoint of the line
     * @param  end    starting LatLonPoint of the line
     * @param  samplingMode Data.WEIGHTED_AVERAGE or NEAREST_NEIGHBOR
     *
     * @return  spatial slice along the line.  If this is a sequence of grids
     *          it will be a sequence of the slices.
     *
     * @throws  VisADException  problem in resampling
     */
    public static FieldImpl sliceAlongLatLonLine(FieldImpl grid,
            LatLonPoint start, LatLonPoint end, int samplingMode)
            throws VisADException {
        return sliceAlongLatLonLine(grid, start, end, samplingMode,
                                    DEFAULT_ERROR_MODE);
    }

    /**
     * Slice the grid along the line specified by the two LatLonPoint-s
     *
     * @param  grid   grid to slice (must be a valid 2D or 3D grid)
     * @param  start  starting LatLonPoint of the line
     * @param  end    starting LatLonPoint of the line
     * @param samplingMode mode for sampling
     * @param  errorMode Data.NO_ERRORS, Data.DEPENDENT, Data.INDEPENDENT
     *
     * @return  spatial slice along the line.  If this is a sequence of grids
     *          it will be a sequence of the slices.
     *
     * @throws  VisADException  problem in resampling
     */
    public static FieldImpl sliceAlongLatLonLine(FieldImpl grid,
            LatLonPoint start, LatLonPoint end, int samplingMode,
            int errorMode)
            throws VisADException {
        FieldImpl fi = grid;
        if (isSinglePointDomain(grid)) {
            return grid;
        }
        if ((getTimeSet(grid) == null) || isConstantSpatialDomain(grid)) {
            fi = slice(
                grid,
                makeSliceFromLatLonPoints(
                    (GriddedSet) getSpatialDomain(grid), start,
                    end), samplingMode, errorMode);
        } else {
            try {
                Set timeSet = getTimeSet(grid);
                for (int i = 0; i < timeSet.getLength(); i++) {
                    FieldImpl ff    = (FieldImpl) grid.getSample(i);
                    FieldImpl slice = null;
                    if (ff.isMissing()) {
                        slice = ff;
                    } else {
                        slice = slice(
                            ff,
                            makeSliceFromLatLonPoints(
                                (GriddedSet) getSpatialDomain(grid, i),
                                start, end), samplingMode, errorMode);
                    }
                    if (i == 0) {
                        fi = new FieldImpl(
                            new FunctionType(
                                ((SetType) timeSet.getType()).getDomain(),
                                (FunctionType) slice.getType()), timeSet);
                    }
                    fi.setSample(i, slice, false);

                }
            } catch (RemoteException re) {}  // won't happen - grids are local
        }
        return fi;
    }

    /**
     * Sample the grid at the position defined by the EarthLocation
     *
     * @param  grid   grid to sample (must be a valid 3D grid)
     * @param  location  EarthLocation to sample at.
     *
     * @return  grid representing the values of the original grid at the
     *          point defined by location.  If this is a sequence of grids
     *          it will be a sequence of the values.
     *
     * @throws  VisADException  invalid point or some other problem
     */
    public static FieldImpl sample(FieldImpl grid, EarthLocation location)
            throws VisADException {
        return sample(grid, location, DEFAULT_SAMPLING_MODE);
    }

    /**
     * Sample the grid at the position defined by the EarthLocation
     *
     * @param  grid   grid to sample (must be a valid 3D grid)
     * @param  location  EarthLocation to sample at.
     * @param  samplingMode Data.WEIGHTED_AVERAGE or NEAREST_NEIGHBOR
     *
     * @return  grid representing the values of the original grid at the
     *          point defined by location.  If this is a sequence of grids
     *          it will be a sequence of the values.
     *
     * @throws  VisADException  invalid point or some other problem
     */
    public static FieldImpl sample(FieldImpl grid, EarthLocation location,
                                   int samplingMode)
            throws VisADException {
        return sample(grid, location, samplingMode, DEFAULT_ERROR_MODE);
    }

    /**
     * Sample the grid at the position defined by the EarthLocation
     * with the VisAD resampling method given.
     *
     * @param  grid   grid to sample (must be a valid 3D grid)
     * @param  location  EarthLocation to sample at.
     * @param  samplingMode Data.WEIGHTED_AVERAGE or NEAREST_NEIGHBOR
     * @param  errorMode Data.NO_ERRORS, Data.DEPENDENT, Data.INDEPENDENT
     *
     * @return  grid representing the values of the original grid at the
     *          point defined by location.  If this is a sequence of grids
     *          it will be a sequence of the values.
     *
     * @throws  VisADException  invalid point or some other problem
     */
    public static FieldImpl sample(FieldImpl grid, EarthLocation location,
                                   int samplingMode, int errorMode)
            throws VisADException {
        SampledSet spatialSet = getSpatialDomain(grid);
        if ( !isNavigated(spatialSet)) {
            throw new IllegalArgumentException("Domain is not georeferenced");
        }
        if (spatialSet.getManifoldDimension() != 3) {
            throw new IllegalArgumentException("Grid must be 3D");
        }
        RealTuple point     = null;
        Real      longitude = normalizeLongitude(spatialSet,
                                            location.getLongitude());
        try {
            if (isLatLonOrder(grid)) {
                point = new RealTuple(new Real[] { location.getLatitude(),
                        longitude, location.getAltitude() });
            } else {
                point = new RealTuple(new Real[] { longitude,
                        location.getLatitude(), location.getAltitude() });
            }
        } catch (RemoteException re) {
            throw new VisADException("Can't get position from point");
        }
        return sampleAtPoint(grid, point, samplingMode, errorMode);
    }

    /**
     * Sample the grid at the position defined by the LatLonPoint
     *
     * @param  grid   grid to sample (must be a valid 3D grid)
     * @param  point  LatLonPoint to sample at.
     *
     * @return  grid representing the values of the original grid at the
     *          point defined by point.  If this is a sequence of grids
     *          it will be a sequence of the values.
     *
     * @throws  VisADException  invalid point or some other problem
     */
    public static FieldImpl sample(FieldImpl grid, LatLonPoint point)
            throws VisADException {
        return sample(grid, point, DEFAULT_SAMPLING_MODE);
    }

    /**
     * Sample the grid at the position defined by the LatLonPoint
     *
     * @param  grid   grid to sample (must be a valid 3D grid)
     * @param  point  LatLonPoint to sample at.
     * @param  samplingMode Data.WEIGHTED_AVERAGE or NEAREST_NEIGHBOR
     *
     * @return  grid representing the values of the original grid at the
     *          point defined by point.  If this is a sequence of grids
     *          it will be a sequence of the values.
     *
     * @throws  VisADException  invalid point or some other problem
     */
    public static FieldImpl sample(FieldImpl grid, LatLonPoint point,
                                   int samplingMode)
            throws VisADException {
        return sample(grid, point, samplingMode, DEFAULT_ERROR_MODE);
    }

    /**
     * Sample the grid at the position defined by the LatLonPoint
     *
     * @param  grid   grid to sample (must be a valid 3D grid)
     * @param  point  LatLonPoint to sample at.
     * @param  samplingMode Data.WEIGHTED_AVERAGE or NEAREST_NEIGHBOR
     * @param  errorMode Data.NO_ERRORS, Data.DEPENDENT, Data.INDEPENDENT
     *
     * @return  grid representing the values of the original grid at the
     *          point defined by point.  If this is a sequence of grids
     *          it will be a sequence of the values.
     *
     * @throws  VisADException  invalid point or some other problem
     */
    public static FieldImpl sample(FieldImpl grid, LatLonPoint point,
                                   int samplingMode, int errorMode)
            throws VisADException {
        SampledSet spatialSet = getSpatialDomain(grid);
        if ( !isNavigated(spatialSet)) {
            throw new IllegalArgumentException("Domain is not georeferenced");
        }
        if (spatialSet.getManifoldDimension() != 2) {
            throw new IllegalArgumentException(
                "Can't sample a 3-D grid on Lat/Lon only");
        }
        RealTuple location = null;
        Real longitude = normalizeLongitude(spatialSet, point.getLongitude());
        try {
            if (isLatLonOrder(grid)) {
                location = new RealTuple(new Real[] { point.getLatitude(),
                        longitude });
            } else {
                location = new RealTuple(new Real[] { longitude,
                        point.getLatitude() });
            }
        } catch (RemoteException re) {
            throw new VisADException("Can't get position from point");
        }
        return sampleAtPoint(grid, location, samplingMode, errorMode);
    }

    /**
     * Slice the grid at the positions defined by a SampledSet.
     *
     * @param  grid   grid to slice (must be a valid 3D grid)
     * @param  slice  set of points to sample on.  It must be compatible
     *         with the spatial domain of the grid.
     *
     * @return  a FieldImpl the grid representing the values
     *          of the original grid at the
     *          points defined by slice.  If this is a sequence of grids
     *          it will be a sequence of the slices.
     *
     * @throws  VisADException  invalid slice or some other problem
     */
    public static FieldImpl slice(FieldImpl grid, SampledSet slice)
            throws VisADException {
        return slice(grid, slice, DEFAULT_SAMPLING_MODE);
    }

    /**
     * Slice the grid at the positions defined by a SampledSet.
     *
     * @param  grid   grid to slice (must be a valid 3D grid)
     * @param  slice  set of points to sample on.  It must be compatible
     *         with the spatial domain of the grid.
     * @param  samplingMode Data.WEIGHTED_AVERAGE or NEAREST_NEIGHBOR
     *
     * @return  a FieldImpl the grid representing the values
     *          of the original grid at the
     *          points defined by slice.  If this is a sequence of grids
     *          it will be a sequence of the slices.
     *
     * @throws  VisADException  invalid slice or some other problem
     */
    public static FieldImpl slice(FieldImpl grid, SampledSet slice,
                                  int samplingMode)
            throws VisADException {
        return slice(grid, slice, samplingMode, DEFAULT_ERROR_MODE);
    }

    /**
     * Slice the grid at the positions defined by a SampledSet.
     *
     * @param  grid   grid to slice (must be a valid 3D grid)
     * @param  slice  set of points to sample on.  It must be compatible
     *         with the spatial domain of the grid.
     * @param  samplingMode Data.WEIGHTED_AVERAGE or NEAREST_NEIGHBOR
     * @param  errorMode Data.NO_ERRORS, Data.DEPENDENT, Data.INDEPENDENT
     *
     * @return  a FieldImpl the grid representing the values
     *          of the original grid at the
     *          points defined by slice.  If this is a sequence of grids
     *          it will be a sequence of the slices.
     *
     * @throws  VisADException  invalid slice or some other problem
     */
    public static FieldImpl slice(FieldImpl grid, SampledSet slice,
                                  int samplingMode, int errorMode)
            throws VisADException {
        return resampleGrid(grid, slice, samplingMode, errorMode);
    }

    /**
     * Transform a 2D slice (3D grid with 2D manifold) into a 2D
     * grid.
     *
     * @param slice    slice to transform
     * @return   slice as a 2D grid
     *
     * @throws VisADException   unable to create 2D slice
     */
    public static FieldImpl make2DGridFromSlice(FieldImpl slice)
            throws VisADException {
        return make2DGridFromSlice(slice, true);
    }

    /**
     * Transform a 2D slice (3D grid with 2D manifold) into a 2D
     * grid.
     *
     * @param slice    slice to transform
     * @param copy     true to copy data
     * @return   slice as a 2D grid
     *
     * @throws VisADException   unable to create 2D slice
     */
    public static FieldImpl make2DGridFromSlice(FieldImpl slice, boolean copy)
            throws VisADException {
        GriddedSet domainSet = (GriddedSet) getSpatialDomain(slice);
        if ((domainSet.getDimension() != 3)
                && (domainSet.getManifoldDimension() != 2)) {
            throw new VisADException("slice is not 3D with 2D manifold");
        }
        Gridded2DSet new2DDomainSet = makeDomain2D(domainSet);
        if (isConstantSpatialDomain(slice)) {
            return setSpatialDomain(slice, new2DDomainSet, copy);
        } else {
            if (isTimeSequence(slice)) {
                Set          timeSet         = getTimeSet(slice);
                GriddedSet   lastDomainSet   = domainSet;
                Gridded2DSet last2DDomainSet = new2DDomainSet;
                try {
                    FieldImpl newSlice =
                        setSpatialDomain((FieldImpl) slice.getSample(0),
                                         last2DDomainSet, copy);
                    FieldImpl retField =
                        new FieldImpl(
                            new FunctionType(
                                ((SetType) timeSet.getType()).getDomain(),
                                newSlice.getType()), timeSet);
                    retField.setSample(0, newSlice, copy);
                    for (int t = 1; t < timeSet.getLength(); t++) {
                        FieldImpl timeStep = (FieldImpl) slice.getSample(t,
                                                 false);
                        GriddedSet domain =
                            (GriddedSet) getSpatialDomain(timeStep);
                        if ( !domain.equals(lastDomainSet)) {
                            lastDomainSet   = domain;
                            last2DDomainSet = makeDomain2D(domain);
                        }
                        newSlice =
                            setSpatialDomain((FieldImpl) slice.getSample(t),
                                             last2DDomainSet, copy);
                        retField.setSample(t, newSlice, copy);
                    }
                    return retField;

                } catch (RemoteException re) {
                    throw new VisADException(
                        "Got unexpected RemoteException: " + re.getMessage());
                }
            } else {
                throw new VisADException(
                    "Unable to handle time series with different spatial domains");
            }
        }
    }

    /**
     * Get the range MathType of the lowest element.  If this is
     * a sequence, it will be the range type of the individual elements.
     * If not, it will be the range
     *
     * @param grid    grid to check
     * @return   TupleType of lowest element
     *
     * @throws VisADException   unable to get at data types
     */
    public static Unit[] getParamUnits(FieldImpl grid) throws VisADException {
        Unit[] units = null;
        try {
            if (grid instanceof FlatField) {                  // single time (domain -> range)
                units = DataUtility.getRangeUnits((FlatField) grid);
            } else if (isTimeSequence(grid)) {                // (time -> something)
                Data d = grid.getSample(0);
                if (d instanceof FlatField) {                 // (domain -> range)
                    units = DataUtility.getRangeUnits((FlatField) d);
                } else if (d instanceof FieldImpl) {          // (index -> (something)
                    if (isSequence((FieldImpl) d)) {
                        d = ((FieldImpl) d).getSample(0);
                        if (d instanceof Real) {              // (index -> value)
                            units = new Unit[] { ((Real) d).getUnit() };
                        } else if (d instanceof Tuple) {      // index -> (value)
                            Real[] reals = ((Tuple) d).getRealComponents();
                            units = new Unit[reals.length];
                            for (int i = 0; i < reals.length; i++) {
                                units[i] = reals[i].getUnit();
                            }
                        } else if (d instanceof FlatField) {  // index -> (value)
                            units = DataUtility.getRangeUnits((FlatField) d);
                        }
                    } else {                      // index -> value
                        units = DataUtility.getRangeUnits((FlatField) d);
                    }
                }
            } else if (isSequence(grid)) {        // (index -> something)
                Data d = grid.getSample(0);
                if (d instanceof FlatField) {     // (domain -> range)
                    units = DataUtility.getRangeUnits((FlatField) d);
                } else if (d instanceof Real) {   // (index -> value)
                    units = new Unit[] { ((Real) d).getUnit() };
                } else if (d instanceof Tuple) {  // index -> (value)
                    Real[] reals = ((Tuple) d).getRealComponents();
                    units = new Unit[reals.length];
                    for (int i = 0; i < reals.length; i++) {
                        units[i] = reals[i].getUnit();
                    }
                }
            }
        } catch (RemoteException re) {
            throw new VisADException("problem getting param units " + re);
        }
        return units;
    }

    /**
     * Print the type of the sample of a data object
     *
     * @param field  the field
     *
     * @return  the data type
     *
     * @throws RemoteException java RMI problem
     * @throws VisADException   unable to get at data types
     */
    public static String printit(FieldImpl field)
            throws VisADException, RemoteException {
        Data d = field.getSample(0);
        return "sample:" + d.getClass().getName();

    }

    /**
     * Get the range MathType of the lowest element.  If this is
     * a sequence, it will be the range type of the individual elements.
     * If not, it will be the range
     *
     * @param grid    grid to check
     * @return   TupleType of lowest element
     *
     * @throws VisADException   unable to get at data types
     */
    public static TupleType getParamType(FieldImpl grid)
            throws VisADException {
        TupleType tt = null;
        try {
            if (grid instanceof FlatField) {          // single time (domain -> range)
                tt = DataUtility.getRangeTupleType(grid);
            } else if (isTimeSequence(grid)) {        // (time -> something)
                Data d = grid.getSample(0);
                if (d instanceof FlatField) {         // (domain -> range)
                    tt = DataUtility.getRangeTupleType((FlatField) d);
                } else if (d instanceof FieldImpl) {  // (index -> (something)
                    if (isSequence((FieldImpl) d)) {
                        d = ((FieldImpl) d).getSample(0);
                        if (d instanceof Real) {      // (index -> value)
                            tt = new RealTupleType(
                                (RealType) ((Real) d).getType());
                        } else if (d instanceof Tuple) {      // index -> (value)
                            tt = (TupleType) d.getType();
                        } else if (d instanceof FlatField) {  // index -> (value)
                            tt = DataUtility.getRangeTupleType((FlatField) d);
                        }
                    } else {                      // index -> value
                        tt = DataUtility.getRangeTupleType((FieldImpl) d);
                    }
                }
            } else if (isSequence(grid)) {        // (index -> something)
                Data d = grid.getSample(0);
                if (d instanceof FlatField) {     // (domain -> range)
                    tt = DataUtility.getRangeTupleType((FlatField) d);
                } else if (d instanceof Real) {   // (index -> value)
                    tt = new RealTupleType((RealType) ((Real) d).getType());
                } else if (d instanceof Tuple) {  // index -> (value)
                    tt = (TupleType) d.getType();
                }
            }
            if (tt == null) {
                throw new VisADException("Can't handle data of type "
                                         + grid.getType());
            }
        } catch (RemoteException re) {
            throw new VisADException("problem getting param type " + re);
        }
        return tt;
    }

    /**
     * Extract the range MathType of the lowest element.  If this is
     * a sequence, it will be the range type of the individual elements.
     * If not, it will be the range
     *
     * @param grid    grid to check
     * @param index   parameter index
     * @return   TupleType of lowest element
     *
     * @throws VisADException   unable to get at data types
     */
    public static FieldImpl getParam(FieldImpl grid, int index)
            throws VisADException {
        return getParam(grid, index, true);
    }

    /**
     * Extract the range MathType of the lowest element.  If this is
     * a sequence, it will be the range type of the individual elements.
     * If not, it will be the range
     *
     * @param grid    grid to check
     * @param index   parameter index
     * @param copy    true to make a copy
     * @return   TupleType of lowest element
     *
     * @throws VisADException   unable to get at data types
     */
    public static FieldImpl getParam(FieldImpl grid, int index, boolean copy)
            throws VisADException {

        FieldImpl newField = null;
        if (grid == null) {
            return newField;
        }
        TupleType tt = getParamType(grid);
        if (index > tt.getDimension()) {
            return null;
        }
        MathType newParam = tt.getComponent(index);

        try {
            Data         step1   = null;
            FunctionType newType = null;

            if (isSequence(grid)) {

                // get sample at first time step
                try {
                    step1 = grid.getSample(0);
                } catch (RemoteException re) {
                    throw new VisADException("problem setting param type "
                                             + re);
                }
                // if "step1" is NOT yet ANOTHER sequence
                if ( !isSequence((FieldImpl) step1)) {
                    Trace.call1("GridUtil.setParam:sequence");
                    // get "time" domain from "grid"
                    MathType domRT =
                        ((FunctionType) grid.getType()).getDomain();
                    // get "(x,y,z)->param"
                    FunctionType ffRT =
                        (FunctionType) ((FunctionType) grid.getType())
                            .getRange();
                    // get "(x,y,z)"
                    MathType ffdomRT = ffRT.getDomain();
                    // make new "time->(x,y,z) - >NEWparam"
                    newType = new FunctionType(domRT,
                            new FunctionType(ffdomRT, newParam));

                    Set timeDomain = Util.getDomainSet(grid);
                    newField = new FieldImpl(newType, timeDomain);
                    for (int i = 0; i < timeDomain.getLength(); i++) {
                        newField.setSample(i, ((FlatField) grid.getSample(i,
                                false)).extract(index, copy), false);
                    }
                    Trace.call2("GridUtil.setParam:sequence");
                }
                // if this data is a double 1D sequence, as for the radar RHI
                // time -> (integer_index -> ((Range, Azimuth, Elevation_Angle) 
                //                               -> Reflectivity_0))
                else {
                    // get "time" domain from "grid"
                    Trace.call1("GridUtil.setParam:indexsequence");
                    MathType timedomRT =
                        ((FunctionType) grid.getType()).getDomain();
                    // get "integer_index" domain from first time step, step1
                    MathType indexdomRT =
                        ((FunctionType) step1.getType()).getDomain();
                    // get "(x,y,z)->param"
                    FunctionType ffRT =
                        (FunctionType) ((FunctionType) step1.getType())
                            .getRange();
                    // get "(x,y,z)"
                    MathType ffdomRT = ffRT.getDomain();
                    // make new "time->index->(x,y,z) - >NEWparam"
                    FunctionType paramRange = new FunctionType(ffdomRT,
                                                  newParam);
                    FunctionType indexRange = new FunctionType(indexdomRT,
                                                  paramRange);
                    newType = new FunctionType(timedomRT, indexRange);
                    Set timeDomain = Util.getDomainSet(grid);
                    newField = new FieldImpl(newType, timeDomain);
                    for (int i = 0; i < timeDomain.getLength(); i++) {
                        FieldImpl indexField = (FieldImpl) grid.getSample(i,
                                                   false);
                        Set       indexSet = Util.getDomainSet(indexField);
                        FieldImpl newIndexField = new FieldImpl(indexRange,
                                                      indexSet);
                        for (int j = 0; j < indexSet.getLength(); j++) {
                            newIndexField.setSample(j,
                                    ((FlatField) indexField.getSample(j,
                                        false)).extract(index, copy), false);
                        }
                        newField.setSample(i, newIndexField);
                    }
                    Trace.call2("GridUtil.setParam:indexsequence");
                }

            } else {
                // have "grid" single FlatField; neither time nor index domain
                //newField = (FieldImpl) Util.clone(grid, newParam, true, copy);
                newField = (FieldImpl) ((FlatField) grid).extract(index,
                        copy);
            }
        } catch (RemoteException re) {
            throw new VisADException("problem setting param type " + re);
        }
        return newField;

    }

    /**
     * Set the range MathType of the lowest element.  If this is
     * a sequence, it will be the range type of the individual elements.
     * If not, it will be the range.  Data is replicated.
     *
     * @param  grid  grid to change
     * @param  newName  name of new parameter
     *
     * @return   a new FieldImpl with the new parameter type
     *
     * @throws VisADException   problem setting new parameter
     */
    public static FieldImpl setParamType(FieldImpl grid, String newName)
            throws VisADException {
        return setParamType(grid, newName, true);
    }

    /**
     * Set the range MathType of the lowest element.  If this is
     * a sequence, it will be the range type of the individual elements.
     * If not, it will be the range.  Data is replicated.
     *
     * @param  grid  grid to change
     * @param  newName  name of new parameter
     * @param  copy  true to make a copy
     *
     * @return   a new FieldImpl with the new parameter type
     *
     * @throws VisADException   problem setting new parameter
     */
    public static FieldImpl setParamType(FieldImpl grid, String newName,
                                         boolean copy)
            throws VisADException {
        return setParamType(grid, new String[] { newName }, copy);
    }

    /**
     * Set the range MathType of the lowest element.  If this is
     * a sequence, it will be the range type of the individual elements.
     * If not, it will be the range.  Data is replicated.
     *
     * @param  grid  grid to change
     * @param  newNames  names of new parameters
     * @param  copy  true to make a copy
     *
     * @return   a new FieldImpl with the new parameter type
     *
     * @throws VisADException   problem setting new parameter
     */
    public static FieldImpl setParamType(FieldImpl grid, String[] newNames,
                                         boolean copy)
            throws VisADException {
        TupleType  tt  = getParamType(grid);
        RealType[] rts = tt.getRealComponents();
        if (rts.length != newNames.length) {
            throw new VisADException(
                "number of names must match number of components");
        }
        RealType[] newTypes = new RealType[newNames.length];
        for (int i = 0; i < newNames.length; i++) {
            newTypes[i] = DataUtil.makeRealType(newNames[i],
                    rts[i].getDefaultUnit());

        }
        RealTupleType newParam = new RealTupleType(newTypes);
        return setParamType(grid, newParam, copy);
    }

    /**
     * Set the range MathType of the lowest element.  If this is
     * a sequence, it will be the range type of the individual elements.
     * If not, it will be the range.  Data is replicated.
     *
     * @param  grid  grid to change
     * @param  newParam  MathType of new parameter
     *
     * @return   a new FieldImpl with the new parameter type
     *
     * @throws VisADException   problem setting new parameter
     */
    public static FieldImpl setParamType(FieldImpl grid, RealType newParam)
            throws VisADException {
        return setParamType(grid, newParam, true);
    }

    /**
     * Set the range MathType of the lowest element.  If this is
     * a sequence, it will be the range type of the individual elements.
     * If not, it will be the range.
     *
     * @param  grid  grid to change
     * @param  newParam  RealType of new parameter
     * @param  copy    true to copy data
     *
     * @return   a new FieldImpl with the new parameter type
     *
     * @throws VisADException   problem setting new parameter
     */
    public static FieldImpl setParamType(FieldImpl grid, RealType newParam,
                                         boolean copy)
            throws VisADException {
        return setParamType(grid, new RealTupleType(newParam), copy);
    }

    /**
     * Set the range MathType of the lowest element.  If this is
     * a sequence, it will be the range type of the individual elements.
     * If not, it will be the range.  Data is replicated.
     *
     * @param  grid  grid to change
     * @param  newParam  MathType of new parameter
     *
     * @return   a new FieldImpl with the new parameter type
     *
     * @throws VisADException   problem setting new parameter
     */
    public static FieldImpl setParamType(FieldImpl grid, TupleType newParam)
            throws VisADException {
        return setParamType(grid, newParam, true);
    }

    /**
     * Set the range MathType of the lowest element.  If this is
     * a sequence, it will be the range type of the individual elements.
     * If not, it will be the range.
     *
     * @param  grid  grid to change
     * @param  newParam  MathType of new parameter
     * @param  copy  true to copy the data
     *
     * @return   a new FieldImpl with the new parameter type
     *
     * @throws VisADException   problem setting new parameter
     */
    public static FieldImpl setParamType(FieldImpl grid, TupleType newParam,
                                         boolean copy)
            throws VisADException {

        FieldImpl newField = null;
        if (grid == null) {
            return newField;
        }
        // TODO:  uncomment this
        /*
        if (newParam.equals(getParamType(grid)) && !copy) {
            System.out.println("new param == old param");
            return grid;
        }
        */
        try {
            Data         step1   = null;
            FunctionType newType = null;

            if (isSequence(grid)) {

                // get sample at first time step
                try {
                    step1 = grid.getSample(0);
                } catch (RemoteException re) {
                    throw new VisADException("problem setting param type "
                                             + re);
                }
                // if "step1" is NOT yet ANOTHER sequence
                if ( !isSequence((FieldImpl) step1)) {
                    Trace.call1("GridUtil.setParamType:sequence");
                    // get "time" domain from "grid"
                    MathType domRT =
                        ((FunctionType) grid.getType()).getDomain();
                    // get "(x,y,z)->param"
                    FunctionType ffRT =
                        (FunctionType) ((FunctionType) grid.getType())
                            .getRange();
                    // get "(x,y,z)"
                    MathType ffdomRT = ffRT.getDomain();
                    // make new "time->(x,y,z) - >NEWparam"
                    newType = new FunctionType(domRT,
                            new FunctionType(ffdomRT, newParam));

                    Set timeDomain = Util.getDomainSet(grid);
                    newField = new FieldImpl(newType, timeDomain);
                    for (int i = 0; i < timeDomain.getLength(); i++) {
                        newField.setSample(
                            i, (FieldImpl) Util.clone(
                                grid.getSample(i, false), newParam, true,
                                copy, false), false);
                    }
                    Trace.call2("GridUtil.setParamType:sequence");
                }
                // if this data is a double 1D sequence, as for the radar RHI
                // time -> (integer_index -> ((Range, Azimuth, Elevation_Angle) 
                //                               -> Reflectivity_0))
                else {
                    // get "time" domain from "grid"
                    Trace.call1("GridUtil.setParamType:indexsequence");
                    MathType timedomRT =
                        ((FunctionType) grid.getType()).getDomain();
                    // get "integer_index" domain from first time step, step1
                    MathType indexdomRT =
                        ((FunctionType) step1.getType()).getDomain();
                    // get "(x,y,z)->param"
                    FunctionType ffRT =
                        (FunctionType) ((FunctionType) step1.getType())
                            .getRange();
                    // get "(x,y,z)"
                    MathType ffdomRT = ffRT.getDomain();
                    // make new "time->index->(x,y,z) - >NEWparam"
                    FunctionType paramRange = new FunctionType(ffdomRT,
                                                  newParam);
                    FunctionType indexRange = new FunctionType(indexdomRT,
                                                  paramRange);
                    newType = new FunctionType(timedomRT, indexRange);
                    Set timeDomain = Util.getDomainSet(grid);
                    newField = new FieldImpl(newType, timeDomain);
                    for (int i = 0; i < timeDomain.getLength(); i++) {
                        FieldImpl indexField = (FieldImpl) grid.getSample(i,
                                                   false);
                        Set       indexSet = Util.getDomainSet(indexField);
                        FieldImpl newIndexField = new FieldImpl(indexRange,
                                                      indexSet);
                        for (int j = 0; j < indexSet.getLength(); j++) {
                            newIndexField.setSample(
                                j, (FieldImpl) Util.clone(
                                    indexField.getSample(j, false),
                                    paramRange, true, copy, false), false);
                        }
                        newField.setSample(i, newIndexField);
                    }
                    Trace.call2("GridUtil.setParamType:indexsequence");
                }

            } else {
                // have "grid" single FlatField; neither time nor index domain
                newField = (FieldImpl) Util.clone(grid, newParam, true, copy,
                        false);
            }
        } catch (RemoteException re) {
            throw new VisADException("problem setting param type " + re);
        }
        return newField;

    }

    /**
     * Extract the param from a sequence, it will be the range type
     * of the individual elements. If not, it will be the range.
     *
     * @param  grid  grid to change
     * @param  param  MathType of new parameter
     *
     * @return   grid with just param in it
     *
     * @throws VisADException   problem setting new parameter
     */
    public static FieldImpl extractParam(FieldImpl grid, ScalarType param)
            throws VisADException {

        try {

            FieldImpl newGrid = null;

            if ( !MathType.findScalarType(grid.getType(), param)) {
                newGrid = setParamType(grid, (param instanceof RealType)
                                             ? new RealTupleType(
                                             (RealType) param)
                                             : new TupleType(new MathType[] {
                                             param }));
            } else {


                if (isSequence(grid)) {

                    SampledSet   s = (SampledSet) Util.getDomainSet(grid);
                    FunctionType newType = null;
                    Data         step1   = null;

                    step1 = grid.getSample(0);

                    // if "step1" is NOT yet ANOTHER sequence
                    if ( !isSequence((FieldImpl) step1)) {
                        // get "time" domain from "grid"
                        MathType domRT =
                            ((FunctionType) grid.getType()).getDomain();
                        // get "(x,y,z)->param"
                        FunctionType ffRT =
                            (FunctionType) ((FunctionType) grid.getType())
                                .getRange();
                        // get params
                        MathType ffRange = ffRT.getRange();

                        //only one param, so must be same as what we are seeking
                        if ((ffRange instanceof RealType)
                                || ((TupleType) ffRange).getDimension()
                                   == 1) {
                            return grid;
                        }
                        TupleType ffrangeRT  = (TupleType) ffRange;

                        int       paramIndex = ffrangeRT.getIndex(param);

                        // get "(x,y,z)"
                        MathType ffdomRT = ffRT.getDomain();

                        // make new "time->(x,y,z) - >NEWparam"
                        newType = new FunctionType(domRT,
                                new FunctionType(ffdomRT, param));
                        newGrid = new FieldImpl(newType, s);
                        for (int i = 0; i < s.getLength(); i++) {
                            newGrid.setSample(i,
                                    ((FieldImpl) grid.getSample(i,
                                        false)).extract(paramIndex), false);
                        }
                    }
                    // if this data is a double 1D sequence, as for the radar RHI
                    // time -> (integer_index -> ((Range, Azimuth, Elevation_Angle) 
                    //                               -> Reflectivity_0))
                    else {
                        // get "time" domain from "grid"
                        MathType timedomRT =
                            ((FunctionType) grid.getType()).getDomain();
                        // get "integer_index" domain from first time step, step1
                        MathType indexdomRT =
                            ((FunctionType) step1.getType()).getDomain();
                        // get "(x,y,z)->param"
                        FunctionType ffRT =
                            (FunctionType) ((FunctionType) step1.getType())
                                .getRange();
                        // get params
                        TupleType ffrangeRT = (TupleType) ffRT.getRange();
                        //only one param, so must be same as what we are seeking
                        if (ffrangeRT.getDimension() == 1) {
                            return grid;
                        }
                        int paramIndex = ffrangeRT.getIndex(param);

                        // get "(x,y,z)"
                        MathType ffdomRT = ffRT.getDomain();
                        // make new "time->index->(x,y,z) - >NEWparam"
                        FunctionType indexFIType =
                            new FunctionType(indexdomRT,
                                             new FunctionType(ffdomRT,
                                                 param));
                        newType = new FunctionType(timedomRT, indexFIType);

                        newGrid = new FieldImpl(newType, s);
                        for (int i = 0; i < s.getLength(); i++) {
                            FieldImpl indexFI = (FieldImpl) grid.getSample(i,
                                                    false);
                            SampledSet domSet =
                                (SampledSet) Util.getDomainSet(indexFI);
                            FieldImpl tempFI = new FieldImpl(indexFIType,
                                                   domSet);
                            for (int j = 0; j < domSet.getLength(); j++) {
                                tempFI.setSample(
                                    j, ((FieldImpl) indexFI.getSample(
                                        j, false)).extract(
                                            paramIndex), false);
                            }
                            newGrid.setSample(i, tempFI, false);
                        }
                    }


                } else {
                    // have "grid" single FlatField; neither time 
                    // nor index domain
                    newGrid = (FieldImpl) grid.extract(param);
                }
            }
            return newGrid;
        } catch (RemoteException re) {
            throw new VisADException("problem setting param type " + re);
        }
    }

    /**
     * Extract a single parameter from a grid of multiple parameters.
     *
     * @param grid to extract from
     * @param paramType   param to extract
     *
     * @return  grid with just that param in it
     *
     * @throws VisADException some problem occured (like the param isn't
     *         in the grid)
     */
    public FieldImpl extractParam(FieldImpl grid, MathType paramType)
            throws VisADException {
        FieldImpl extractedFI = null;
        try {
            if ( !isSequence(grid)) {
                extractedFI = (FlatField) grid.extract(paramType);
            } else {               // some sort of sequence - evaluate each
                Set sequenceDomain = Util.getDomainSet(grid);
                for (int i = 0; i < sequenceDomain.getLength(); i++) {
                    Data sample = (FlatField) grid.extract(paramType);
                    if (i == 0) {  // set up the functiontype
                        FunctionType sampledType =
                            new FunctionType(((SetType) sequenceDomain
                                .getType()).getDomain(), sample.getType());
                        extractedFI = new FieldImpl(sampledType,
                                sequenceDomain);
                    }
                    extractedFI.setSample(i, sample, false);
                }
            }
        } catch (RemoteException re) {
            throw new VisADException("problem slicing remote field " + re);
        }
        return extractedFI;
    }

    /**
     * Create a slice from the level specified based on the spatial
     * domain.
     *
     * @param spatialSet    spatial set to use for values
     * @param level         level to use
     *
     * @return 3-D spatial set with a 2-D manifold.  The 3rd dimension
     *         at each of the 2-D points is the value of level.
     *
     * @throws VisADException    incompatible units or problem with data
     */
    private static SampledSet makeSliceFromLevel(GriddedSet spatialSet,
            Real level)
            throws VisADException {

        Trace.call1("GridUtil.makeSliceFromLevel",
                    " " + level.toValueString());

        // make sure this is a sliceable grid
        if (spatialSet.getManifoldDimension() != 3) {
            throw new IllegalArgumentException("Can't slice a 2-D grid");
        }


        // check the level type against the domain type and reference
        RealType      type        = (RealType) level.getType();  // level type

        RealTupleType spatialType =
            ((SetType) spatialSet.getType()).getDomain();
        RealTupleType spatialReferenceType =
            (spatialSet.getCoordinateSystem() != null)
            ? spatialSet.getCoordinateSystem().getReference()
            : null;



        RealType zType = getVerticalType(spatialSet);
        Unit     zUnit = getVerticalUnit(spatialSet);
        if (type.equals(RealType.Generic)) {
            type  = zType;
            level = new Real(zType, level.getValue(), zUnit);
        }

        RealType zRefType  = (spatialReferenceType != null)
                             ? (RealType) spatialReferenceType.getComponent(2)
                             : null;  // ref Z
        boolean  isRefType = !type.equals(zType)
                            && type.equalsExceptNameButUnits(zRefType);



        if ( !(type.equalsExceptNameButUnits(zType) || isRefType)) {
            throw new IllegalArgumentException(
                "level is incompatible with vertical component of spatial domain");
        }
        GriddedSet samplingSet = null;
        float      gridLevel;
        if ( !isRefType) {  // native coordinates
            gridLevel = (float) level.getValue(spatialSet.getSetUnits()[2]);
        } else {            // convert to native
            CoordinateSystem cs = spatialSet.getCoordinateSystem();
            if (cs instanceof EmpiricalCoordinateSystem) {
                spatialSet =
                    ((EmpiricalCoordinateSystem) cs).getReferenceSet();
                gridLevel = (float) level.getValue(zRefType.getDefaultUnit());
                isRefType = false;
            } else {
                float levVal =
                    (float) level.getValue(zRefType.getDefaultUnit());
                float[][] gridSamples = spatialSet.getSamples(false);
                float[][] zeroCoords  = new float[][] {
                    { gridSamples[0][0] }, { gridSamples[1][0] },
                    { gridSamples[2][0] }
                };
                // convert the first point in the grid to the reference
                zeroCoords =
                    spatialSet.getCoordinateSystem().toReference(zeroCoords);
                // now, take that, substitute in the level
                zeroCoords = spatialSet.getCoordinateSystem().fromReference(
                    new float[][] {
                    { zeroCoords[0][0] }, { zeroCoords[1][0] }, { levVal }
                });
                gridLevel = zeroCoords[2][0];
            }
            /*
            float levVal = (float) level.getValue(zRefType.getDefaultUnit());
            float[][] zeroCoords = new float[][] {
                { 0.0f }, { 0.0f }, { levVal }
            };
            zeroCoords =
                spatialSet.getCoordinateSystem().fromReference(zeroCoords);
            gridLevel = zeroCoords[2][0];
            // in case this doesn't work, try using the actual grid points.
            // 0, 0, may not be in the domain
            if (Float.isNaN(gridLevel)) {
                float[][] gridSamples = spatialSet.getSamples(false);
                zeroCoords = new float[][] {
                    { gridSamples[0][0] }, { gridSamples[1][0] },
                    { gridSamples[2][0] }
                };
                // convert the first point in the grid to the reference
                zeroCoords =
                    spatialSet.getCoordinateSystem().toReference(zeroCoords);
                // now, take that, substitute in the level
                zeroCoords = spatialSet.getCoordinateSystem().fromReference(
                    new float[][] {
                    { zeroCoords[0][0] }, { zeroCoords[1][0] }, { levVal }
                });
                gridLevel = zeroCoords[2][0];
            }
            */
            //gridLevel = (float) level.getValue(zRefType.getDefaultUnit());
            if (Float.isNaN(gridLevel)) {
                try {
                    spatialSet = (GriddedSet) Util.convertDomain(spatialSet,
                            spatialReferenceType, null);
                    isRefType = false;
                } catch (RemoteException re) {
                    throw new VisADException("Couldn't convert domain");
                }
            }
        }
        /*
        System.out.println("isRefType = " + isRefType);
        System.out.println("Real level = " + level);
        System.out.println("level type = " + type);
        System.out.println("spatial type = " + spatialType);
        System.out.println("spatial ref type = " + spatialReferenceType);
        System.out.println("ztype = " + zType);
        System.out.println("zUnit = " + zUnit);
        System.out.println("zreftype = " + zRefType);
        System.out.println("gridLevel = " + gridLevel);
        */


        Trace.call1("GridUtil making indices",
                    " Class=" + spatialSet.getClass().getName());
        // make new subset of grid positions showing where slice
        // in 3d space.
        int[] sizes   = spatialSet.getLengths();
        int   sizeX   = sizes[0];
        int   sizeY   = sizes[1];
        int[] indices = new int[sizeX * sizeY];
        for (int j = 0; j < sizeY; j++) {
            for (int i = 0; i < sizeX; i++) {
                //compute stride into 1D array of 3D data omit k
                int elem = i + j * sizeX;
                indices[elem] = elem;
            }
        }
        Trace.call2("GridUtil making indices");
        float[][] coords2D = spatialSet.indexToValue(indices);
        Arrays.fill(coords2D[2], gridLevel);
        // coords2D is in the native coordinates of the data grid (such as km)

        // make a Gridded3DSet of manifold dimension 2 -
        // where to sample in the 3D volume to make the planar cross section
        samplingSet = new Gridded3DSet(spatialSet.getType(), coords2D, sizeX,
                                       sizeY,
                                       spatialSet.getCoordinateSystem(),
                                       (isRefType == true)
                                       ? spatialSet.getCoordinateSystem()
                                           .getCoordinateSystemUnits()
                                       : spatialSet.getSetUnits(), spatialSet
                                           .getSetErrors(), false);
        // System.out.println("sampling set = " + samplingSet);
        Trace.call2("GridUtil.makeSliceFromLevel");
        return samplingSet;
    }

    /**
     * Create a Set describing a vertical slice, a set of locations, below the
     * two points specified, based on the spatial
     * domain.  If points are the same, this makes a vertical line.
     *
     * @param  spatialSet a GriddedSet of all data point locations
     * @param  start      starting point of slice
     * @param  end        ending point of slice
     *
     * @return a SampledSet a 3-D spatial set of 2-D manifold.
     *
     * @throws VisADException   problem creating slice
     */
    private static SampledSet makeSliceFromLatLonPoints(
            GriddedSet spatialSet, LatLonPoint start, LatLonPoint end)
            throws VisADException {

        boolean is3D = is3D(spatialSet);
        // make sure this is a sliceable grid
        if (is3D && (spatialSet.getManifoldDimension() != 3)) {
            throw new IllegalArgumentException(
                " Domain must have same manifold size as dimension");
        }
        if ( !isNavigated(spatialSet)) {
            throw new IllegalArgumentException("Domain is not georeferenced");
        }

        // for grid Field of form (time -> ((x,y,z) - > parm)
        // get the x,y,z which may be (x,y,z) in km, 
        // or row,col,level, or VisAD Latitude, Longitude, Altitude
        RealTupleType spatialType =
            ((SetType) spatialSet.getType()).getDomain();
        // System.out.println("spatialType = " + spatialType);

        // if native grid is already VisAD
        //   Latitude Longitude Altitude, the coordsys is null, and get null here
        RealTupleType spatialReferenceType =
            (spatialSet.getCoordinateSystem() != null)
            ? spatialSet.getCoordinateSystem().getReference()
            : null;
        // System.out.println("spatialRefType = " + spatialReferenceType);

        // now see whether the domain or the reference is the lat/lon
        boolean isLatLonDomain = ((spatialReferenceType == null) ||  // has to be in domain
            ((spatialType.getIndex(RealType.Latitude) != -1)
             && (spatialType.getIndex(RealType.Longitude) != -1)));
        // System.out.println("isLatLonDomain = " + isLatLonDomain);
        int latIndex, lonIndex;
        if (isLatLonDomain) {
            latIndex = spatialType.getIndex(RealType.Latitude);
            lonIndex = spatialType.getIndex(RealType.Longitude);
        } else {
            latIndex = spatialReferenceType.getIndex(RealType.Latitude);
            lonIndex = spatialReferenceType.getIndex(RealType.Longitude);
        }
        int       otherIndex = 3 - (latIndex + lonIndex);

        float[][] endpoints  = new float[(is3D)
                                         ? 3
                                         : 2][2];  // lat/lon/(possibly something) start/end
        float[][] domainCoords = spatialSet.getSamples(false);

        // start point location
        //System.out.println("     from start lat, lon "+ start);

        endpoints[latIndex][0] =
            (float) start.getLatitude().getValue(CommonUnit.degree);
        endpoints[lonIndex][0] =
            (float) start.getLongitude().getValue(CommonUnit.degree);

        if (is3D) {
            //endpoints[otherIndex][0] = 0.f;  // set vertical to 0
            endpoints[otherIndex][0] = domainCoords[otherIndex][0];  // set vertical to first point vertical
        }


        // end point location
        //System.out.println("     to end     lat, lon "+ end);

        endpoints[latIndex][1] =
            (float) end.getLatitude().getValue(CommonUnit.degree);
        endpoints[lonIndex][1] =
            (float) end.getLongitude().getValue(CommonUnit.degree);
        if (is3D) {
            //endpoints[otherIndex][1] = 0.f;  // set vertical to 0
            endpoints[otherIndex][1] = domainCoords[otherIndex][0];  // set vertical to first point vertical
        }
        float[][] savedEndpoints  = (float[][]) endpoints.clone();

        boolean   compatibleUnits = false;
        Unit[]    setUnits        = spatialSet.getSetUnits();
        Unit[]    refUnits        = Unit.copyUnitsArray(setUnits);

        if ( !isLatLonDomain) {  // convert to native
            CoordinateSystem cs = spatialSet.getCoordinateSystem();
            endpoints       = cs.fromReference(endpoints);
            refUnits        = cs.getReferenceUnits();
            compatibleUnits = Unit.canConvertArray(new Unit[] {
                setUnits[latIndex],
                setUnits[lonIndex] }, new Unit[] { refUnits[latIndex],
                    refUnits[lonIndex] });

        } else {  // make sure the units are right
            endpoints = Unit.convertTuple(endpoints,
                                          new Unit[] { CommonUnit.degree,
                    CommonUnit.degree, CommonUnit.meter }, setUnits, false);
        }


        // Interpolate a plane between end positions,
        // numLocs number of positions equal spaced along
        // a straight line in the native grid (as km) coordinate system.
        // (This straight cross section may appear curved in some
        // map projections.)
        // There will be numLocs number of positions horizontally,
        // a somewhat arbitrary but reasonable number.
        int   newi;
        float firstx, lastx, firsty, lasty, height, frac;
        float xval, yval;

        // get x and y values at first and last position: (kilometers)
        firstx = endpoints[lonIndex][0];
        lastx  = endpoints[lonIndex][1];

        firsty = endpoints[latIndex][0];
        lasty  = endpoints[latIndex][1];

        // kludge for EmpericalCoordinateSystem
        // if the cs returns null values (because of the vertical dimension
        // assume that the spatial dimensions are the same and use those
        if (Float.isNaN(firstx) || Float.isNaN(lastx) || Float.isNaN(firsty)
                || Float.isNaN(lasty)) {
            if ( !compatibleUnits) {
                // try to convert to reference and make slice there
                CoordinateSystem cs = spatialSet.getCoordinateSystem();
                if (cs != null) {
                    if (cs instanceof EmpiricalCoordinateSystem) {
                        spatialSet =
                            ((EmpiricalCoordinateSystem) cs)
                                .getReferenceSet();
                        spatialType =
                            ((SetType) spatialSet.getType()).getDomain();
                        setUnits = spatialSet.getSetUnits();

                    } else {
                        try {
                            spatialSet =
                                (GriddedSet) Util.convertDomain(spatialSet,
                                    spatialReferenceType, null);
                            spatialType =
                                ((SetType) spatialSet.getType()).getDomain();
                            setUnits = spatialSet.getSetUnits();
                        } catch (RemoteException re) {
                            throw new VisADException(
                                "Couldn't convert domain");
                        }
                    }
                    isLatLonDomain = true;
                    domainCoords   = spatialSet.getSamples(false);
                } else {
                    throw new VisADException("unable to make slice");
                }
            }
            savedEndpoints = Unit.convertTuple(savedEndpoints,
                    new Unit[] { CommonUnit.degree,
                                 CommonUnit.degree,
                                 CommonUnit.meter }, refUnits, false);
            firstx = savedEndpoints[lonIndex][0];
            lastx  = savedEndpoints[lonIndex][1];
            firsty = savedEndpoints[latIndex][0];
            lasty  = savedEndpoints[latIndex][1];
        }

        //float[][] domainCoords = spatialSet.getSamples(false);

        /*
        System.out.println("        horiz native value    "+firstx+
                          " to  "+lastx);
        System.out.println("        vertical native value "+firsty+
                      " to "+lasty);
        */


        int numLocs;
        int sizeX = spatialSet.getLengths()[lonIndex];
        int sizeY = spatialSet.getLengths()[latIndex];
        int sizeZ = (is3D)
                    ? spatialSet.getLengths()[otherIndex]
                    : 1;
        //System.out.println("size xyz = " + sizeX + "," + sizeY + "," +sizeZ);
        if ( !start.equals(end)) {
            float[] highs   = spatialSet.getHi();
            float[] lows    = spatialSet.getLow();
            float   numPerX = (highs[lonIndex] - lows[lonIndex]) / sizeX;
            float   numPerY = (highs[latIndex] - lows[latIndex]) / sizeY;

            int numXPoints  = Math.round(Math.abs(firstx - lastx) / numPerX);
            int numYPoints  = Math.round(Math.abs(firsty - lasty) / numPerY);
            numLocs = Math.max(1, Math.min(Math.max(numXPoints, numYPoints),
                                           sizeX));
        } else {  // points are the same
            numLocs = 1;
        }
        //System.out.println("        numLocs "+numLocs);

        // make a working array for x,y,z positions in 3D space
        // coords2D is in the native coordinates of the data grid (such as km),
        float[][] coords2D = new float[is3D
                                       ? 3
                                       : 2][numLocs * sizeZ];

        //System.out.println("  x vals are ");

        //  Make a Set of locations for data points
        //    loop over all heights
        for (int k = 0; k < sizeZ; k++) {

            // the index for this height value in domainCoords
            int zindex = k * sizeY * sizeX;

            // the value 
            // (can be any kind of height indication, even atmospheric pressure)
            height = (is3D)
                     ? domainCoords[otherIndex][zindex]
                     : 0f;

            // compute positions x,y,z for points in cross section (km)
            // these define positions in the 2d cross-section plane
            // cutting through the 3d x,y,z coordinate system
            for (int i = 0; i < numLocs; i++) {
                // index of this point in array coords2D
                newi = i + k * numLocs;

                // fractional distance along the cross section:
                frac = (numLocs == 1)
                       ? 1
                       : (float) i / (numLocs - 1);

                // x value for point:
                xval = (float) (firstx + ((lastx - firstx) * frac));

                // ensure its inside native grid area if lat-lon coordinates
                //if (k==0) System.out.print("    xval "+xval);
                xval = (float) normalizeLongitude(spatialSet, xval);
                //if (k==0) System.out.println(" -> "+xval);

                coords2D[lonIndex][newi] = xval;

                // y value
                yval = (float) (firsty + ((lasty - firsty) * frac));
                coords2D[latIndex][newi] = yval;

                // height value - native grid units
                if (is3D) {
                    coords2D[otherIndex][newi] = height;
                }
            }
        }

        // make a Gridded3DSet of manifold dimension 2 -
        // where to sample in the DATA grid 
        // 3D volume (not on display map) to make the planar cross section
        Unit[] units = null;
        if (isLatLonDomain) {
            units = setUnits;
        } else {
            Unit[] csUnits =
                spatialSet.getCoordinateSystem().getCoordinateSystemUnits();
            units = (is3D)
                    ? new Unit[] { csUnits[0], csUnits[1], setUnits[2] }
                    : new Unit[] { csUnits[0], csUnits[1] };
        }

        GriddedSet samplingSet = ( !is3D)
                                 ? (GriddedSet) new Gridded2DSet(spatialType,
                                     coords2D, numLocs,
                                     spatialSet.getCoordinateSystem(), units,
                                     spatialSet.getSetErrors(), false)
                                 : (numLocs > 1)
                                   ? (GriddedSet) new Gridded3DSet(
                                       spatialType, coords2D, numLocs, sizeZ,
                                       spatialSet.getCoordinateSystem(),
                                       units, spatialSet.getSetErrors(),
                                       false)
                                   : (GriddedSet) new Gridded3DSet(
                                       spatialType, coords2D, sizeZ,
                                       spatialSet.getCoordinateSystem(),
                                       units, spatialSet.getSetErrors(),
                                       false);
        // System.out.println("llslice = " + samplingSet);
        return samplingSet;
    }



    /**
     * Sample the grid at this point using the VisAD resampling defaults
     *
     * @param grid     grid to sample
     * @param point    tuple describing the point
     * @return   sampled grid
     *
     * @throws VisADException   VisAD error
     */
    private static FieldImpl sampleAtPoint(FieldImpl grid, RealTuple point)
            throws VisADException {
        return sampleAtPoint(grid, point, DEFAULT_SAMPLING_MODE);
    }



    /**
     * sample the grid at this point using "method' provided, one of
     * NEAREST_NEIGHBOR or WEIGHTED_AVERAGE; errors not considered.
     *
     * @param grid      grid to sample
     * @param point     point to sample at
     * @param samplingMode   sampling mode
     * @return   sampled grid
     *
     * @throws VisADException   problem sampling
     */
    private static FieldImpl sampleAtPoint(FieldImpl grid, RealTuple point,
                                           int samplingMode)
            throws VisADException {
        return sampleAtPoint(grid, point, samplingMode, DEFAULT_ERROR_MODE);
    }

    /**
     * sample the grid at this point using "method' provided, one of
     * NEAREST_NEIGHBOR or WEIGHTED_AVERAGE; errors not considered.
     *
     * @param grid      grid to sample
     * @param point     point to sample at
     * @param samplingMode   sampling mode
     * @param  errorMode Data.NO_ERRORS, Data.DEPENDENT, Data.INDEPENDENT
     * @return   sampled grid
     *
     * @throws VisADException   problem sampling
     */
    private static FieldImpl sampleAtPoint(FieldImpl grid, RealTuple point,
                                           int samplingMode, int errorMode)
            throws VisADException {
        FieldImpl sampledFI = null;
        // System.out.println("sampling at " + point);
        try {
            if ( !isSequence(grid)) {
                Data value = grid.evaluate(point, samplingMode, errorMode);
                RealType     index = RealType.getRealType("index");
                SingletonSet ss = new SingletonSet(new RealTuple(new Real[] {
                                      new Real(index, 0) }));
                sampledFI = new FieldImpl(new FunctionType(index,
                        value.getType()), ss);
                sampledFI.setSample(0, value, false);
            } else {  // some sort of sequence - evaluate each
                //                System.err.println("is sequence");
                Set sequenceDomain = Util.getDomainSet(grid);
                for (int i = 0; i < sequenceDomain.getLength(); i++) {
                    Data sample =
                        ((FlatField) grid.getSample(i)).evaluate(point,
                            samplingMode, errorMode);
                    if (i == 0) {  // set up the functiontype
                        FunctionType sampledType =
                            new FunctionType(((SetType) sequenceDomain
                                .getType()).getDomain(), sample.getType());
                        sampledFI = new FieldImpl(sampledType,
                                sequenceDomain);
                    }
                    sampledFI.setSample(i, sample, false);
                }
            }
        } catch (RemoteException re) {
            throw new VisADException("problem sampling remote field " + re);
        }
        return sampledFI;
    }

    /**
     * Make sure a longitude value for use in
     * a spatial domain Set with Longitude in the spatial domain
     * is inside the spatial domain's longitude range.
     * If not, then adjust so that it is.
     * If domain not of such coordinates, do nothing and return input value.
     *
     * @param domain    domain  set of value for normalization
     * @param lon       longitude
     * @return   normalized longitude
     *
     * @throws VisADException   problem accessing set
     */
    private static Real normalizeLongitude(SampledSet domain, Real lon)
            throws VisADException {
        double lonValue = normalizeLongitude(domain, lon.getValue(),
                                             lon.getUnit());
        return lon.cloneButValue(lonValue);

    }

    /**
     * Make sure a longitude value for use in
     * a spatial domain Set with Longitude in the spatial domain
     * is inside the spatial domain's longitude range.
     * If not, then adjust so that it is.
     * If domain not of such coordinates, do nothing and return input value.
     *
     * @param domain    domain  set of value for normalization
     * @param lon       longitude values
     * @return   normalized longitude
     *
     * @throws VisADException   problem accessing set
     */
    private static double normalizeLongitude(SampledSet domain, double lon)
            throws VisADException {
        return normalizeLongitude(domain, lon, null);
    }

    /**
     * Make sure a longitude value for use in
     * a spatial domain Set with Longitude in the spatial domain
     * is inside the spatial domain's longitude range.
     * If not, then adjust so that it is.
     * If domain not of such coordinates, do nothing and return input value.
     *
     * @param domain    domain  set of value for normalization
     * @param lon       longitude values
     * @param lonUnit   longitude unit
     * @return   normalized longitude
     *
     * @throws VisADException   problem accessing set
     */
    private static double normalizeLongitude(SampledSet domain, double lon,
                                             Unit lonUnit)
            throws VisADException {
        int lonindex = isLatLonOrder(domain)
                       ? 1
                       : 0;
        int latindex = (lonindex == 0)
                       ? 1
                       : 0;

        // check to see if domain really has lat/lon
        RealType lonType =
            (RealType) ((SetType) domain.getType()).getDomain().getComponent(
                lonindex);
        RealType latType =
            (RealType) ((SetType) domain.getType()).getDomain().getComponent(
                latindex);
        if ( !(lonType.equalsExceptNameButUnits(RealType.Longitude)
                && latType.equalsExceptNameButUnits(RealType.Latitude))) {
            return lon;
        }
        if (lonUnit == null) {
            lonUnit = domain.getSetUnits()[lonindex];
        }
        lon = (float) CommonUnit.degree.toThis(lon, lonUnit);

        float low = domain.getLow()[lonindex];
        low = (float) CommonUnit.degree.toThis(low, lonUnit);
        float hi = domain.getHi()[lonindex];
        hi = (float) CommonUnit.degree.toThis(hi, lonUnit);

        while ((float) lon < low && (float) lon < hi) {
            lon += 360;
        }

        while ((float) lon > hi && (float) lon > low) {
            lon -= 360;
        }
        return (float) lonUnit.toThis(lon, CommonUnit.degree);
    }

    /**
     * Create a MapProjection from the domain set
     *
     * @param domainSet    domain set
     * @return  MapProjection relating to navigation in set (or null)
     *
     * @throws VisADException   problem creating the MapProjection
     */
    private static MapProjection makeMapProjection(SampledSet domainSet)
            throws VisADException {
        boolean isLatLon = isLatLonOrder(domainSet);
        float[] lows     = domainSet.getLow();
        float[] highs    = domainSet.getHi();
        int     latIndex = (isLatLon == true)
                           ? 0
                           : 1;
        int     lonIndex = 1 - latIndex;
        float   x        = lows[lonIndex];
        float   y        = lows[latIndex];
        float   width    = highs[lonIndex] - x;
        float   height   = highs[latIndex] - y;
        if ((width == 0.f) && (height == 0.f)) {  // single point grid
            x      = x - .5f;
            width  = 1.f;
            y      = y - .5f;
            height = 1.f;
        }
        Unit[]    setUnits = domainSet.getSetUnits();
        float[][] xy       = new float[][] {
            { x, width }, { y, height }
        };
        xy = Unit.convertTuple(xy, new Unit[] { setUnits[lonIndex],
                setUnits[latIndex] }, new Unit[] { CommonUnit.degree,
                CommonUnit.degree }, false);
        return new TrivialMapProjection(RealTupleType.SpatialEarth2DTuple,
                                        new Rectangle2D.Float(xy[0][0],
                                            xy[1][0], xy[0][1], xy[1][1]));
    }

    /**
     * Return a MapProjection that relates to the Radar*DCoordinateSystem.
     *
     * @param radarCS radar coordinate system (Radar2DCoordinateSystem or
     *                Radar3DCoordinateSystem)
     *
     * @return MapProjection corresponding to the radar CS
     *
     * @throws VisADException problem creating MapProjection.
     */
    public static MapProjection makeRadarMapProjection(
            CoordinateSystem radarCS)
            throws VisADException {
        if ( !((radarCS instanceof Radar2DCoordinateSystem)
                || (radarCS instanceof Radar3DCoordinateSystem))) {
            throw new RuntimeException("not a radar cs");
        }
        float[] lla = (radarCS instanceof Radar2DCoordinateSystem)
                      ? ((Radar2DCoordinateSystem) radarCS).getCenterPoint()
                      : ((Radar3DCoordinateSystem) radarCS).getCenterPoint();
        return new ucar.visad.RadarMapProjection(lla[0], lla[1]);
    }

    /**
     * Resample the grid at the positions defined by a SampledSet using
     * the default methods and error propagation.
     *
     * @param  grid   grid to resample (must be a valid 3D grid)
     * @param  subDomain  set of points to sample on.  It must be compatible
     *         with the spatial domain of the grid.
     *
     * @return  a FieldImpl the grid representing the values
     *          of the original grid at the
     *          points defined by subDomain.  If this is a sequence of grids
     *          it will be a sequence of the resamples.
     *
     * @throws  VisADException  invalid subDomain or some other problem
     */
    public static FieldImpl resampleGrid(FieldImpl grid, SampledSet subDomain)
            throws VisADException {
        return resampleGrid(grid, subDomain, DEFAULT_SAMPLING_MODE,
                            DEFAULT_ERROR_MODE);
    }

    /**
     * Resample the grid at the positions defined by a SampledSet using
     * the method specified and default error propagation.
     *
     * @param  grid   grid to resample (must be a valid 3D grid)
     * @param  subDomain  set of points to sample on.  It must be compatible
     *         with the spatial domain of the grid.
     * @param  samplingMode  sampling method to use for slicing
     *
     * @return  a FieldImpl the grid representing the values
     *          of the original grid at the
     *          points defined by sampling set.  If this is a sequence of grids
     *          it will be a sequence of the subsamples.
     *
     * @throws  VisADException  invalid subDomain or some other problem
     */
    public static FieldImpl resampleGrid(FieldImpl grid,
                                         SampledSet subDomain,
                                         int samplingMode)
            throws VisADException {
        return resampleGrid(grid, subDomain, samplingMode,
                            DEFAULT_ERROR_MODE);
    }

    /**
     * Method to get the center point of a grid's spatial domain
     * as a RealTuple.
     *
     * @param grid   grid to evaluate
     *
     * @return center point (x,y,z) of the grid in native coordinates.
     *         If the domain has a CoordinateSystem (e.g.,
     *         &nbsp;(x,y,z) -> (lat,lon,alt)&nbsp; that will be included
     *         in the returned tuple.
     *
     * @throws VisADException problem accessing the data
     */
    public static RealTuple getCenterPoint(FieldImpl grid)
            throws VisADException {
        return getCenterPoint(getSpatialDomain(grid));
    }


    /**
     * Method to get the center point of a spatial domain
     * as a RealTuple.
     *
     * @param spatialDomain   domain to evaluate
     *
     * @return center point (x,y,z) of the domain in native coordinates.
     *         If the domain has a CoordinateSystem (e.g.,
     *         &nbsp;(x,y,z) -> (lat,lon,alt)&nbsp; that will be included
     *         in the returned tuple.
     *
     * @throws VisADException problem accessing the data
     */
    public static RealTuple getCenterPoint(SampledSet spatialDomain)
            throws VisADException {
        float[]   highs  = spatialDomain.getHi();
        float[]   lows   = spatialDomain.getLow();
        float[][] values = new float[highs.length][1];

        for (int i = 0; i < highs.length; i++) {
            values[i][0] = lows[i] + (highs[i] - lows[i]) / 2.f;
        }
        int index = 0;
        if (isSinglePointDomain(spatialDomain)) {
            index = spatialDomain.getLength() / 2;
        } else {
            int[] indices = spatialDomain.valueToIndex(values);
            index = indices[0];
        }
        RealTuple point = null;
        try {
            point = DataUtility.getSample(spatialDomain, index);
        } catch (RemoteException re) {}
        return point;
    }

    /**
     * Get the latitude/longitude point at the center of the grid.
     *
     * @param grid grid to evaluate
     *
     * @return center lat/lon or null if not navigated
     *
     * @throws VisADException problem accessing the data
     */
    public static LatLonPoint getCenterLatLonPoint(FieldImpl grid)
            throws VisADException {
        return getCenterLatLonPoint(getSpatialDomain(grid));
    }

    /**
     * Get the latitude/longitude point at the center of the domain.
     *
     * @param spatialDomain domain to evaluate
     *
     * @return center lat/lon or null if not navigated
     *
     * @throws VisADException problem accessing the data
     */
    public static LatLonPoint getCenterLatLonPoint(SampledSet spatialDomain)
            throws VisADException {
        RealTuple   nativeCoords = getCenterPoint(spatialDomain);
        LatLonPoint latlon       = null;
        try {
            SingletonSet ss = new SingletonSet(nativeCoords);
            if (isNavigated(ss)) {  // has lat/lon
                int       latIndex     = isLatLonOrder(ss)
                                         ? 0
                                         : 1;
                int       lonIndex     = 1 - latIndex;
                RealTuple latLonCoords = nativeCoords;
                if (ss.getCoordinateSystem() != null) {
                    SampledSet latLonSet =
                        Util.convertDomain(
                            ss, ss.getCoordinateSystem().getReference(),
                            null);
                    latLonCoords = DataUtility.getSample(latLonSet, 0);
                }
                latlon = new LatLonTuple(
                    (Real) latLonCoords.getComponent(latIndex),
                    (Real) latLonCoords.getComponent(lonIndex));
            }
        } catch (RemoteException re) {}
        return latlon;
    }

    /**
     * Resample the grid at the positions defined by a SampledSet.
     *
     * @param  grid   grid to resample (must be a valid 3D grid)
     * @param  subDomain  set of points to sample on.  It must be compatible
     *         with the spatial domain of the grid.
     * @param  samplingMode sampling method to use for slicing
     * @param  errorMode  error method to use for error propagation
     *
     * @return  a FieldImpl the grid representing the values
     *          of the original grid at the
     *          points defined by subDomain.  If this is a sequence of grids
     *          it will be a sequence of the subsets.
     *
     * @throws  VisADException  invalid subDomain or some other problem
     */
    public static FieldImpl resampleGrid(FieldImpl grid,
                                         SampledSet subDomain,
                                         int samplingMode, int errorMode)
            throws VisADException {
        long      t1     = System.currentTimeMillis();
        FieldImpl result = resampleGridInner(grid, subDomain, samplingMode,
                                             errorMode);
        long t2 = System.currentTimeMillis();
        //System.err.println("Time:" + (t2 - t1));
        return result;
    }



    /**
     * Resample the grid at the positions defined by a SampledSet.
     *
     * @param  grid   grid to resample (must be a valid 3D grid)
     * @param  subDomain  set of points to sample on.  It must be compatible
     *         with the spatial domain of the grid.
     * @param  samplingMode sampling method to use for slicing
     * @param  errorMode  error method to use for error propagation
     *
     * @return  a FieldImpl the grid representing the values
     *          of the original grid at the
     *          points defined by subDomain.  If this is a sequence of grids
     *          it will be a sequence of the subsets.
     *
     * @throws  VisADException  invalid subDomain or some other problem
     */
    private static FieldImpl resampleGridInner(FieldImpl grid,
            SampledSet subDomain, int samplingMode, int errorMode)
            throws VisADException {

        Trace.call1("GridUtil.resampleGrid");

        SampledSet spatialDomain = getSpatialDomain(grid);
        if ((spatialDomain.getDimension() != subDomain.getDimension())
                && (spatialDomain.getManifoldDimension()
                    != subDomain.getManifoldDimension())) {
            throw new IllegalArgumentException(
                "resampleGrid: subDomain and grid dimensions are incompatible");
        }

        FieldImpl sampledFI = null;
        try {
            if (isSinglePointDomain(grid)) {
                SampledSet set = getSpatialDomain(grid);
                if (set instanceof SingletonSet) {  // single level
                    return grid;
                } else {
                    float[][] domainVals = set.getSamples(true);
                    float[][] sliceVals  = subDomain.getSamples(true);
                    if (subDomain.getCoordinateSystem() != null) {
                        CoordinateSystem cs = subDomain.getCoordinateSystem();
                        sliceVals = cs.fromReference(sliceVals);
                    }
                    float[] verticalLevels = sliceVals[2];
                    int     index          = 0;
                    if (verticalLevels.length != 1) {
                        // TODO: subsample
                        return grid;
                    } else {  // do a nearest neighbor
                        int[] indices = QuickSort.sort(domainVals[2]);
                        index = Math.abs(Arrays.binarySearch(domainVals[2],
                                verticalLevels[0]));
                        if (index >= domainVals[2].length) {
                            index = domainVals[2].length - 1;
                        }
                        index = indices[index];
                    }
                    if (getTimeSet(grid) == null) {  // single time
                        FunctionType ffType = (FunctionType) grid.getType();
                        sampledFI = new FlatField(ffType, subDomain);
                        sampledFI.setSample(0, grid.getSample(index), false);
                    } else {
                        Set timeSet = getTimeSet(grid);
                        sampledFI =
                            new FieldImpl((FunctionType) grid.getType(),
                                          timeSet);
                        FunctionType subType =
                            (FunctionType) grid.getSample(0).getType();
                        for (int i = 0; i < timeSet.getLength(); i++) {
                            FlatField subField =
                                (FlatField) grid.getSample(i);
                            if (i == 0) {
                                subType = (FunctionType) subField.getType();
                            }
                            FlatField ff = new FlatField(subType, subDomain);
                            ff.setSample(0, subField.getSample(index));
                            sampledFI.setSample(i, ff, false);
                        }
                    }
                }
                return sampledFI;
            }

            if ( !isSequence(grid)) {
                sampledFI = (FlatField) grid.resample(subDomain,
                        samplingMode, errorMode);
            } else {  // some sort of sequence - resample each
                Set sequenceDomain = Util.getDomainSet(grid);
                Trace.call1("GridUtil.sampleLoop",
                            " Length: " + sequenceDomain.getLength());
                for (int i = 0; i < sequenceDomain.getLength(); i++) {
                    Trace.call1("GridUtil getSample");
                    FieldImpl subField = (FieldImpl) grid.getSample(i, false);
                    Trace.call2("GridUtil getSample");
                    FieldImpl sampledField = null;
                    if ( !isSequence(subField)) {

                        Trace.call1("GridUtil resample",
                                    " Length=" + subField.getLength());
                        sampledField =
                            (FieldImpl) subField.resample(subDomain,
                                samplingMode, errorMode);
                        Trace.call2("GridUtil resample");

                    } else {  // inner sequence (e.g. ensembles)
                        Set innerSequenceDomain = subField.getDomainSet();
                        Trace.call1("GridUtil resample inner sequence",
                                    " Length= "
                                    + innerSequenceDomain.getLength());
                        for (int j = 0; j < innerSequenceDomain.getLength();
                                j++) {
                            FlatField innerSubField =
                                (FlatField) subField.getSample(j, false);
                            if (innerSubField == null) {
                                continue;
                            }
                            FlatField innerSampledField =
                                (FlatField) innerSubField.resample(subDomain,
                                    samplingMode, errorMode);
                            if (innerSampledField == null) {
                                continue;
                            }
                            if (sampledField == null) {
                                FunctionType innerType =
                                    new FunctionType(
                                        DataUtility
                                            .getDomainType(
                                                innerSequenceDomain), innerSampledField
                                                    .getType());
                                sampledField = new FieldImpl(innerType,
                                        innerSequenceDomain);
                            }
                            sampledField.setSample(j, innerSampledField,
                                    false);
                        }
                        Trace.call2("GridUtil resample inner sequence");
                    }
                    if ((sampledField != null) && (sampledFI == null)) {  // set up the functiontype
                        FunctionType sampledType =
                            new FunctionType(
                                DataUtility.getDomainType(sequenceDomain),
                                sampledField.getType());
                        sampledFI = new FieldImpl(sampledType,
                                sequenceDomain);
                    }
                    Trace.call1("GridUtil setSample");
                    if (sampledField != null) {
                        sampledFI.setSample(i, sampledField, false);
                    }
                    Trace.call2("GridUtil setSample");
                }
                Trace.call2("GridUtil.sampleLoop");
            }
        } catch (RemoteException re) {
            throw new VisADException("problem resampling remote field " + re);
        }
        Trace.call2("GridUtil.resampleGrid");
        return sampledFI;
    }

    /**
     * Resample a grid with a 2D manifold.  We need to do this because our
     * point might be in 3 space
     *
     * @param grid           grid to sample
     * @param subDomain      sampling domain
     * @param skipx          x skip factor
     * @param skipy          y skip factor
     * @return
     *
     * @throws VisADException       problem in resampling
     */
    private static FieldImpl resample2DManifold(FieldImpl grid,
            SampledSet subDomain, int skipx, int skipy)
            throws VisADException {
        SampledSet spatialDomain = getSpatialDomain(grid);
        if ((spatialDomain.getDimension() != subDomain.getDimension())
                && (spatialDomain.getManifoldDimension()
                    != subDomain.getManifoldDimension())) {
            throw new IllegalArgumentException(
                "resampleGrid: subDomain and grid dimensions are incompatible");
        }
        FieldImpl sampledFI = null;
        try {
            if ( !isSequence(grid)) {
                sampledFI = new FlatField((FunctionType) grid.getType(),
                                          subDomain);
                sampledFI.setSamples(getSubValues(getSpatialDomain(grid),
                        grid.getFloats(), skipx, skipy));
            } else {  // some sort of sequence - resample each
                Set        sequenceDomain = Util.getDomainSet(grid);
                SampledSet ss             = getSpatialDomain(grid);
                FieldImpl  sampledField   = null;
                for (int i = 0; i < sequenceDomain.getLength(); i++) {
                    FieldImpl sample = (FieldImpl) grid.getSample(i);
                    if (sample == null) {
                        continue;
                    }
                    if ( !GridUtil.isSequence(sample)) {
                        sampledField =
                            new FlatField((FunctionType) sample.getType(),
                                          subDomain);
                        sampledField.setSamples(getSubValues(ss,
                                sample.getFloats(), skipx, skipy));

                    } else {  // ensembles and such
                        Set ensDomain = sample.getDomainSet();
                        sampledField =
                            new FieldImpl((FunctionType) sample.getType(),
                                          ensDomain);
                        for (int j = 0; j < ensDomain.getLength(); j++) {
                            FlatField innerField =
                                (FlatField) sample.getSample(j, false);
                            if (innerField == null) {
                                continue;
                            }
                            FlatField sampledFF =
                                new FlatField(
                                    (FunctionType) innerField.getType(),
                                    subDomain);
                            sampledFF.setSamples(getSubValues(ss,
                                    innerField.getFloats(), skipx, skipy));
                            sampledField.setSample(j, sampledFF);
                        }
                    }
                    if ((sampledField != null) && (sampledFI == null)) {  // set up the functiontype
                        FunctionType sampledType =
                            new FunctionType(((SetType) sequenceDomain
                                .getType()).getDomain(), sampledField
                                    .getType());
                        sampledFI = new FieldImpl(sampledType,
                                sequenceDomain);
                    }
                    if (sampledField != null) {
                        sampledFI.setSample(i, sampledField, false);
                    }
                }
            }
        } catch (RemoteException re) {
            throw new VisADException("problem resampling remote field " + re);
        }
        return sampledFI;
    }

    /**
     * Get the subdomain values based on the skip factors
     *
     * @param domainSet       set to sample
     * @param values          input values
     * @param skipx           x skip factor
     * @param skipy           y skip factor
     * @return
     *
     * @throws VisADException
     */
    private static float[][] getSubValues(SampledSet domainSet,
                                          float[][] values, int skipx,
                                          int skipy)
            throws VisADException {
        int       sizeX      = ((GriddedSet) domainSet).getLength(0);
        int       sizeY      = ((GriddedSet) domainSet).getLength(1);
        float[][] subSamples =
            new float[values.length][(1 + (sizeX - 1) / skipx) * (1 + (sizeY - 1) / skipy)];
        for (int m = 0; m < values.length; m++) {
            int l = 0;
            for (int j = 0; j < sizeY; j += skipy) {
                for (int i = 0; i < sizeX; i += skipx) {
                    //compute stride into 1D array of 3D data
                    int elem = i + (j * sizeX);

                    subSamples[m][l] = values[m][elem];
                    l++;

                }
            }
        }
        return subSamples;
    }


    /**
     * Get the altitude corresponding to the level specified using
     * the domain of the grid.
     *
     * @param  grid   grid to use
     * @param  altitude  altitude to convert.
     *
     * @return  corresponding value of the vertical dimension of the grid.
     *          May be missing if conversion can't happen.
     *
     *
     * @throws VisADException
     */
    public static Real getLevel(FieldImpl grid, Real altitude)
            throws VisADException {
        if ((altitude == null) || (grid == null)) {
            throw new IllegalArgumentException(
                "GridUtil.getLevel(): grid and level must not be null");
        }
        if ( !is3D(grid)) {
            throw new IllegalArgumentException(
                "GridUtil.getLevel(): Grid must be 3D");
        }
        if ( !(Unit.canConvert(altitude.getUnit(), CommonUnit.meter))) {
            throw new IllegalArgumentException(
                "GridUtil.getLevel(): alitude units must be convertible with meters");
        }
        double     levVal    = Double.NaN;
        SampledSet domainSet = getSpatialDomain(grid);
        RealType   zType     = getVerticalType(domainSet);
        Unit       zUnit     = getVerticalUnit(domainSet);
        if (Unit.canConvert(zUnit, altitude.getUnit())) {
            levVal = altitude.getValue(zUnit);
        } else {               // better have a CoordinateSystem
            CoordinateSystem cs = domainSet.getCoordinateSystem();
            if (cs != null) {  // better be l/l/alt
                float[][] xyz = cs.fromReference(new float[][] {
                    { Float.NaN }, { Float.NaN },
                    { (float) altitude.getValue(CommonUnit.meter) }
                });
                levVal = zUnit.toThis(xyz[2][0],
                                      cs.getCoordinateSystemUnits()[2]);
            } else {
                throw new VisADException("Can't convert to a level");
            }
        }
        return new Real(zType, levVal, zUnit);
    }

    /**
     * Get the altitude corresponding to the level specified using
     * the domain of the grid.
     *
     * @param  grid   grid to use
     * @param  level  must be compatible (unit wise) with vertical coordinate
     *                of the grid
     *
     * @return  altitude (in m) corresponding to level using coordinate
     *          system of the grid's domain.  May be missing if conversion
     *          can't happen.
     *
     *
     * @throws VisADException    VisAD error
     */
    public static Real getAltitude(FieldImpl grid, Real level)
            throws VisADException {

        if ((level == null) || (grid == null)) {
            throw new IllegalArgumentException(
                "GridUtil.getAltitude(): grid and level must not be null");
        }
        if ( !is3D(grid)) {
            throw new IllegalArgumentException(
                "GridUtil.getAltitude(): Grid must be 3D");
        }

        double altVal = Double.NaN;
        if (Unit.canConvert(level.getUnit(), CommonUnit.meter)) {
            altVal = level.getValue(CommonUnit.meter);
        } else {
            SampledSet domainSet = getSpatialDomain(grid);
            Unit       zUnit     = getVerticalUnit(domainSet);
            if ( !Unit.canConvert(zUnit, level.getUnit())) {
                throw new VisADException(
                    "level units not compatible with grid units");
            }
            CoordinateSystem domainCS = domainSet.getCoordinateSystem();
            if (domainCS != null) {
                float[][] samples   = domainSet.getSamples(false);
                Unit[]    csUnits   = domainCS.getCoordinateSystemUnits();
                float[][] latlonalt = domainCS.toReference(new float[][] {
                    { samples[0][0] }, { samples[1][0] },
                    { (float) level.getValue(csUnits[2]) }
                });

                altVal = latlonalt[2][0];
            }
        }
        return new Real(RealType.Altitude, altVal);
    }

    /**
     * Get the RealType of the vertical dimension of the spatial domain
     * of the grid.
     *
     * @param  grid  grid to check
     *
     * @return RealType of the vertical dimension of the grid's spatial domain
     *
     * @throws VisADException  problem getting the type
     */
    public static RealType getVerticalType(FieldImpl grid)
            throws VisADException {
        return getVerticalType(getSpatialDomain(grid));
    }

    /**
     * Get the unit of the vertical dimension of the domain set.
     *
     * @param domainSet  domainSet to check
     *
     * @return RealType of the vertical dimension domainSet
     *
     * @throws VisADException  problem getting the type
     */
    public static RealType getVerticalType(SampledSet domainSet)
            throws VisADException {

        if ( !is3D(domainSet)) {
            throw new IllegalArgumentException(
                "GridUtil.getVerticalType(): Not a 3D domain");
        }
        return (RealType) ((SetType) domainSet.getType()).getDomain()
            .getComponent(2);

    }

    /**
     * Get the unit of the vertical dimension of the spatial domain of the grid.
     *
     * @param  grid  domain to check
     *
     * @return unit of the raw vertical data in the grid's domain set.
     *
     * @throws VisADException  problem getting the unit
     */
    public static Unit getVerticalUnit(FieldImpl grid) throws VisADException {
        return getVerticalUnit(getSpatialDomain(grid));
    }

    /**
     * Get the unit of the vertical dimension of the domain.
     *
     * @param  domainSet  domain to check
     *
     * @return unit of the raw data in the domainSet
     *
     * @throws VisADException  problem getting the unit
     */
    public static Unit getVerticalUnit(SampledSet domainSet)
            throws VisADException {

        if ( !is3D(domainSet)) {
            throw new IllegalArgumentException(
                "GridUtil.getVerticalUnit(): Not a 3D grid");
        }

        return domainSet.getSetUnits()[2];
    }


    /**
     * Determine whether the grid in question can be sliced at
     * the level specified (i.e., units or CS allows this)
     *
     * @param grid  grid in question
     * @param level  level in question
     *
     * @return true if the level is compatible with the grid.
     *
     * @throws VisADException   problem creating VisAD object
     */
    public static boolean canSliceAtLevel(FieldImpl grid, Real level)
            throws VisADException {
        return canSliceAtLevel(getSpatialDomain(grid), level);
    }

    /**
     * Determine whether the set in question can be sliced at
     * the level specified (i.e., units or CS allows this)
     *
     * @param spatialSet  domain set to check
     * @param level  level in question
     *
     * @return true if the level is compatible with the grid.
     *
     * @throws VisADException   problem creating VisAD object
     */
    public static boolean canSliceAtLevel(SampledSet spatialSet, Real level)
            throws VisADException {

        Trace.call1("GridUtil.canSliceAtLevel");
        if ((spatialSet == null) || (level == null)) {
            return false;
        }

        // make sure this is a sliceable grid
        if (spatialSet.getManifoldDimension() != 3) {
            return false;
        }

        // check the level type against the domain type and reference
        RealType type = (RealType) level.getType();  // level type
        if (type.equals(RealType.Generic)) {
            return true;
        }

        RealTupleType spatialType =
            ((SetType) spatialSet.getType()).getDomain();
        RealTupleType spatialReferenceType =
            (spatialSet.getCoordinateSystem() != null)
            ? spatialSet.getCoordinateSystem().getReference()
            : null;


        RealType zType     = getVerticalType(spatialSet);
        Unit     zUnit     = getVerticalUnit(spatialSet);

        RealType zRefType  = (spatialReferenceType != null)
                             ? (RealType) spatialReferenceType.getComponent(2)
                             : null;  // ref Z
        boolean  isRefType = type.equalsExceptNameButUnits(zRefType);

        if ( !(type.equalsExceptNameButUnits(zType) || isRefType)) {
            return false;
        }

        return true;
    }

    /**
     * Find min and max of range data in any VisAD FlatField
     *
     * @param field       a VisAD FlatField.  Cannot be null
     * @return  the range of the data.  Dimension is the number of parameters
     *          in the range of the flat field
     *
     * @throws RemoteException  Java RMI error
     * @throws VisADException   VisAD Error
     */
    public static Range[] fieldMinMax(visad.FlatField field)
            throws VisADException, RemoteException {
        if (field instanceof CachedFlatField) {
            return makeRanges(((CachedFlatField) field).getRanges());
        }


        float   allValues[][] = field.getFloats(false);
        Range[] result        = new Range[allValues.length];
        for (int rangeIdx = 0; rangeIdx < allValues.length; rangeIdx++) {
            float   pMin   = Float.POSITIVE_INFINITY;
            float   pMax   = Float.NEGATIVE_INFINITY;
            float[] values = allValues[rangeIdx];
            int     length = values.length;
            for (int i = 0; i < length; i++) {
                float value = values[i];
                //Note: we don't check for Float.isNaN (value) because if value is a 
                //NaN then each test below is false;
                if (pMax < value) {
                    pMax = value;
                }
                if (pMin > value) {
                    pMin = value;
                }
            }
            result[rangeIdx] = new Range(pMin, pMax);
        }
        return result;
    }


    /**
     * Make a range from a VisAD data range
     *
     * @param range  the data range
     *
     * @return  range
     */
    public static Range makeRange(visad.data.DataRange range) {
        if (range == null) {
            return null;
        }
        return new Range(range.getMin(), range.getMax());
    }


    /**
     * Make an array of Ranges from an array of DataRanges
     *
     * @param range  the DataRanges
     *
     * @return  the Ranges
     */
    public static Range[] makeRanges(visad.data.DataRange[] range) {
        if (range == null) {
            return null;
        }
        Range[] r = new Range[range.length];
        for (int i = 0; i < range.length; i++) {
            r[i] = makeRange(range[i]);
        }
        return r;
    }




    /**
     * Make a DataRange from a Range
     *
     * @param range  the Range
     *
     * @return  the DataRange
     */
    public static DataRange makeDataRange(Range range) {
        if (range == null) {
            return null;
        }
        return new DataRange(range.getMin(), range.getMax());
    }


    /**
     * Make an array of DataRanges from an array of Ranges
     *
     * @param range  the Ranges
     *
     * @return DataRanges
     */
    public static DataRange[] makeDataRanges(Range[] range) {
        if (range == null) {
            return null;
        }
        DataRange[] r = new DataRange[range.length];
        for (int i = 0; i < range.length; i++) {
            r[i] = makeDataRange(range[i]);
        }
        return r;
    }


    /**
     * get max and min of all range values in the current active fieldImpl
     *
     * @param fieldImpl      input field with outer dimension of time
     * @return  range of all parameters in the field
     *
     * @throws RemoteException  Java RMI error
     * @throws VisADException   VisAD Error
     */
    public static Range[] getMinMax(FieldImpl fieldImpl)
            throws VisADException, RemoteException {
        //        Trace.startTrace();
        //        Trace.call1 ("GDI.getMinMax");
        Range[] result = null;
        if (fieldImpl instanceof FlatField) {
            Range[] tmp = fieldMinMax((FlatField) fieldImpl);
            if (result == null) {
                result = new Range[tmp.length];
                for (int i = 0; i < result.length; i++) {
                    result[i] = new Range(Double.POSITIVE_INFINITY,
                                          Double.NEGATIVE_INFINITY);
                }
            }

            for (int i = 0; i < result.length; i++) {
                result[i].min = Math.min(result[i].min, tmp[i].min);
                result[i].max = Math.max(result[i].max, tmp[i].max);
            }
        } else {
            int numTimes = (Util.getDomainSet(fieldImpl)).getLength();
            for (int nn = 0; nn < numTimes; nn++) {
                //FlatField   field = (FlatField) (fieldImpl.getSample(nn));
                FlatField field = null;

                Data      data  = null;

                // can be either time sequence or some other sequence
                if (fieldImpl.getDomainDimension() == 1)  // sequence
                {
                    data = fieldImpl.getSample(nn);
                    // see if this sample is either a displayable FlatField,
                    // or is ANOTHER FieldImpl sequence of FlatFields
                    if (data instanceof FlatField) {
                        field = (FlatField) data;
                    } else if (data instanceof FieldImpl) {
                        field = (FlatField) ((FieldImpl) data).getSample(0);
                    }
                }

                if (field != null) {
                    Range[] tmp = fieldMinMax(field);
                    if (result == null) {
                        result = new Range[tmp.length];
                        for (int i = 0; i < result.length; i++) {
                            result[i] = new Range(Double.POSITIVE_INFINITY,
                                    Double.NEGATIVE_INFINITY);
                        }
                    }

                    for (int i = 0; i < result.length; i++) {
                        result[i].min = Math.min(result[i].min, tmp[i].min);
                        result[i].max = Math.max(result[i].max, tmp[i].max);
                    }
                }
            }
        }
        //        Trace.call2 ("GDI.getMinMax");
        //        Trace.stopTrace();
        return result;
    }

    /**
     * Print out the sampling and error modes modes
     *
     * @param samplingMode  sampling mode
     * @param errorMode     error mode
     *
     * @return String for these modes
     */
    public static String printModes(int samplingMode, int errorMode) {

        StringBuffer buf = new StringBuffer("sampling: ");
        switch (samplingMode) {

          case Data.NEAREST_NEIGHBOR :
              buf.append("Nearest Neighbor");
              break;

          case Data.WEIGHTED_AVERAGE :
              buf.append("Weighted Average");
              break;

          default :
              break;
        }
        buf.append(" error: ");
        switch (errorMode) {

          case Data.INDEPENDENT :
              buf.append("Independent");
              break;

          case Data.DEPENDENT :
              buf.append("Dependent");
              break;

          case Data.NO_ERRORS :
              buf.append("No Errors");
              break;

          default :
              break;
        }
        return buf.toString();
    }

    /**
     * Convert a grid to point obs
     *
     * @param grid   grid to convert
     *
     * @return Field of point observations for each point
     *
     * @throws VisADException  problem getting data
     */
    public static FieldImpl getGridAsPointObs(FieldImpl grid)
            throws VisADException {
        if (grid == null) {
            return null;
        }
        RealType  index    = RealType.getRealType("index");
        FieldImpl retField = null;
        try {
            if (isTimeSequence(grid)) {
                SampledSet   timeSet      = (SampledSet) getTimeSet(grid);
                FunctionType retFieldType = null;
                double[][]   times        = timeSet.getDoubles(false);
                Unit         timeUnit     = timeSet.getSetUnits()[0];
                for (int i = 0; i < timeSet.getLength(); i++) {
                    DateTime  dt = new DateTime(times[0][i], timeUnit);
                    FieldImpl ff =
                        makePointObs((FlatField) grid.getSample(i), dt);
                    if (ff == null) {
                        continue;
                    }
                    if (retFieldType == null) {
                        retFieldType = new FunctionType(
                            ((SetType) timeSet.getType()).getDomain(),
                            ff.getType());
                        retField = new FieldImpl(retFieldType, timeSet);
                    }
                    retField.setSample(i, ff, false);
                }
            } else {
                retField = makePointObs((FlatField) grid,
                                        new DateTime(Double.NaN));
            }
        } catch (RemoteException re) {}
        return retField;
    }

    /**
     * Make point obs from a single timestep of a grid
     *
     * @param timeStep     the grid
     * @param dt           the timestep for the grid
     *
     * @return   a Field of PointObs
     *
     * @throws RemoteException   Java RMI problem
     * @throws VisADException    VisAD problem
     */
    private static FieldImpl makePointObs(FlatField timeStep, DateTime dt)
            throws VisADException, RemoteException {
        if (timeStep == null) {
            return null;
        }
        SampledSet   domain    = getSpatialDomain(timeStep);
        int          numPoints = domain.getLength();
        Integer1DSet points = new Integer1DSet(RealType.getRealType("index"),
                                  numPoints);
        TupleType tt        = getParamType(timeStep);
        TupleType rangeType = new TupleType(new MathType[] {
                                  RealTupleType.LatitudeLongitudeAltitude,
                                  RealType.Time, tt });
        FieldImpl ff = new FieldImpl(
                           new FunctionType(
                               ((SetType) points.getType()).getDomain(),
                               rangeType), points);
        float[][] samples  = timeStep.getFloats(false);
        float[][] geoVals  = getEarthLocationPoints((GriddedSet) domain);
        boolean   isLatLon = isLatLonOrder(domain);
        int       latIndex = isLatLon
                             ? 0
                             : 1;
        int       lonIndex = isLatLon
                             ? 1
                             : 0;
        boolean   haveAlt  = geoVals.length > 2;
        for (int i = 0; i < numPoints; i++) {
            float lat = geoVals[latIndex][i];
            float lon = geoVals[lonIndex][i];
            float alt = haveAlt
                        ? geoVals[2][i]
                        : 0;
            if ((lat == lat) && (lon == lon)) {
                if ( !(alt == alt)) {
                    alt = 0;
                }
                EarthLocation el = new EarthLocationLite(lat, lon, alt);
                // TODO:  make this  more efficient
                PointObTuple pot = new PointObTuple(el, dt,
                                       timeStep.getSample(i), rangeType);
                ff.setSample(i, pot, false, false);
            }
        }
        return ff;
    }

    /**
     * Convert the domain to the reference earth located points
     *
     * @param domain  the domain set
     *
     * @return  the lat/lon/(alt) points
     *
     * @throws VisADException  problem converting points
     */
    public static float[][] getEarthLocationPoints(GriddedSet domain)
            throws VisADException {
        CoordinateSystem cs = domain.getCoordinateSystem();
        if (cs == null) {
            return domain.getSamples();
        }
        RealTupleType refType  = cs.getReference();
        Unit[]        refUnits = cs.getReferenceUnits();
        float[][]     points   = CoordinateSystem.transformCoordinates(refType,
                               null, refUnits, null,
                               ((SetType) domain.getType()).getDomain(), cs,
                               domain.getSetUnits(), domain.getSetErrors(),
                               domain.getSamples(), false);
        return points;

    }





    /**
     * Find the indices of the domain values contained in the map
     *
     * @param domain  domain to use
     * @param map  the map lines containing bounding polygons
     *
     * @return indices in the domain
     *
     * @throws VisADException  problem sampling
     */
    public static int[][] findContainedIndices(GriddedSet domain,
            UnionSet map)
            throws VisADException {
        return findContainedIndices(getLatLon(domain), map);
    }

    /**
     * Find the indices of the latlon values contained in the map
     *
     * @param latlon  set of lat/lon values
     * @param map  the map lines containing bounding polygons
     *
     * @return indices in the domain
     *
     * @throws VisADException  problem sampling
     */
    public static int[][] findContainedIndices(float[][] latlon, UnionSet map)
            throws VisADException {
        long    t1      = System.currentTimeMillis();
        int[][] indices = findContainedIndices(latlon, map, true);
        long    t2      = System.currentTimeMillis();
        //System.err.println("indices time:" + (t2 - t1));
        return indices;
    }







    /**
     * find the indices not contained in the map domian
     *
     * @param domain grid domain
     * @param map    map of values
     *
     * @return  array of indicies
     *
     * @throws VisADException problem getting at the data
     */
    public static int[][] findNotContainedIndices(GriddedSet domain,
            UnionSet map)
            throws VisADException {
        return findNotContainedIndices(getLatLon(domain), map);
    }

    /**
     * Find the indices of the latlon values contained in the map
     *
     * @param latlon  set of lat/lon values
     * @param map  the map lines containing bounding polygons
     *
     * @return indices in the domain
     *
     * @throws VisADException  problem sampling
     */
    public static int[][] findNotContainedIndices(float[][] latlon,
            UnionSet map)
            throws VisADException {
        long    t1      = System.currentTimeMillis();
        int[][] indices = findContainedIndices(latlon, map, false);
        long    t2      = System.currentTimeMillis();
        //System.err.println("indices time:" + (t2 - t1));
        return indices;
    }



    /**
     * Find the lat/lon values in the given spatial domain for the given indices
     *
     * @param indices index array we get from findContainedIndices methods. i.e., indices[numPolygons][numIndices]
     * @param domain  domain to use
     *
     *
     * @return the lat lons of the form:<pre>
     * float[numPolygonPoints][2][numPoints]</pre>
     *
     * @throws VisADException  problem sampling
     */
    public static float[][][] getLatLons(GriddedSet domain, int[][] indices)
            throws VisADException {
        return getLatLons(getLatLon(domain), indices);
    }


    /**
     * Find the lat/lon values in the given spatial domain for the given indices
     *
     * @param indices index array we get from findContainedIndices methods. i.e., indices[numPolygons][numIndices]
     * @param latlons lat/lons from the spatial domain
     *
     * @return the lat lons of the form:<pre>
     * float[numPolygonPoints][2][numPoints]</pre>
     *
     * @throws VisADException  problem sampling
     */
    public static float[][][] getLatLons(float[][] latlons, int[][] indices)
            throws VisADException {
        float[][][] result = new float[indices.length][2][];
        for (int polygonIdx = 0; polygonIdx < indices.length; polygonIdx++) {
            result[polygonIdx][0] = new float[indices[polygonIdx].length];
            result[polygonIdx][1] = new float[indices[polygonIdx].length];
            for (int j = 0; j < indices[polygonIdx].length; j++) {
                result[polygonIdx][0][j] = latlons[0][indices[polygonIdx][j]];
                result[polygonIdx][1][j] = latlons[1][indices[polygonIdx][j]];
            }
        }
        return result;
    }




    /**
     * Find the lat/lon values in the given spatial domain contained by the polygons in the given map set
     *
     * @param domain  domain to use
     * @param maps The maps
     *
     *
     * @return the lat lons of the form:<pre>
     * float[numPolygonPoints][2][numPoints]</pre>
     *
     * @throws VisADException  problem sampling
     */
    public static float[][][] findContainedLatLons(GriddedSet domain,
            UnionSet maps)
            throws VisADException {
        return findContainedLatLons(getLatLon(domain), maps);
    }


    /**
     * Find the lat/lon values in the given spatial domain contained by the polygons in the given map set
     *
     * @param latlons the lat/lons from the domain
     * @param maps The maps
     *
     * @return the lat lons of the form:<pre>
     * float[numPolygonPoints][2][numPoints]</pre>
     *
     * @throws VisADException  problem sampling
     */

    public static float[][][] findContainedLatLons(float[][] latlons,
            UnionSet maps)
            throws VisADException {
        int[][] indices = findContainedIndices(latlons, maps);
        return getLatLons(latlons, indices);
    }









    /**
     * Recursively find all of the Gridded2DSets held by the map
     *
     * @param map the map
     * @param allSets all sets
     *
     * @throws VisADException On badness
     */
    private static void collectGriddedSets(UnionSet map,
                                           List<Gridded2DSet> allSets)
            throws VisADException {
        SampledSet[] sets = map.getSets();
        for (int j = 0; j < sets.length; j++) {
            if (sets[j] instanceof UnionSet) {
                collectGriddedSets((UnionSet) sets[j], allSets);
            } else if (sets[j] instanceof Gridded2DSet) {
                allSets.add((Gridded2DSet) sets[j]);
            } else {
                //                System.err.println("Unknown polygon type:" + sets[j].getClass().getName());
            }
        }
    }


    /**
     * Find the indicies contained inside the map bounds
     *
     * @param latlon   list of lat/lon points
     * @param map collection of polygons
     * @param inside  true for inside, false for outside
     *
     * @return indices in the domain
     *
     * @throws VisADException  problem getting data from VisAD Object
     */
    private static int[][] findContainedIndices(float[][] latlon,
            UnionSet map, boolean inside)
            throws VisADException {

        int numPoints = latlon[0].length;
        if (map == null) {
            int[][] indices = new int[1][numPoints];
            for (int i = 0; i < numPoints; i++) {
                indices[0][i] = i;
            }
            return indices;
        }

        List<Gridded2DSet> allSets = new ArrayList<Gridded2DSet>();
        collectGriddedSets(map, allSets);

        long            t1          = System.currentTimeMillis();
        int             numPolygons = allSets.size();
        List<float[][]> pts         = new ArrayList<float[][]>();
        List<Integer>[] indexLists  = new List[numPolygons];
        float[]         lonLow      = new float[numPolygons];
        float[]         lonHi       = new float[numPolygons];
        float[]         latLow      = new float[numPolygons];
        float[]         latHi       = new float[numPolygons];
        boolean         latLonOrder = isLatLonOrder(map);
        for (int polygonIdx = 0; polygonIdx < numPolygons; polygonIdx++) {
            Gridded2DSet g   = allSets.get(polygonIdx);
            float[]      low = g.getLow();
            float[]      hi  = g.getHi();
            lonLow[polygonIdx] = (latLonOrder
                                  ? low[1]
                                  : low[0]);
            latLow[polygonIdx] = (latLonOrder
                                  ? low[0]
                                  : low[1]);
            lonHi[polygonIdx]  = (latLonOrder
                                  ? hi[1]
                                  : hi[0]);
            latHi[polygonIdx]  = (latLonOrder
                                  ? hi[0]
                                  : hi[1]);
            float[][] sample = g.getSamples(false);
            pts.add(sample);
        }


        int ptCnt = 0;

        for (int i = 0; i < numPoints; i++) {
            float lat = latlon[0][i];
            float lon = latlon[1][i];
            if ((lon != lon) || (lat != lat)) {
                continue;
            }
            for (int mapIdx = 0; mapIdx < numPolygons; mapIdx++) {
                if (inside) {
                    if ((lon < lonLow[mapIdx]) || (lon > lonHi[mapIdx])
                            || (lat < latLow[mapIdx])
                            || (lat > latHi[mapIdx])) {
                        continue;
                    }
                } else {
                    if ((lon >= lonLow[mapIdx]) && (lon <= lonHi[mapIdx])
                            && (lat >= latLow[mapIdx])
                            && (lat <= latHi[mapIdx])) {
                        //                        System.out.println("Inside " + lon +  " " + lat);
                        continue;
                    } else {
                        //                        System.out.println("Not  inside " + lon +  " " + lat + " (" + lonLow[mapIdx]+" "+lonHi[mapIdx] +") ( "+
                        //                                           latLow[mapIdx]+" "+latHi[mapIdx]+")");
                    }
                }

                ptCnt++;

                /*
                boolean pointInside =
                    DelaunayCustom.inside((float[][]) pts.get(mapIdx),
                                          (latLonOrder
                                           ? lat
                                           : lon), (latLonOrder
                        ? lon
                        : lat));
                */

                boolean pointInside2 =
                    DataUtil.pointInside((float[][]) pts.get(mapIdx),
                                         (latLonOrder
                                          ? lat
                                          : lon), (latLonOrder
                        ? lon
                        : lat));
                //                if(pointInside!=pointInside2) {
                //                    System.err.println("bad point:" + lon + " " + lat);
                //                }

                boolean pointInside = pointInside2;


                boolean ok          = (inside
                                       ? pointInside
                                       : !pointInside);
                if (ok) {
                    if (indexLists[mapIdx] == null) {
                        indexLists[mapIdx] = new ArrayList<Integer>();
                    }
                    indexLists[mapIdx].add(new Integer(i));
                    break;
                }
            }
        }
        //System.err.println("total pts:" + numPoints + "  points inside box:"
        //                   + ptCnt + " # polygon points:" + numPolygonPts);
        int[][] indices = new int[numPolygons][];
        for (int mapIdx = 0; mapIdx < indexLists.length; mapIdx++) {
            if (indexLists[mapIdx] == null) {
                indices[mapIdx] = new int[0];
            } else {
                indices[mapIdx] = new int[indexLists[mapIdx].size()];
                //                System.err.println("index:" + indices[mapIdx].length);
                for (int ptIdx = 0; ptIdx < indexLists[mapIdx].size();
                        ptIdx++) {
                    indices[mapIdx][ptIdx] =
                        ((Integer) indexLists[mapIdx].get(ptIdx)).intValue();
                }
            }
        }
        long t2 = System.currentTimeMillis();
        //        System.err.println ("find indices  #pts:" + numPoints+" time:" + (t2-t1)+ "   points:" + cnt1 + " " + cnt2);
        return indices;


    }



    /**
     * Finds the indices of the values array whose value is in the given range
     *
     * @param values values
     * @param min min value
     * @param max max value
     *
     * @return indices
     *
     * @throws VisADException On badness
     */
    public static int[][] findIndicesInsideRange(float[][] values, float min,
            float max)
            throws VisADException {
        return findIndicesInRange(values, min, max, true);
    }


    /**
     * Finds the indices of the values array whose value is not in the given range
     *
     * @param values values
     * @param min min value
     * @param max max value
     *
     * @return indices
     *
     * @throws VisADException On badness
     */
    public static int[][] findIndicesOutsideRange(float[][] values,
            float min, float max)
            throws VisADException {
        return findIndicesInRange(values, min, max, false);
    }


    /**
     * Finds the indices of the values array whose value are either in or out of the given range
     * depending on the inside flag
     *
     * @param values values
     * @param min min value
     * @param max max value
     * @param inside inside flag
     *
     * @return indices
     *
     * @throws VisADException On badness
     */
    private static int[][] findIndicesInRange(float[][] values, float min,
            float max, boolean inside)
            throws VisADException {
        int   numPoints = values[0].length;
        int   cnt       = 0;
        int[] indices   = new int[1000];
        for (int i = 0; i < numPoints; i++) {
            float   value = values[0][i];
            boolean ok    = (inside
                             ? ((value >= min) && (value <= max))
                             : ((value < min) || (value > max)));
            if (ok) {
                cnt++;
                if (cnt >= indices.length) {
                    int[] tmp = indices;
                    indices = new int[tmp.length * 2];
                    System.arraycopy(tmp, 0, indices, 0, cnt);
                }
                indices[cnt] = i;
            }
        }
        int[] tmp = indices;
        indices = new int[cnt];
        System.arraycopy(tmp, 0, indices, 0, cnt);
        return new int[][] {
            indices
        };
    }

    /**
     * Convert the domain to the reference earth located points.
     * If the domain is not in lat/lon order then reset the order so
     * that result[0] is the latitudes, result[1] is the longitudes
     *
     * @param domain  the domain set
     *
     * @return  the lat/lon/(alt) points
     *
     * @throws VisADException  problem converting points
     */
    public static float[][] getLatLon(GriddedSet domain)
            throws VisADException {
        boolean   isLatLon = isLatLonOrder(domain);
        float[][] values   = getEarthLocationPoints(domain);
        if ( !isLatLon) {
            float[] tmp = values[0];
            values[0] = values[1];
            values[1] = tmp;
        }
        return values;
    }



    /**
     * test
     *
     * @param args args
     *
     * @throws Exception On badness
     */
    public static void main(String[] args) throws Exception {
        for (int size = 1; size <= 10; size++) {
            float[]            test    = new float[size * 1000000];

            long               t1      = System.currentTimeMillis();
            OutputStream       ostream = new FileOutputStream("test.ser");
            ObjectOutputStream p       = new ObjectOutputStream(ostream);
            p.writeObject(test);
            p.flush();
            ostream.close();
            long              t2      = System.currentTimeMillis();

            InputStream       istream = new FileInputStream("test.ser");
            ObjectInputStream ois     = new ObjectInputStream(istream);
            float[]           tmp     = (float[]) ois.readObject();
            long              t3      = System.currentTimeMillis();
            System.err.println("Length:" + tmp.length + " write: "
                               + (t2 - t1) + " read:" + (t3 - t2));
        }
    }


    /**
     * Write grid out to an Excel spreadsheet
     *
     * @param grid grid  to write
     *
     * @throws Exception  problem writing grid
     */
    public static void writeGridToXls(FieldImpl grid) throws Exception {
        String filename = FileManager.getWriteFile(FileManager.FILTER_XLS,
                              null);
        if (filename == null) {
            return;
        }
        writeGridToXls(grid, filename);
    }

    /**
     * Write grid out to an Excel spreadsheet
     *
     * @param grid grid  to write
     * @param filename  filename
     *
     * @throws Exception  problem writing grid
     */
    public static void writeGridToXls(FieldImpl grid, String filename)
            throws Exception {

        Object loadId =
            JobManager.getManager().startLoad("Writing grid to xls", true);
        try {
            HSSFWorkbook    wb = new HSSFWorkbook();
            HSSFRow         row;
            int             sheetIdx = -1;
            List<HSSFSheet> sheets   = new ArrayList<HSSFSheet>();
            OutputStream    fileOut  =
                new BufferedOutputStream(new FileOutputStream(filename),
                                         1000000);

            int             MAXROWS    = 65000;
            List<DateTime>  times      = new ArrayList<DateTime>();
            List<FlatField> fields     = new ArrayList<FlatField>();

            float[][]       domainVals = null;
            int             colOffset  = 2;
            int             rowCnt;
            int             sheetCnt;
            HSSFSheet       sheet = null;

            if (isTimeSequence(grid)) {
                SampledSet timeSet    = (SampledSet) getTimeSet(grid);
                double[][] timeValues = timeSet.getDoubles(false);
                Unit       timeUnit   = timeSet.getSetUnits()[0];
                int        numTimes   = timeSet.getLength();
                for (int timeIdx = 0; timeIdx < numTimes; timeIdx++) {
                    DateTime dt = new DateTime(timeValues[0][timeIdx],
                                      timeUnit);
                    JobManager.getManager().setDialogLabel1(loadId,
                            "Writing grid time:" + (timeIdx + 1) + "/"
                            + numTimes);
                    FlatField ff = (FlatField) grid.getSample(timeIdx);
                    if (ff == null) {
                        continue;
                    }
                    times.add(dt);
                    fields.add(ff);
                }
            } else if (grid instanceof FlatField) {
                fields.add((FlatField) grid);
            } else {
                System.err.println("Could not find any grid fields to write");
            }


            for (int fieldIdx = 0; fieldIdx < fields.size(); fieldIdx++) {
                int       timeIdx = fieldIdx;
                DateTime  dt      = ((times.size() > 0)
                                     ? times.get(fieldIdx)
                                     : null);
                FlatField ff      = fields.get(fieldIdx);
                if (sheets.size() == 0) {
                    SampledSet ss        = getSpatialDomain(ff);
                    SampledSet latLonSet = null;
                    if (ss.getCoordinateSystem() != null) {
                        latLonSet = Util.convertDomain(ss,
                                ss.getCoordinateSystem().getReference(),
                                null);
                    } else {
                        latLonSet = ss;
                    }

                    domainVals = latLonSet.getSamples(false);
                    boolean latFirst = isLatLonOrder(latLonSet);
                    int     numRows  = domainVals[0].length;
                    rowCnt = -1;
                    for (int rowIdx = 0; rowIdx < numRows; rowIdx++) {
                        if ((rowCnt >= MAXROWS) || (rowCnt == -1)) {
                            sheets.add(sheet = wb.createSheet());
                            row = sheet.createRow(0);
                            row.createCell((short) 0).setCellValue(latFirst
                                    ? "Latitude"
                                    : "Longitude");
                            row.createCell((short) 1).setCellValue(latFirst
                                    ? "Longitude"
                                    : "Latitude");
                            if (domainVals.length > 2) {
                                row.createCell((short) 2).setCellValue(
                                    "Altitude");
                                colOffset = 3;
                            }
                            rowCnt = 0;
                        }
                        row = sheet.createRow(rowCnt + 1);
                        row.createCell((short) 0).setCellValue(
                            domainVals[0][rowIdx]);
                        row.createCell((short) 1).setCellValue(
                            domainVals[1][rowIdx]);
                        if (domainVals.length > 2) {
                            row.createCell((short) 2).setCellValue(
                                domainVals[2][rowIdx]);
                        }
                        rowCnt++;
                    }
                }
                float[][] rangeVals = ff.getFloats(false);
                rowCnt   = -1;
                sheetCnt = -1;
                sheet    = null;
                for (int rowIdx = 0; rowIdx < domainVals[0].length;
                        rowIdx++) {
                    if ((rowCnt == -1) || (rowCnt >= MAXROWS)) {
                        rowCnt = 0;
                        sheetCnt++;
                        sheet = (HSSFSheet) sheets.get(sheetCnt);
                        row   = sheet.getRow(0);
                        if (dt != null) {
                            row.createCell((short) (colOffset
                                    + timeIdx)).setCellValue(dt.toString());
                        }
                    }
                    row = sheet.getRow(rowCnt + 1);
                    row.createCell(
                        (short) (colOffset + timeIdx)).setCellValue(
                        rangeVals[0][rowIdx]);
                    rowCnt++;
                }
            }

            JobManager.getManager().setDialogLabel1(loadId,
                    "Writing spreadsheet");
            wb.write(fileOut);
            fileOut.close();
        } catch (Exception exc) {
            LogUtil.logException("Writing grid to xls file: " + filename,
                                 exc);
        } finally {
            JobManager.getManager().stopLoad(loadId);
        }

    }

    /**
     * Write grid out to a netCDF CF compliant file
     *
     * @param grid grid  to write
     *
     * @throws Exception  problem writing grid
     */
    public static void exportGridToNetcdf(FieldImpl grid) throws Exception {
        String filename = FileManager.getWriteFile(FileManager.FILTER_NETCDF,
                              null);
        if (filename == null) {
            return;
        }
        exportGridToNetcdf(grid, filename);
    }


    /**
     * Write grid out to a netCDF CF compliant file
     *
     * @param grid grid  to write
     * @param filename  filename
     *
     * @throws Exception  problem writing grid
     */
    public static void exportGridToNetcdf(FieldImpl grid, String filename)
            throws Exception {

        Object loadId =
            JobManager.getManager().startLoad("Writing grid to CF", true);
        try {
            NetcdfFileWriteable ncfile =
                NetcdfFileWriteable.createNew(filename, false);
            boolean         isTimeSequence = isTimeSequence(grid);
            List<Dimension> dims           = new ArrayList<Dimension>();
            // make variables for the time and xyz axes
            Set timeSet  = null;
            int numTimes = 0;
            if (isTimeSequence) {
                timeSet = getTimeSet(grid);
                Unit[] units = timeSet.getSetUnits();
                numTimes = timeSet.getLength();
                Dimension timeDim = new Dimension("time", numTimes, true);
                dims.add(timeDim);
                ncfile.addDimension(null, timeDim);
                Variable timeVar = new Variable(ncfile, null, null, "time",
                                       DataType.DOUBLE, "time");
                timeVar.addAttribute(new Attribute("units",
                        units[0].toString()));
                ncfile.addVariable(null, timeVar);
            }
            GriddedSet domainSet = (GriddedSet) getSpatialDomain(grid);
            CoordinateSystem         cs      = domainSet.getCoordinateSystem();
            boolean haveEmpirical = cs instanceof EmpiricalCoordinateSystem;
            HashMap<Variable, Array> varData = addSpatialVars(ncfile,
                                                   domainSet, dims);

            // TODO: figure out a better way to do this
            Variable      projVar = null;
            java.util.Set keys    = varData.keySet();
            if ( !haveEmpirical) {
                for (Iterator it = keys.iterator(); it.hasNext(); ) {
                    Variable v = (Variable) it.next();
                    if (v.findAttribute(CF.GRID_MAPPING_NAME) != null) {
                        projVar = v;
                        break;
                    }
                }
            }
            // make variable for the parameter(s)
            TupleType  tType  = getParamType(grid);
            RealType[] rTypes = tType.getRealComponents();
            for (int i = 0; i < rTypes.length; i++) {
                RealType rt = rTypes[i];
                Variable v  = new Variable(ncfile, null, null, getVarName(rt));
                Unit     u  = rt.getDefaultUnit();
                if (u != null) {
                    v.addAttribute(new Attribute("units",
                            rt.getDefaultUnit().toString()));
                }
                if (projVar != null) {
                    v.addAttribute(new Attribute("grid_mapping",
                            projVar.getName()));
                }
                if (haveEmpirical) {
                    v.addAttribute(new Attribute("coordinates",
                            "latitude longitude"));
                }
                v.setDataType(DataType.FLOAT);
                v.setDimensions(dims);
                ncfile.addVariable(null, v);
            }
            ncfile.addGlobalAttribute(new Attribute("Conventions", "CF-1.X"));
            ncfile.addGlobalAttribute(new Attribute("History",
                    "Translated from VisAD grid to CF-1.X Conventions by IDV\n"
                    + "Original Dataset = " + grid.getType()
                    + "\nTranslation Date = " + new Date()));
            ncfile.create();
            // fill in the data
            if (isTimeSequence) {
                Variable   timeVar  = ncfile.findVariable("time");
                double[][] timeVals = timeSet.getDoubles(false);
                Array      varArray = Array.factory(DataType.DOUBLE,
                                     new int[] { numTimes }, timeVals[0]);
                ncfile.write(timeVar.getName(), varArray);
            }
            for (Iterator it = keys.iterator(); it.hasNext(); ) {
                Variable v = (Variable) it.next();
                ncfile.write(v.getName(), varData.get(v));
            }
            int   numDims = dims.size();
            int[] sizes   = new int[numDims];
            int   index   = 0;
            for (Dimension dim : dims) {
                sizes[index++] = dim.getLength();
            }
            // write the data
            Array arr = null;
            if (isTimeSequence) {
                sizes[0] = 1;
                int[] origin = new int[sizes.length];
                for (int k = 1; k < sizes.length; k++) {
                    origin[k] = 0;
                }
                for (int i = 0; i < timeSet.getLength(); i++) {
                    origin[0] = i;
                    FlatField sample  = (FlatField) grid.getSample(i, false);
                    float[][] samples = sample.getFloats(false);
                    for (int j = 0; j < rTypes.length; j++) {
                        Variable v =
                            ncfile.findVariable(getVarName(rTypes[j]));
                        arr = Array.factory(DataType.FLOAT, sizes,
                                            samples[j]);
                        ncfile.write(v.getName(), origin, arr);
                    }
                }
            } else {
                float[][] samples = ((FlatField) grid).getFloats();
                for (int j = 0; j < rTypes.length; j++) {
                    Variable v = ncfile.findVariable(getVarName(rTypes[j]));
                    arr = Array.factory(DataType.FLOAT, sizes, samples[j]);
                    ncfile.write(v.getName(), arr);
                }
            }
            // write the file
            ncfile.close();
        } catch (Exception exc) {
            LogUtil.logException("Writing grid to netCDF file: " + filename,
                                 exc);
        } finally {
            JobManager.getManager().stopLoad(loadId);
        }
    }

    /**
     * Get a netCDF variable name from a RealType
     *
     * @param r  the RealType
     *
     * @return  a valid netCDF name
     */
    private static String getVarName(RealType r) {
        return Util.cleanTypeName(r.getName());
    }

    /**
     * Add spatial variables to the netCDF file
     *
     * @param ncfile  netCDF file
     * @param domainSet  domain set of the grid
     * @param dims       list of dimensions to add to
     *
     * @return Hashtable of variable to Array
     * @throws RemoteException  Java RMI Exception
     * @throws VisADException   Problem accessing VisAD object
     */
    private static HashMap<Variable, Array> addSpatialVars(NetcdfFile ncfile,
            SampledSet domainSet, List<Dimension> dims)
            throws VisADException, RemoteException {

        HashMap<Variable, Array> varToArray = new HashMap<Variable, Array>();
        int                      dim        = domainSet.getDimension();
        int                      mdim       = domainSet.getManifoldDimension();

        CoordinateSystem         cs         = domainSet.getCoordinateSystem();
        boolean haveEmpirical = cs instanceof EmpiricalCoordinateSystem;
        Unit[]                   units      = domainSet.getSetUnits();
        int[]                    lens = ((GriddedSet) domainSet).getLengths();
        // populate the time and axes values
        float[][] spatialVals = domainSet.getSamples(false);
        boolean   is3D        = dim > 2;
        int       sizeX       = lens[0];
        int       sizeY       = lens[1];
        int       sizeZ       = 1;
        if (is3D && (mdim > 2)) {
            sizeZ = lens[2];
        }
        float[] xVals = new float[sizeX];
        float[] yVals = new float[sizeY];
        float[] zVals = new float[sizeZ];
        if (is3D) {
            for (int z = 0; z < sizeZ; z++) {
                zVals[z] = spatialVals[2][sizeX * sizeY * z];
            }
        }
        for (int y = 0; y < sizeY; y++) {
            yVals[y] = spatialVals[1][sizeX * y];
        }
        for (int x = 0; x < sizeX; x++) {
            xVals[x] = spatialVals[0][x];
        }
        RealType[] types =
            ((SetType) domainSet.getType()).getDomain().getRealComponents();
        String    xName = (haveEmpirical)
                          ? "xc"
                          : getVarName(types[0]);
        Dimension xDim  = new Dimension(xName, sizeX, true);
        ncfile.addDimension(null, xDim);

        String    yName = (haveEmpirical)
                          ? "yc"
                          : getVarName(types[1]);
        Dimension yDim  = new Dimension(yName, sizeY, true);
        ncfile.addDimension(null, yDim);
        String zName = null;
        if (dim == 3) {
            zName = getVarName(types[2]);
            Dimension zDim = new Dimension(zName, sizeZ, true);
            ncfile.addDimension(null, zDim);
            dims.add(zDim);
        }
        Variable      xVar = null;
        Variable      yVar = null;
        Array         varArray;
        MapProjection mp = getNavigation(domainSet);
        if ((mp instanceof TrivialMapProjection) && !haveEmpirical) {  // straight lat/lon(/alt)
            xVar = makeCoordinateVariable(ncfile, xName, units[0],
                                          "longitude coordinate",
                                          "longitude", xName);
            yVar = makeCoordinateVariable(ncfile, yName, units[1],
                                          "latitude coordinate", "latitude",
                                          yName);
        } else if ( !haveEmpirical) {
            xVar = makeCoordinateVariable(ncfile, xName, units[0],
                                          "x coordinate of projection",
                                          "projection_x_coordinate", xName);

            yVar = makeCoordinateVariable(ncfile, yName, units[1],
                                          "y coordinate of projection",
                                          "projection_y_coordinate", yName);

            // make variable for the projection
            Variable projVar = makeProjectionVar(ncfile, mp);
            if (projVar != null) {
                char[] data      = new char[] { 'd' };
                Array  dataArray = Array.factory(DataType.CHAR, new int[0],
                                      data);
                varToArray.put(projVar, dataArray);
            }
        } else {  // have Empirical Coordinate System
            xVar = makeCoordinateVariable(ncfile, xName, (String) null,
                                          "x coordinate", "x_coordinate",
                                          xName);

            yVar = makeCoordinateVariable(ncfile, yName, (String) null,
                                          "y coordinate", "y_coordinate",
                                          yName);

            float[] latVals = new float[sizeX * sizeY];
            float[] lonVals = new float[sizeX * sizeY];
            int     index   = 0;
            for (int y = 0; y < sizeY; y++) {
                yVals[y] = y;
                for (int x = 0; x < sizeX; x++) {
                    if (index < sizeX) {
                        xVals[x] = x;
                    }
                    lonVals[index]   = spatialVals[0][x + sizeX * y];
                    latVals[index++] = spatialVals[1][x + sizeX * y];
                }
            }

            Variable latVar = new Variable(ncfile, null, null, "latitude",
                                           DataType.FLOAT, "yc xc");
            latVar.addAttribute(new Attribute("units", "degrees_north"));
            latVar.addAttribute(new Attribute("long_name",
                    "latitude of points"));
            ncfile.addVariable(null, latVar);
            varArray = Array.factory(DataType.FLOAT, new int[] { sizeY,
                    sizeX }, latVals);
            varToArray.put(latVar, varArray);
            Variable lonVar = new Variable(ncfile, null, null, "longitude",
                                           DataType.FLOAT, "yc xc");
            lonVar.addAttribute(new Attribute("units", "degrees_east"));
            lonVar.addAttribute(new Attribute("long_name",
                    "longitude of points"));
            ncfile.addVariable(null, lonVar);
            varArray = Array.factory(DataType.FLOAT, new int[] { sizeY,
                    sizeX }, lonVals);
            varToArray.put(lonVar, varArray);
        }
        dims.add(yDim);
        dims.add(xDim);
        if (dim == 3) {
            Variable zVar = new Variable(ncfile, null, null, zName,
                                         DataType.FLOAT, zName);
            Unit zUnit = units[2];
            if (zUnit != null) {
                zVar.addAttribute(new Attribute("units", zUnit.toString()));
            }
            String upOrDown = "up";
            if (Unit.canConvert(units[2], CommonUnits.MILLIBAR)) {
                upOrDown = "down";
            }
            zVar.addAttribute(new Attribute("positive", upOrDown));
            if (cs == null) {
                zVar.addAttribute(new Attribute("long_name",
                        "altitude (MSL"));
                zVar.addAttribute(new Attribute("standard_name", "altitude"));
            }
            varArray = Array.factory(DataType.FLOAT, new int[] { sizeZ },
                                     zVals);
            varToArray.put(zVar, varArray);
            ncfile.addVariable(null, zVar);

            if (haveEmpirical) {
                String   dimString = zName + " yc xc";
                String   altName   = "height";
                Variable altVar    = new Variable(ncfile, null, null, altName,
                                      DataType.FLOAT, dimString);
                EmpiricalCoordinateSystem ecs =
                    (EmpiricalCoordinateSystem) cs;
                GriddedSet refSet   = ecs.getReferenceSet();
                int[]      refSizes = refSet.getLengths();
                Unit[]     refUnits = refSet.getSetUnits();
                Unit       altUnit  = refUnits[2];
                if (altUnit != null) {
                    altVar.addAttribute(new Attribute("units",
                            altUnit.toString()));
                }
                altVar.addAttribute(new Attribute("long_name",
                        "height/depth of " + zName));
                altVar.addAttribute(new Attribute("standard_name",
                        "altitude"));
                altVar.addAttribute(new Attribute("coordinates",
                        "latitude longitude"));
                float[] altVals = refSet.getSamples(false)[2];
                varArray = Array.factory(DataType.FLOAT,
                                         new int[] { refSizes[2],
                        refSizes[1], refSizes[0] }, altVals);
                varToArray.put(altVar, varArray);
                ncfile.addVariable(null, altVar);
            }

        }
        varArray = Array.factory(DataType.FLOAT, new int[] { sizeX }, xVals);
        varToArray.put(xVar, varArray);
        varArray = Array.factory(DataType.FLOAT, new int[] { sizeY }, yVals);
        varToArray.put(yVar, varArray);

        return varToArray;

    }

    /**
     * Make a coordinate variable
     *
     * @param ncfile  file
     * @param name    name of the variable
     * @param unit    unit of the variable
     * @param desc    description (long_name) of the variable
     * @param standard_name    CF standard name of the variable
     * @param dimName    name of the variable dimension
     *
     * @return  the Variable
     */
    private static Variable makeCoordinateVariable(NetcdfFile ncfile,
            String name, Unit unit, String desc, String standard_name,
            String dimName) {
        return makeCoordinateVariable(ncfile, name, (unit != null)
                ? unit.toString()
                : (String) null, desc, standard_name, dimName);
    }

    /**
     * Make a coordinate variable
     *
     * @param ncfile  file
     * @param name    name of the variable
     * @param unitName unit name
     * @param desc    description (long_name) of the variable
     * @param standard_name    CF standard name of the variable
     * @param dimName    name of the variable dimension
     *
     * @return  the Variable
     */
    private static Variable makeCoordinateVariable(NetcdfFile ncfile,
            String name, String unitName, String desc, String standard_name,
            String dimName) {
        Variable v = new Variable(ncfile, null, null, name);
        v.setDataType(DataType.FLOAT);
        v.setDimensions(dimName);

        if (unitName != null) {
            v.addAttribute(new Attribute("units", unitName));
        }
        v.addAttribute(new Attribute("long_name", desc));
        v.addAttribute(new Attribute("standard_name", standard_name));
        ncfile.addVariable(null, v);
        return v;

    }

    /**
     * Make a projection varaible
     *
     * @param ncfile  the file
     * @param mp      the MapProjection
     *
     * @return the variable or null;
     */
    private static Variable makeProjectionVar(NetcdfFile ncfile,
            MapProjection mp) {
        List<Attribute> attributes = new ArrayList<Attribute>();
        Variable        projVar    = null;
        if ((mp instanceof ProjectionCoordinateSystem)
                || (mp instanceof AREACoordinateSystem)) {
            ProjectionImpl proj = null;
            if (mp instanceof AREACoordinateSystem) {
                AREACoordinateSystem acs = (AREACoordinateSystem) mp;
                int[]                dir = acs.getDirBlock();
                int[]                nav = acs.getNavBlock();
                int[]                aux = acs.getAuxBlock();
                proj = new McIDASAreaProjection(dir, nav, aux);
            } else {
                proj = ((ProjectionCoordinateSystem) mp).getProjection();
            }
            List<Parameter> params    = proj.getProjectionParameters();
            String          grid_name = "not_yet_supported";
            if (proj instanceof LambertConformal) {
                grid_name = "lambert_conformal_conic";
            } else if (proj instanceof Mercator) {
                grid_name = "mercator";
            } else if (proj instanceof Stereographic) {
                grid_name = "polar_stereographic";
            } else if (proj instanceof VerticalPerspectiveView) {
                grid_name = "vertical_perspective";
            } else if (proj instanceof McIDASAreaProjection) {
                grid_name = McIDASAreaProjection.GRID_MAPPING_NAME;
            }
            attributes.add(new Attribute(CF.GRID_MAPPING_NAME, grid_name));
            for (Parameter param : params) {
                if (param.isString()) {
                    attributes.add(new Attribute(param.getName(),
                            param.getStringValue()));
                } else {
                    if (param.getLength() == 1) {
                        attributes.add(new Attribute(param.getName(),
                                new Double(param.getNumericValue())));
                    } else {
                        double[] data = param.getNumericValues();
                        attributes.add(new Attribute(param.getName(),
                                Array.factory(DataType.DOUBLE,
                                    new int[] { param.getLength() }, data)));
                    }
                }
            }
            projVar = new Variable(ncfile, null, null, grid_name);
            projVar.setDataType(DataType.CHAR);
            projVar.setDimensions(new ArrayList<Dimension>());  // scalar

            for (int i = 0; i < attributes.size(); i++) {
                Attribute att = (Attribute) attributes.get(i);
                projVar.addAttribute(att);
            }
            ncfile.addVariable(null, projVar);
        } else if (mp instanceof AREACoordinateSystem) {
            AREACoordinateSystem acs = (AREACoordinateSystem) mp;
            int[]                dir = acs.getDirBlock();
            int[]                nav = acs.getNavBlock();
            int[]                aux = acs.getAuxBlock();

        }
        return projVar;
    }

    /**
     * Set the pressure values for a grid
     *
     * @param grid  grid to change
     * @param pressValues  pressure values. Must match number of levels in
     *                     the grid.  Units are millibars.
     *
     * @return a grid with vertical levels in pressure
     *
     * @throws VisADException  problem setting the values
     */
    public static FieldImpl setPressureValues(FieldImpl grid,
            float[] pressValues)
            throws VisADException {
        return setVerticalValues(grid, pressValues,
                                 AirPressure.getRealType(),
                                 CommonUnits.MILLIBAR);
    }

    /**
     * Set the altitude values for a grid
     *
     * @param grid  grid to change
     * @param altValues    altitude values. Must match number of levels in
     *                     the grid.  Units are meters.
     *
     * @return a grid with vertical levels in meters
     *
     * @throws VisADException  problem setting the values
     */
    public static FieldImpl setAltitudeValues(FieldImpl grid,
            float[] altValues)
            throws VisADException {
        return setVerticalValues(grid, altValues, RealType.Altitude,
                                 CommonUnit.meter);
    }

    /**
     * Set the vertical values
     *
     * @param grid  the grid to change
     * @param newValues  the new vertical values.  Must match the number
     *                   of vertical levels in the grid.
     * @param vertType  the type of the data
     * @param vertUnit  the  unit of <code>newValues</code>
     *
     * @return  modified grid
     *
     * @throws VisADException  problem setting the values
     */
    public static FieldImpl setVerticalValues(FieldImpl grid,
            float[] newValues, RealType vertType, Unit vertUnit)
            throws VisADException {
        FieldImpl  newField  = null;
        SampledSet domainSet = getSpatialDomain(grid);
        if ( !(domainSet instanceof Gridded3DSet)) {
            throw new VisADException("Not a 3D set");
        }
        newField =
            setSpatialDomain(grid,
                             newVerticalDomain((Gridded3DSet) domainSet,
                                 newValues, vertType, vertUnit), false);
        return newField;
    }

    /**
     * Set the vertical values in the domain
     *
     * @param domainSet  the domain to change
     * @param newValues  the new vertical values.  Must match the number
     *                   of vertical levels in the domainSet.
     * @param vertType  the type of the data
     * @param vertUnit  the  unit of <code>newValues</code>
     *
     * @return  modified domain
     *
     * @throws VisADException  problem setting the values
     */
    private static Gridded3DSet newVerticalDomain(Gridded3DSet domainSet,
            float[] newValues, RealType vertType, Unit vertUnit)
            throws VisADException {

        Gridded3DSet newDSet   = null;
        int[]        lengths   = domainSet.getLengths();
        int          setLength = domainSet.getLength();
        if ((lengths[2] != newValues.length)
                && (setLength != newValues.length)) {
            throw new VisADException(
                "newValues size not equal to domain vertical dimension size");
        }
        float[] vertVals = null;
        if (newValues.length == setLength) {
            vertVals = newValues;
        } else {
            vertVals = new float[setLength];
            int l = 0;
            for (int k = 0; k < lengths[2]; k++) {
                for (int j = 0; j < lengths[1]; j++) {
                    for (int i = 0; i < lengths[0]; i++) {
                        vertVals[l++] = newValues[k];
                    }
                }
            }
        }
        float[][]        setVals   = domainSet.getSamples(true);
        float[][]        refVals   = null;
        RealTupleType    setType = ((SetType) domainSet.getType()).getDomain();
        CoordinateSystem cs        = domainSet.getCoordinateSystem();
        RealTupleType    refType   = (cs != null)
                                     ? cs.getReference()
                                     : setType;
        ErrorEstimate[]  oldErrors = domainSet.getSetErrors();
        ErrorEstimate[]  newErrors = new ErrorEstimate[oldErrors.length];
        if (cs != null) {
            Trace.call1("GridUtil.transformCoordinates");
            // transform to the reference
            refVals = CoordinateSystem.transformCoordinates(refType,
                    refType.getCoordinateSystem(), refType.getDefaultUnits(),
                    newErrors, setType, cs, domainSet.getSetUnits(),
                    oldErrors, setVals, false);

            Trace.call2("GeoGridAdapter.transformCoordinates");

        } else {
            refVals    = new float[3][];
            refVals[0] = setVals[0];
            refVals[1] = setVals[1];

        }
        refVals[2] = vertVals;

        // now create a new domain type based on the vertical transform
        Unit       vtu        = vertUnit;
        RealType[] types      = refType.getRealComponents();
        boolean    isPressure = false;


        if ( !Unit.canConvert(vtu, CommonUnit.meter)) {  // other than height
            if (Unit.canConvert(vtu, CommonUnits.MILLIBAR)) {
                isPressure = true;
            } else {
                throw new VisADException("unknown vertical coordinate");
            }
        }
        RealTupleType newDomainType = new RealTupleType(types[0], types[1],
                                          RealType.Altitude);


        if (isPressure) {  // convert to altitude using standard atmos
            CoordinateSystem vcs =
                DataUtil.getPressureToHeightCS(DataUtil.STD_ATMOSPHERE);
            refVals[2] = vcs.toReference(new float[][] {
                refVals[2]
            }, new Unit[] { vtu })[0];
            vtu        = vcs.getReferenceUnits()[0];
        }
        //for (int i = 0; i < 10; i++) {
        //    System.out.println("vals["+i+"] = " + refVals[2][i]);
        //}

        Unit[] newDomainUnits = newDomainType.getDefaultUnits();
        newDomainUnits[2] = vtu;


        Gridded3DSet newDomain =
            (Gridded3DSet) GriddedSet.create(newDomainType, refVals, lengths,
                                             null, newDomainUnits, newErrors,
                                             false, false);

        EmpiricalCoordinateSystem ecs =
            new EmpiricalCoordinateSystem(domainSet, newDomain);


        CoordinateSystem gcs        = ecs;


        RealTupleType    newSetType =
            new RealTupleType(setType.getRealComponents(), gcs, null);

        Trace.call1("GeoGridAdapter final GriddedSet");
        newDSet = (Gridded3DSet) GriddedSet.create(newSetType,
                domainSet.getSamples(false), lengths, null,
                domainSet.getSetUnits(), oldErrors, false, false);


        return newDSet;


    }



    /**
     * Find the min/max and average of a file inside the mapsets
     *
     * @param field   the field
     * @param mapSets The map sets
     *
     * @return the list of FieldStats
     *
     * @throws RemoteException Java RMI problem
     * @throws VisADException  problem getting the values
     */
    public static List<FieldStats> findMinMaxAverage(FieldImpl field,
            UnionSet mapSets)
            throws VisADException, RemoteException {
        List<FieldStats> stats = new ArrayList<FieldStats>();
        if (GridUtil.isTimeSequence(field)) {
            int       numTimes = Util.getDomainSet(field).getLength();
            float[][] result   = new float[numTimes][];
            for (int timeStep = 0; timeStep < numTimes; timeStep++) {
                stats.add(
                    findMinMaxAverageFromRange(
                        (FlatField) field.getSample(timeStep), mapSets));
            }
        } else {
            stats.add(findMinMaxAverageFromRange((FlatField) field, mapSets));
        }
        return stats;
    }


    /**
     * Find the min, max and average from the range
     *
     * @param field  the field
     * @param mapSets  the mapsets
     *
     * @return the stats
     *
     * @throws RemoteException Java RMI error
     * @throws VisADException  VisAD Data error
     */
    public static FieldStats findMinMaxAverageFromRange(FlatField field,
            UnionSet mapSets)
            throws VisADException, RemoteException {
        int[][] indices = ((mapSets == null)
                           ? null
                           : GridUtil.findContainedIndices(
                               (GriddedSet) Util.getDomainSet(field),
                               mapSets));
        float[]   mma    = { 0, 0, 0, 0 };
        float[][] values = field.getFloats(false);
        if (indices == null) {
            int len = values[0].length;
            indices = new int[1][len];
            for (int i = 0; i < len; i++) {
                indices[0][i] = i;
            }
        } else {
            //      System.err.println("indices:" + indices.length +" values:" + values[0].length);
        }

        int cnt = 0;
        for (int mapIdx = 0; mapIdx < indices.length; mapIdx++) {
            int[] indexArray = indices[mapIdx];
            //      System.err.println("   index:" + indexArray.length);
            for (int j = 0; j < indexArray.length; j++) {
                int index = indexArray[j];
                if (cnt == 0) {
                    mma[2] = mma[1] = mma[0] = values[0][index];
                } else {
                    mma[0] = Math.min(values[0][index], mma[0]);
                    mma[1] = Math.max(values[0][index], mma[1]);
                    mma[2] += values[0][index];
                }
                cnt++;
            }
        }
        if (cnt > 0) {
            mma[2] = mma[2] / cnt;
        }
        mma[3] = cnt;
        return new FieldStats(mma);
    }

    /**
     * Can the lat/lons be swapped?
     * @param grid to check
     * @return true if 2D and no CS and either lat/lon or lon/lat
     *
     * @throws VisADException problem determining if we can swap
     */
    public static boolean canSwapLatLon(FieldImpl grid)
            throws VisADException {

        Set           domain    = GridUtil.getSpatialDomain(grid);

        RealTupleType domainRef = ((SetType) domain.getType()).getDomain();
        // can't do 3D grids right yet
        if (domainRef.getDimension() > 2) {
            return false;
        }
        if ( !(domainRef.equals(RealTupleType.SpatialEarth2DTuple)
                || domainRef.equals(RealTupleType.LatitudeLongitudeTuple))) {
            return false;
        }
        return true;
    }

    /**
     * Swap the lat/lon coordinates of the grid.  Grid must be 2D and have
     * no coordinate system
     *
     * @param grid   grid to swap
     *
     * @return lat/lon swapped grid
     *
     * @throws VisADException  VisAD problem
     */
    public static FieldImpl swapLatLon(FieldImpl grid) throws VisADException {
        if ( !canSwapLatLon(grid)) {
            throw new VisADException(
                "can't swap lat/lon for this type of grid");
        }
        FieldImpl retField = null;
        try {
            if (GridUtil.isTimeSequence(grid)) {
                SampledSet   timeSet = (SampledSet) GridUtil.getTimeSet(grid);
                FunctionType retFieldType = null;
                for (int i = 0; i < timeSet.getLength(); i++) {
                    FlatField ff =
                        swapLatLonFF((FlatField) grid.getSample(i));
                    if (ff == null) {
                        continue;
                    }
                    if (retFieldType == null) {
                        retFieldType = new FunctionType(
                            ((SetType) timeSet.getType()).getDomain(),
                            ff.getType());
                        retField = new FieldImpl(retFieldType, timeSet);
                    }
                    retField.setSample(i, ff, false);
                }
            } else {
                retField = swapLatLonFF((FlatField) grid);
            }
        } catch (RemoteException re) {}
        return retField;
    }

    /**
     * Swap the lat/lons
     *
     * @param grid   grid to swap
     *
     * @return lat/lon swapped grid
     *
     * @throws VisADException  VisAD problem
     * @throws RemoteException  remote problem
     */
    private static FlatField swapLatLonFF(FlatField grid)
            throws VisADException, RemoteException {

        FlatField llGrid = null;
        // check to make sure domains are compatible
        Set llDomain = GridUtil.getSpatialDomain(grid);
        //System.err.println("grid domain " +llDomain);

        RealTupleType llRef = ((SetType) llDomain.getType()).getDomain();
        //System.err.println("llRef = " + llRef);
        if ( !(llRef.equals(RealTupleType.SpatialEarth2DTuple)
                || llRef.equals(RealTupleType.LatitudeLongitudeTuple))) {
            throw new VisADException(
                "can't swap lat/lon for this type of grid");
        }
        RealTupleType newRef   = null;
        Unit[]        setUnits = llDomain.getSetUnits();
        if (llRef.equals(RealTupleType.SpatialEarth2DTuple)) {
            newRef = RealTupleType.LatitudeLongitudeTuple;
        } else {
            newRef = RealTupleType.SpatialEarth2DTuple;
        }
        //System.err.println("new topoRef = " + newRef);
        GriddedSet newSet     = null;
        float[][]  newSamples = null;
        if (llDomain instanceof Linear2DSet) {
            //System.out.println("linear sets");
            newSet = (llDomain instanceof LinearLatLonSet)
                     ? new LinearLatLonSet(
                         newRef,
                         new Linear1DSet[] { ((Linear2DSet) llDomain).getY(),
                                             ((Linear2DSet) llDomain)
                                             .getX() }, (CoordinateSystem) null,
                                                 new Unit[] { setUnits[1],
                    setUnits[0] }, (ErrorEstimate[]) null)
                     : new Linear2DSet(newRef,
                                       new Linear1DSet[] {
                                           ((Linear2DSet) llDomain).getY(),
                                           ((Linear2DSet) llDomain)
                                           .getX() }, (CoordinateSystem) null,
                                               new Unit[] { setUnits[1],
                    setUnits[0] }, (ErrorEstimate[]) null);
            float[][] samples = grid.getFloats(false);
            newSamples = new float[samples.length][samples[0].length];
            int[] lengths = newSet.getLengths();
            int   sizeX   = lengths[0];  // oldY
            int   sizeY   = lengths[1];  // oldX
            for (int i = 0; i < samples.length; i++) {
                int l = 0;
                for (int j = 0; j < sizeY; j++) {
                    for (int k = 0; k < sizeX; k++) {
                        //compute stride into 1D array of old structure
                        int oldelem = j + k * sizeY;
                        newSamples[i][l++] = samples[i][oldelem];
                    }
                }
            }
        }
        /*
        else {
            throw new VisADException("can't swap lat/lon for gridded set (yet)");
        }
        */
        else if (llDomain instanceof Gridded2DSet) {
            // System.out.println("gridded2D sets");
            int[]           lengths = ((GriddedSet) llDomain).getLengths();
            ErrorEstimate[] errors  = ((GriddedSet) llDomain).getSetErrors();
            float[][]       llVals  = llDomain.getSamples(true);
            // do we need to do this?
            /*
            int   sizeX    = lengths[0];
            int   sizeY    = lengths[1];
            for (int i = 0; i < samples.length; i++) {
                int l = 0;
                for (int j = 0; j < sizeY; j++) {
                    for (int k = 0; k < sizeX; k++) {
                        //compute stride into 1D array of old structure
                        int oldelem = j + k * sizeY;
                        // do something here.
                    }
                }
            }
            */
            newSet = new Gridded2DSet(newRef, new float[][] {
                llVals[1], llVals[0]
            }, lengths[1], lengths[0], (CoordinateSystem) null,
               new Unit[] { setUnits[1],
                            setUnits[0] }, new ErrorEstimate[] { errors[1],
                    errors[0] });
            newSamples = grid.getFloats(false);
        } else {
            throw new VisADException("can't swap lat/lon for "
                                     + llDomain.getClass().getName());
        }
        if ((newSet != null) && (newSamples != null)) {
            //System.out.println("newSet = " + newSet);
            FunctionType newType =
                new FunctionType(((SetType) newSet.getType()).getDomain(),
                                 GridUtil.getParamType(grid));
            llGrid = new FlatField(newType, newSet);
            llGrid.setSamples(newSamples, false);
        }

        return llGrid;
    }

    /**
     * Smooth a 2D field
     *
     * @param slice  the 2D slice
     * @param type  the type of smoothing (SMOOTH_5POINT, etc)
     *
     * @return  the smoothed grid or null
     *
     * @throws VisADException   VisAD Error
     */
    public static FieldImpl smooth(FieldImpl slice, String type)
            throws VisADException {
        return smooth(slice, type, (type.equals(SMOOTH_GAUSSIAN)
                                    ? 6
                                    : 0));
    }

    /**
     * Is this a valid smoother type
     *
     * @param type  the type of smoothing
     *
     * @return true if a valid type
     */
    private static boolean isValidSmoother(String type) {
        return (type != null)
               && (type.equals(SMOOTH_5POINT) || type.equals(SMOOTH_9POINT)
                   || type.equals(SMOOTH_GAUSSIAN)
                   || type.equals(SMOOTH_CRESSMAN)
                   || type.equals(SMOOTH_CIRCULAR)
                   || type.equals(SMOOTH_RECTANGULAR));
    }

    /**
     * Smooth a 2D field
     *
     * @param slice  the 2D slice
     * @param type  the type of smoothing (SMOOTH_5POINT, etc)
     * @param filterLevel level of filtering (used for SMOOTH_GAUSSIAN only)
     *
     * @return  the smoothed grid or null
     *
     * @throws VisADException   VisAD Error
     */
    public static FieldImpl smooth(FieldImpl slice, String type,
                                   int filterLevel)
            throws VisADException {

        if (GridUtil.isVolume(slice)) {
            throw new VisADException("Grid must be a 2D slice");
        }
        if ( !isValidSmoother(type)) {
            return slice;
        }
        FieldImpl smoothedFI        = null;
        TupleType smoothedRangeType = null;
        try {
            if (GridUtil.isTimeSequence(slice)) {

                // Implementation:  have to take the raw data FieldImpl
                // apart, make direction FlatField by FlatField,
                // and put all back together again into a new divergence FieldImpl

                Set timeSet = slice.getDomainSet();

                // compute each smoothed FlatField in turn; load in FieldImpl
                for (int i = 0; i < timeSet.getLength(); i++) {
                    FieldImpl smoothedFF = null;
                    FieldImpl sample = (FieldImpl) slice.getSample(i, false);
                    if (sample == null) {
                        continue;
                    }
                    if ( !isSequence(sample)) {
                        if (type.equals(SMOOTH_5POINT)) {
                            smoothedFF = smooth5Point((FlatField) sample,
                                    smoothedRangeType);
                        } else if (type.equals(SMOOTH_9POINT)) {
                            smoothedFF = smooth9Point((FlatField) sample,
                                    smoothedRangeType);
                        } else if (type.equals(SMOOTH_GAUSSIAN)) {
                            smoothedFF = smoothGaussian((FlatField) sample,
                                    filterLevel, smoothedRangeType);
                        } else {
                            smoothedFF = smoothWeighted((FlatField) sample,
                                    filterLevel, type, smoothedRangeType);
                        }
                        if (smoothedFF == null) {
                            continue;
                        }
                        if (smoothedRangeType == null) {
                            smoothedRangeType =
                                GridUtil.getParamType(smoothedFF);
                        }
                    } else {  // ensembles & such
                        Trace.call1("GridUtil smooth inner sequence");
                        Set ensDomain = sample.getDomainSet();
                        for (int j = 0; j < ensDomain.getLength(); j++) {
                            FlatField innerField =
                                (FlatField) sample.getSample(j, false);
                            if (innerField == null) {
                                continue;
                            }
                            FlatField innerSmoothedField = null;
                            if (type.equals(SMOOTH_5POINT)) {
                                innerSmoothedField = smooth5Point(innerField,
                                        smoothedRangeType);
                            } else if (type.equals(SMOOTH_9POINT)) {
                                innerSmoothedField = smooth9Point(innerField,
                                        smoothedRangeType);
                            } else if (type.equals(SMOOTH_GAUSSIAN)) {
                                innerSmoothedField =
                                    smoothGaussian(innerField, filterLevel,
                                        smoothedRangeType);
                            } else {
                                innerSmoothedField =
                                    smoothWeighted(innerField, filterLevel,
                                        type, smoothedRangeType);
                            }
                            if (innerSmoothedField == null) {
                                continue;
                            }
                            if (smoothedRangeType == null) {
                                smoothedRangeType =
                                    GridUtil.getParamType(innerSmoothedField);
                            }
                            if (smoothedFF == null) {
                                FunctionType innerType =
                                    new FunctionType(
                                        DataUtility.getDomainType(ensDomain),
                                        innerSmoothedField.getType());
                                smoothedFF = new FieldImpl(innerType,
                                        ensDomain);
                            }
                            smoothedFF.setSample(j, innerSmoothedField,
                                    false);
                        }
                        Trace.call2("GridUtil smooth inner sequence");
                    }

                    if ((smoothedFI == null) && (smoothedFF != null)) {
                        FunctionType smoothedFFType =
                            (FunctionType) smoothedFF.getType();
                        FunctionType smoothedFT =
                            new FunctionType(
                                ((SetType) timeSet.getType()).getDomain(),
                                smoothedFFType);
                        smoothedFI = new FieldImpl(smoothedFT, timeSet);
                    }
                    if (smoothedFF != null) {
                        smoothedFI.setSample(i, smoothedFF, false, false);
                    }
                }
            } else {
                if (type.equals(SMOOTH_5POINT)) {
                    smoothedFI = (FieldImpl) smooth5Point((FlatField) slice,
                            smoothedRangeType);
                } else if (type.equals(SMOOTH_9POINT)) {
                    smoothedFI = (FieldImpl) smooth9Point((FlatField) slice,
                            smoothedRangeType);
                } else if (type.equals(SMOOTH_GAUSSIAN)) {
                    smoothedFI =
                        (FieldImpl) smoothGaussian((FlatField) slice,
                            filterLevel, smoothedRangeType);
                } else {
                    smoothedFI =
                        (FieldImpl) smoothWeighted((FlatField) slice,
                            filterLevel, type, smoothedRangeType);
                }

            }
        } catch (RemoteException re) {
            throw new VisADException("RemoteException: " + re.getMessage());
        }
        return smoothedFI;

    }

    /**
     * Apply a 5 point smoothing function to the grid.  Adapted from
     * GEMPAK dfsm5s.c
     *
     * @param slice grid to smooth
     * @param rangeType  type for the range.  May be null;
     *
     * @return  the smoothed grid or null
     *
     * @throws RemoteException  Java RMI error
     * @throws VisADException   VisAD Error
     */
    private static FlatField smooth5Point(FlatField slice,
                                          TupleType rangeType)
            throws VisADException, RemoteException {

        int   jgymin, jgymax, jgxmin, jgxmax, kxd;
        int   ii, ip1, im1, jp1, jm1, ier, zero;
        float wt, wt4, dip1, dim1, djp1, djm1, dsum, wsum;

        /*
         * Set filter weight.
         */
        wt  = .125f;
        wt4 = 4.f * wt;

        if (rangeType == null) {
            rangeType =
                GridUtil.makeNewParamType(GridUtil.getParamType(slice),
                                          "_SM5S");
        }
        FlatField newField = (FlatField) GridUtil.setParamType(slice,
                                 rangeType, true);
        float[][]  samples = slice.getFloats(false);
        GriddedSet domain  = (GriddedSet) GridUtil.getSpatialDomain(slice);
        int[]      lengths = domain.getLengths();
        jgxmin = 1;
        jgxmax = lengths[0];
        kxd    = jgxmax;
        jgymin = 1;
        jgymax = lengths[1];
        int       kyd       = jgymax;
        int       numParams = samples.length;
        float[]   highs     = domain.getHi();
        float[]   lows      = domain.getLow();
        boolean   isCyclic  = lows[0] == highs[0] % 360.f;
        float[][] newVals   = newField.getFloats(false);
        int       nr        = 5;

        for (int np = 0; np < numParams; np++) {
            //float[] gni = samples[np];
            //float[] gno = newVals[np];
            float[] gni;
            float[] gno;
            float[] gnii = samples[np];
            float[] gnoi = newVals[np];
            if (isCyclic) {
                gni    = extendGrid(gnii, nr, jgxmax, jgymax);
                gno    = new float[gni.length];
                jgxmax += 2 * nr;
                kxd    = jgxmax;
            } else {
                gni = gnii;
                gno = gnoi;
            }


            /*
             * Apply five-point binomial smoother over subset grid.
             */
            for (int j = jgymin; j <= jgymax; j++) {
                for (int i = jgxmin; i <= jgxmax; i++) {
                    ii = (j - 1) * kxd + i;
                    if (Float.isNaN(gni[ii - 1])) {
                        /*
                         * Check for missing data.
                         */
                        gno[ii - 1] = Float.NaN;
                    } else {
                        ip1 = ii + 1;
                        if (i + 1 > jgxmax) {
                            dip1 = Float.NaN;
                        } else {
                            dip1 = gni[ip1 - 1];
                        }
                        im1 = ii - 1;
                        if (i - 1 < jgxmin) {
                            dim1 = Float.NaN;
                        } else {
                            dim1 = gni[im1 - 1];
                        }
                        jp1 = ii + kxd;
                        if (j + 1 > jgymax) {
                            djp1 = Float.NaN;
                        } else {
                            djp1 = gni[jp1 - 1];
                        }
                        jm1 = ii - kxd;
                        if (j - 1 < jgymin) {
                            djm1 = Float.NaN;
                        } else {
                            djm1 = gni[jm1 - 1];
                        }
                        dsum = gni[ii - 1] * wt4;
                        wsum = wt4;
                        if ( !Float.isNaN(dip1)) {
                            dsum += dip1 * wt;
                            wsum += wt;
                        }
                        if ( !Float.isNaN(dim1)) {
                            dsum += dim1 * wt;
                            wsum += wt;
                        }
                        if ( !Float.isNaN(djp1)) {
                            dsum += djp1 * wt;
                            wsum += wt;
                        }
                        if ( !Float.isNaN(djm1)) {
                            dsum += djm1 * wt;
                            wsum += wt;
                        }
                        gno[ii - 1] = dsum / wsum;
                    }
                }
            }
            if (isCyclic) {
                int kxdi = kxd - 2 * nr;
                int m    = 0;
                for (int i = 0; i < kyd; i++) {
                    for (int j = 0; j < kxdi; j++) {
                        int index = nr + j + i * kxd;
                        gnoi[m++] = gno[index];
                    }
                }
            }
        }
        newField.setSamples(newVals, false);

        return newField;

    }

    /**
     * Apply a 9 point smoothing function to the grid.  Adapted from
     * GEMPAK dfsm9s.c
     *
     * @param slice grid to smooth
     * @param rangeType  type for the range.  May be null;
     *
     * @return  the smoothed grid or null
     *
     * @throws RemoteException  Java RMI error
     * @throws VisADException   VisAD Error
     */
    private static FlatField smooth9Point(FlatField slice,
                                          TupleType rangeType)
            throws VisADException, RemoteException {

        int   ni, no, jgymin, jgymax, jgxmin, jgxmax, kxd, kyd, ksub1, ksub2;
        int   i, j, ii, ip1, im1, jp1, jm1, imjm, ipjm, imjp, ipjp, ier, zero;
        float dsum, wsum, wt, wtc, wt4;
        float dip1, dim1, djp1, djm1, dimjm, dipjm, dimjp, dipjp;

        /*
         * Set filter weight for Diamond points weight
         */
        wt = 2.0f;

        /*
         * Corner points weight
         */
        wtc = 1.0f;

        /*
         * Center point weight
         */
        wt4 = 4.0f;

        if (rangeType == null) {
            rangeType =
                GridUtil.makeNewParamType(GridUtil.getParamType(slice),
                                          "_SM9S");
        }
        FlatField newField = (FlatField) GridUtil.setParamType(slice,
                                 rangeType, true);
        float[][]  samples = slice.getFloats(false);
        GriddedSet domain  = (GriddedSet) GridUtil.getSpatialDomain(slice);
        int[]      lengths = domain.getLengths();
        jgxmin = 1;
        jgxmax = lengths[0];
        kxd    = jgxmax;
        jgymin = 1;
        jgymax = lengths[1];
        kyd    = jgymax;
        int       numParams = samples.length;
        float[]   highs     = domain.getHi();
        float[]   lows      = domain.getLow();
        boolean   isCyclic  = lows[0] == highs[0] % 360.f;
        float[][] newVals   = newField.getFloats(false);
        int       nr        = 9;

        for (int np = 0; np < numParams; np++) {
            float[] gni;
            float[] gno;
            float[] gnii = samples[np];
            float[] gnoi = newVals[np];
            if (isCyclic) {
                gni    = extendGrid(gnii, nr, jgxmax, jgymax);
                gno    = new float[gni.length];
                jgxmax += 2 * nr;
                kxd    = jgxmax;
            } else {
                gni = gnii;
                gno = gnoi;
            }

            for (j = jgymin; j <= jgymax; j++) {
                for (i = jgxmin; i <= jgxmax; i++) {
                    ii = (j - 1) * kxd + i;
                    if (Float.isNaN(gni[ii - 1])) {
                        //
                        // Check for missing data.
                        //
                        gno[ii - 1] = Float.NaN;
                    } else {
                        ip1 = ii + 1;
                        if (i + 1 > jgxmax) {
                            dip1 = Float.NaN;
                        } else {
                            dip1 = gni[ip1 - 1];
                        }

                        im1 = ii - 1;
                        if (i - 1 < jgxmin) {
                            dim1 = Float.NaN;
                        } else {
                            dim1 = gni[im1 - 1];
                        }

                        jp1 = ii + kxd;
                        if (j + 1 > jgymax) {
                            djp1 = Float.NaN;
                        } else {
                            djp1 = gni[jp1 - 1];
                        }

                        jm1 = ii - kxd;
                        if (j - 1 < jgymin) {
                            djm1 = Float.NaN;
                        } else {
                            djm1 = gni[jm1 - 1];
                        }

                        imjm = jm1 - 1;
                        if ((j - 1 < jgymin) || (i - 1 < jgxmin)) {
                            dimjm = Float.NaN;
                        } else {
                            dimjm = gni[imjm - 1];
                        }

                        ipjm = jm1 + 1;
                        if ((j - 1 < jgymin) || (i + 1 > jgxmax)) {
                            dipjm = Float.NaN;
                        } else {
                            dipjm = gni[ipjm - 1];
                        }

                        imjp = jp1 - 1;
                        if ((j + 1 > jgymax) || (i - 1 < jgxmin)) {
                            dimjp = Float.NaN;
                        } else {
                            dimjp = gni[imjp - 1];
                        }

                        ipjp = jp1 + 1;
                        if ((j + 1 > jgymax) || (i + 1 > jgxmax)) {
                            dipjp = Float.NaN;
                        } else {
                            dipjp = gni[ipjp - 1];
                        }

                        dsum = gni[ii - 1] * wt4;
                        wsum = wt4;
                        if ( !Float.isNaN(dip1)) {
                            dsum += dip1 * wt;
                            wsum += wt;
                        } else {
                            dsum += gni[ii - 1] * wt;
                            wsum += wt;
                        }

                        if ( !Float.isNaN(dim1)) {
                            dsum += dim1 * wt;
                            wsum += wt;
                        } else {
                            dsum += gni[ii - 1] * wt;
                            wsum += wt;
                        }

                        if ( !Float.isNaN(djp1)) {
                            dsum += djp1 * wt;
                            wsum += wt;
                        } else {
                            dsum += gni[ii - 1] * wt;
                            wsum += wt;
                        }

                        if ( !Float.isNaN(djm1)) {
                            dsum += djm1 * wt;
                            wsum += wt;
                        } else {
                            dsum += gni[ii - 1] * wt;
                            wsum += wt;
                        }

                        if ( !Float.isNaN(dimjm)) {
                            dsum += dimjm * wtc;
                            wsum += wtc;
                        } else {
                            dsum += gni[ii - 1] * wtc;
                            wsum += wtc;
                        }

                        if ( !Float.isNaN(dipjm)) {
                            dsum += dipjm * wtc;
                            wsum += wtc;
                        } else {
                            dsum += gni[ii - 1] * wtc;
                            wsum += wtc;
                        }

                        if ( !Float.isNaN(dimjp)) {
                            dsum += dimjp * wtc;
                            wsum += wtc;
                        } else {
                            dsum += gni[ii - 1] * wtc;
                            wsum += wtc;
                        }

                        if ( !Float.isNaN(dipjp)) {
                            dsum += dipjp * wtc;
                            wsum += wtc;
                        } else {
                            dsum += gni[ii - 1] * wtc;
                            wsum += wtc;
                        }

                        gno[ii - 1] = dsum / wsum;
                    }
                }
            }
            if (isCyclic) {
                int kxdi = kxd - 2 * nr;
                int m    = 0;
                for (i = 0; i < kyd; i++) {
                    for (j = 0; j < kxdi; j++) {
                        int index = nr + j + i * kxd;
                        gnoi[m++] = gno[index];
                    }
                }
            }
        }
        newField.setSamples(newVals, false);

        return newField;
    }

    /** max number of weights */
    private static final int MAXWTS = 100;

    /**
     * Apply a Gaussian Weighted smoothing function to the grid.  Adapted from
     * GEMPAK dfgwfs.c
     *
     * @param slice grid to smooth
     * @param filterLevel level of filtering
     * @param rangeType  type for the range.  May be null;
     *
     * @return  the smoothed grid or null
     *
     * @throws RemoteException  Java RMI error
     * @throws VisADException   VisAD Error
     */
    private static FlatField smoothGaussian(FlatField slice, int filterLevel,
                                            TupleType rangeType)
            throws VisADException, RemoteException {


        int       ni, no, nnw, kxd, kyd, ksub1, ksub2, zero, ier;
        int       nwl, nr, jw, iw, jj, ii, is, ie, js, je, j, i, indx;
        float[]   gnnw, gnist, gnost;
        float     sgma, sumw, sumf, sig2, aa, x, y;
        float[][] w = new float[MAXWTS][MAXWTS];

        nwl = filterLevel;

        if (nwl <= 1) {
            nwl = 2;
        }

        /*
         * Compute the array of weights.
         *
         * The range of the filter is twice the standard deviation of the
         * required Gaussian distribution.
         */
        sgma = (float) (nwl / (Math.PI * Math.sqrt(2.0)));
        nr   = (int) (2. * sgma);
        if (nr < 1) {
            nr = 1;
        }
        if (nr >= MAXWTS) {
            nr = MAXWTS - 1;
        }

        if (rangeType == null) {
            rangeType =
                GridUtil.makeNewParamType(GridUtil.getParamType(slice),
                                          "_GWFS");
        }
        FlatField newField = (FlatField) GridUtil.setParamType(slice,
                                 rangeType, true);
        float[][]  samples = slice.getFloats(false);
        GriddedSet domain  = (GriddedSet) GridUtil.getSpatialDomain(slice);
        int[]      lengths = domain.getLengths();
        kxd = lengths[0];
        kyd = lengths[1];
        float[]   highs     = domain.getHi();
        float[]   lows      = domain.getLow();
        boolean   isCyclic  = lows[0] == highs[0] % 360.f;
        int       numParams = samples.length;
        float[][] newVals   = newField.getFloats(false);

        for (int np = 0; np < numParams; np++) {
            float[] gnisti = samples[np];
            float[] gnosti = newVals[np];
            if (isCyclic) {
                gnist = extendGrid(gnisti, nr, kxd, kyd);
                gnost = new float[gnist.length];
                kxd   += 2 * nr;
            } else {
                gnist = gnisti;
                gnost = gnosti;
            }


            /*
             * Compute the matrix of weights for one quadrant using symmetry
             * of two dimensional Gaussian surface.
             */
            sumw = 0.0f;
            sig2 = sgma * sgma;
            aa   = (float) (1.f / (sig2 * Math.PI));
            for (jw = 1; jw <= nr + 1; jw++) {
                if (jw == 1) {
                    is = 2;
                } else {
                    is = jw;
                }
                for (iw = is; iw <= nr + 1; iw++) {
                    x                 = iw - 1;
                    y                 = jw - 1;
                    w[iw - 1][jw - 1] = (float) (aa
                            * Math.exp(-(x * x + y * y) / sig2));
                    w[jw - 1][iw - 1] = w[iw - 1][jw - 1];
                    if ((jw == 1) || (jw == iw)) {
                        sumw += w[iw - 1][jw - 1];
                    } else {
                        sumw += 2. * w[iw - 1][jw - 1];
                    }
                }
            }
            sumw    *= 4.f;
            w[0][0] = 1.f - sumw;

            for (jj = 1; jj <= kyd; jj++) {
                for (ii = 1; ii <= kxd; ii++) {
                    is   = ii - nr;
                    ie   = ii + nr;
                    js   = jj - nr;
                    je   = jj + nr;
                    sumw = 0.0f;
                    sumf = 0.0f;
                    for (j = js; j <= je; j++) {
                        if ((j >= 1) && (j <= kyd)) {
                            for (i = is; i <= ie; i++) {
                                if ((i >= 1) && (i <= kxd)) {
                                    iw   = Math.abs(i - ii) + 1;
                                    jw   = Math.abs(j - jj) + 1;
                                    indx = (j - 1) * kxd + i;
                                    if ( !Float.isNaN(gnist[indx - 1])) {
                                        sumw += w[iw - 1][jw - 1];
                                        sumf += gnist[indx - 1]
                                                * w[iw - 1][jw - 1];
                                    }
                                }
                            }
                        }
                    }
                    indx = (jj - 1) * kxd + ii;
                    if ( !G_DIFFT(sumw, 0.0F, GDIFFD)
                            && !Float.isNaN(gnist[indx - 1])) {
                        gnost[indx - 1] = sumf / sumw;
                    } else {
                        gnost[indx - 1] = Float.NaN;
                    }
                }
            }
            if (isCyclic) {
                int kxdi = kxd - 2 * nr;
                int m    = 0;
                for (i = 0; i < kyd; i++) {
                    for (j = 0; j < kxdi; j++) {
                        int index = nr + j + i * kxd;
                        gnosti[m++] = gnost[index];
                    }
                }
            }
        }
        newField.setSamples(newVals, false);

        return newField;
    }

    /**
     * Apply a weigthed smoothing function to the grid.  The smoothing types are:
     * <p>
     * SMOOTH_CRESSMAN: the smoothed value is given by a weighted average of values
     * at surrounding grid points.  The weighting function is the Cressman weighting
     * function:
     * <pre>
     *         w = ( D**2 - d**2 ) / ( D**2 + d**2 )
     * </pre>
     * In the above, d is the distance (in grid increments) of the neighboring point
     * to the smoothing point, and D is the radius of influence [in grid increments]
     * <p>
     * SMOOTH_CIRCULAR: the weighting function is the circular apperture
     * diffraction function (following a suggestion of Barnes et al. 1996):
     * <pre>
     *          w = bessel(3.8317*d/D)/(3.8317*d/D)
     * </pre>
     * <p>
     * SMOOTH_RECTANGULAR: the weighting function is the product of the rectangular
     * apperture diffraction function in the x and y directions (the function used
     * in Barnes et al. 1996):
     * <pre>
     *          w = [sin(pi*x/D)/(pi*x/D)]*[sin(pi*y/D)/(pi*y/D)]
     * </pre>
     * Adapted from smooth.f written by Mark Stoelinga in his RIP package
     *
     * @param slice grid to smooth
     * @param radius radius of window in grid units
     * @param type type of smoothing
     * @param rangeType  type for the range.  May be null;
     *
     * @return  the smoothed grid or null
     *
     * @throws RemoteException  Java RMI error
     * @throws VisADException   VisAD Error
     */
    private static FlatField smoothWeighted(FlatField slice, int radius,
                                            String type, TupleType rangeType)
            throws VisADException, RemoteException {

        float beszero = 3.8317f;

        int   idist, nfp, npsq, njx, niy;
        int   is, ie, js, je, ifp, jfp;
        float dist, distsq, xfac, yfac, tot, totwt, xdist, ydist;
        //float[][] fprint = new float[MAXWTS][MAXWTS];
        float[] pslab, work;
        int     index, psindex;

        idist = radius;
        if (idist == 0) {
            return slice;
        }
        nfp = Math.min(MAXWTS, 2 * idist);
        float[][] fprint = new float[nfp][nfp];
        npsq = idist * idist;
        if (rangeType == null) {
            rangeType =
                GridUtil.makeNewParamType(GridUtil.getParamType(slice),
                                          "_" + type);
        }
        FlatField newField = (FlatField) GridUtil.setParamType(slice,
                                 rangeType, true);
        float[][]  samples = slice.getFloats(false);
        GriddedSet domain  = (GriddedSet) GridUtil.getSpatialDomain(slice);
        int[]      lengths = domain.getLengths();
        njx = lengths[0];
        niy = lengths[1];
        float[]   highs     = domain.getHi();
        float[]   lows      = domain.getLow();
        boolean   isCyclic  = lows[0] == highs[0] % 360.f;
        int       numParams = samples.length;
        float[][] newValues = newField.getFloats(false);

        for (int np = 0; np < numParams; np++) {
            float[] pslabi = samples[np];
            float[] worki  = newValues[np];

            if (type.equals(SMOOTH_CRESSMAN)) {  // Cressman function
                for (int i = 0; i < nfp; i++) {
                    for (int j = 0; j < nfp; j++) {
                        distsq = (float) (Math.pow((i - idist), 2)
                                          + Math.pow((j - idist), 2));
                        fprint[j][i] = (float) Math.max((npsq - distsq)
                                / (npsq + distsq), 0.f);
                    }
                }
            } else if (type.equals(SMOOTH_CIRCULAR)) {  // Circular diffraction function
                for (int i = 0; i < nfp; i++) {
                    for (int j = 0; j < nfp; j++) {
                        dist = (float) (beszero / idist
                                        * Math.sqrt(Math.pow((i - idist), 2)
                                            + Math.pow((j - idist), 2)));
                        if ((i == idist) && (j == idist)) {
                            fprint[j][i] = .5f;
                        } else {
                            fprint[j][i] = (float) Math.max(0.,
                                    bes(dist) / dist);
                        }
                    }
                }
            } else if (type.equals(SMOOTH_RECTANGULAR)) {  // Rect. diffraction function
                for (int i = 0; i < nfp; i++) {
                    for (int j = 0; j < nfp; j++) {
                        if (j == idist) {
                            xfac = 1.f;
                        } else {
                            xdist = (float) Math.PI / idist * (j - idist);
                            xfac  = (float) Math.sin(xdist) / xdist;
                        }
                        if (i == idist) {
                            yfac = 1.f;
                        } else {
                            ydist = (float) Math.PI / idist * (i - idist);
                            yfac  = (float) Math.sin(ydist) / ydist;
                        }
                        fprint[j][i] = xfac * yfac;
                    }
                }
            }
            if (isCyclic) {  // pad each side with idist the values
                pslab = extendGrid(pslabi, idist, njx, niy);
                work  = new float[pslab.length];
                njx   += 2 * idist;
            } else {
                pslab = pslabi;
                work  = worki;
            }
            // now do the work of smoothing
            for (int i = 0; i < niy; i++) {
                for (int j = 0; j < njx; j++) {
                    index = j + i * njx;
                    if ( !Float.isNaN(pslab[index])) {
                        tot   = 0.f;
                        totwt = 0.f;
                        is    = Math.max(0, i - idist);
                        ie    = Math.min(niy - 1, i + idist);
                        js    = Math.max(0, j - idist);
                        je    = Math.min(njx - 1, j + idist);
                        for (int ireg = is; ireg < ie; ireg++) {
                            ifp = ireg - i + idist;
                            for (int jreg = js; jreg < je; jreg++) {
                                jfp     = jreg - j + idist;
                                psindex = ireg * njx + jreg;
                                if ( !Float.isNaN(pslab[psindex])) {
                                    totwt = totwt + fprint[jfp][ifp];
                                    tot   = tot
                                          + fprint[jfp][ifp] * pslab[psindex];
                                }
                            }
                        }
                        work[index] = tot / totwt;
                    } else {
                        work[index] = Float.NaN;
                    }
                }
            }
            if (isCyclic) {
                int njxi = njx - 2 * idist;
                int m    = 0;
                for (int i = 0; i < niy; i++) {
                    for (int j = 0; j < njxi; j++) {
                        index      = idist + j + i * njx;
                        worki[m++] = work[index];
                    }
                }
            }
        }
        newField.setSamples(newValues, false);

        return newField;
    }

    /**
     * Pad the cyclical grid on each edge by ncols
     * @param data  the data to pad
     * @param ncols  the number of columns
     * @param nx  number of x points
     * @param ny  number of y points
     * @return  extended grid
     */
    private static float[] extendGrid(float[] data, int ncols, int nx,
                                      int ny) {
        float[] newData = new float[data.length + ny * ncols * 2];
        int     index   = 0;
        int     l       = 0;
        for (int i = 0; i < ny; i++) {
            for (int j = ncols; j > 0; j--) {
                index        = nx - j - 1 + i * nx;
                newData[l++] = data[index];
            }
            for (int j = 0; j < nx; j++) {
                index        = j + i * nx;
                newData[l++] = data[index];
            }
            for (int j = 0; j < ncols; j++) {
                index        = j + 1 + i * nx;
                newData[l++] = data[index];
            }
        }
        return newData;
    }

    /**
     * Bessel function.  (copied from RIP)
     *
     * @param x  the value
     *
     * @return  the function
     */
    private static float bes(float x) {
        float rint = 0.f;
        float u;
        for (int i = 0; i < 1000; i++) {
            u    = i * .001f - .0005f;
            rint = rint
                   + (float) (Math.sqrt(1. - u * u) * Math.cos(x * u) * .001);
        }
        return (float) (2.f * x * rint / (4. * Math.atan(1.)));
    }

    /**
     * Static grid differencing value
     */
    private static final float GDIFFD = 0.000001f;

    /**
     * See if the difference between two values is greater than another value
     * @param x  first value
     * @param y  second value
     * @param val  the value to check
     * @return Math.abs(x-y) > val
     */
    private static boolean G_DIFFT(float x, float y, float val) {
        return Math.abs(x - y) < val;
    }

    /**
     * Is Z ascending or descending
     *
     * @param grid  the grid
     *
     * @return true if values are descending (1000, 925, etc)
     *
     * @throws VisADException  problem getting data
     */
    private static boolean isZDescending(FieldImpl grid)
            throws VisADException {
        //if (!GridUtil.isVolume(grid)) return false;
        Gridded3DSet domain = (Gridded3DSet) GridUtil.getSpatialDomain(grid);
        float        first     = 0;
        float        last      = 0;
        boolean      notLinear = true;
        if (domain instanceof Linear3DSet) {
            Linear1DSet zSet = ((Linear3DSet) domain).getZ();
            first     = (float) zSet.getFirst();
            last      = (float) zSet.getLast();
            notLinear = false;
        } else {
            int[]     lens    = domain.getLengths();
            float[][] samples = domain.getSamples(false);
            first = samples[2][0];
            last  = samples[2][lens[0] * lens[1] + 1];
        }
        //return first > last;
        System.out.println("not linear = " + notLinear);
        return notLinear;
    }


    /**
     * Make a grid structure
     *
     * @param grid2D  the values
     * @param numCols number of columns
     * @param numRows number of rows
     * @param missingValue  the missing value
     *
     * @return the grid structure
     */
    public static float[][] makeGrid(float[][] grid2D, int numCols,
                                     int numRows, float missingValue) {
        return makeGrid(new float[][][] {
            grid2D
        }, numCols, numRows, missingValue);
    }


    /**
     * Make a grid structure
     *
     * @param grid2D  the values
     * @param numCols number of columns
     * @param numRows number of rows
     * @param missingValue  the missing value
     *
     * @return the grid structure
     */
    public static float[][] makeGrid(float[][][] grid2D, int numCols,
                                     int numRows, float missingValue) {
        int       numFields  = grid2D.length;
        float[][] gridValues = new float[numFields][numCols * numRows];
        int       m          = 0;
        for (int fieldIdx = 0; fieldIdx < numFields; fieldIdx++) {
            for (int j = 0; j < numRows; j++) {
                for (int i = 0; i < numCols; i++) {
                    float value = (float) grid2D[fieldIdx][j][i];
                    if (value == missingValue) {
                        value = Float.NaN;
                    }
                    gridValues[fieldIdx][m] = value;
                    m++;
                }
            }
        }
        return gridValues;
    }

    /**
     * Fill a structure with missing values with nearby grid values
     *
     * @param grid2D  grid structure
     * @param missingValue  missing value
     */
    public static void fillMissing(float[][] grid2D, float missingValue) {
        int numCols = grid2D[0].length;
        int numRows = grid2D.length;
        for (int x = 0; x < numCols; x++) {
            for (int y = 0; y < numRows; y++) {
                if (grid2D[y][x] != grid2D[y][x]) {
                    int     delta                 = numCols / 100;
                    boolean foundNonMissingNearby = false;
                    for (int dx = -delta; dx < delta; dx++) {
                        for (int dy = -delta; dy < delta; dy++) {
                            int nx = x + dx;
                            int ny = y + dy;
                            if ((nx >= 0) && (nx < grid2D[0].length)
                                    && (ny >= 0) && (ny < grid2D.length)) {
                                if ((grid2D[ny][nx] == grid2D[ny][nx])
                                        && (grid2D[ny][nx] != missingValue)) {
                                    foundNonMissingNearby = true;
                                }
                            }
                        }
                    }
                    if ( !foundNonMissingNearby) {
                        grid2D[y][x] = missingValue;
                    }
                }
            }
        }

        for (int pass = 0; pass < 1; pass++) {
            boolean anyMissing = false;
            for (int x = 0; x < numCols; x++) {
                for (int y = 0; y < numRows; y++) {
                    if (fillMissingFromNeighbors(grid2D, x, y,
                            missingValue)) {
                        anyMissing = true;
                    }
                }
            }
            if (anyMissing) {
                for (int y = 0; y < numRows; y++) {
                    for (int x = 0; x < numCols; x++) {
                        if (fillMissingFromNeighbors(grid2D, x, y,
                                missingValue)) {
                            anyMissing = true;
                        }
                    }
                }
            }
            if (anyMissing) {
                for (int y = numRows - 1; y >= 0; y--) {
                    for (int x = numCols - 1; x >= 0; x--) {
                        if (fillMissingFromNeighbors(grid2D, x, y,
                                missingValue)) {
                            anyMissing = true;
                        }
                    }
                }
            }
            if (anyMissing) {
                for (int x = numCols - 1; x >= 0; x--) {
                    for (int y = numRows - 1; y >= 0; y--) {
                        if (fillMissingFromNeighbors(grid2D, x, y,
                                missingValue)) {
                            anyMissing = true;
                        }
                    }
                }
            }
            if ( !anyMissing) {
                break;
            }
        }
    }



    /**
     * Fill in missing values with neighbor values
     *
     * @param grid the grid
     * @param x  x point
     * @param y  y point
     * @param missingValue missing value
     *
     * @return true grid was filled
     */
    private static boolean fillMissingFromNeighbors(float[][] grid, int x,
            int y, float missingValue) {
        if (grid[y][x] == grid[y][x]) {
            return false;
        }
        if (grid[y][x] == missingValue) {
            return false;
        }
        float sum = 0;
        int   cnt = 0;
        for (int dx = -1; dx < 2; dx++) {
            for (int dy = -1; dy < 2; dy++) {
                int nx = x + dx;
                int ny = y + dy;
                if ((nx >= 0) && (nx < grid[0].length) && (ny >= 0)
                        && (ny < grid.length)) {
                    if ((grid[ny][nx] == grid[ny][nx])
                            && (grid[ny][nx] != missingValue)) {
                        sum += grid[ny][nx];
                        cnt++;
                    }
                }
            }
        }
        if (cnt > 0) {
            grid[y][x] = sum / cnt;
        }
        return true;
    }

    /**
     * Flip the grid along the central longitude.  Useful for converting 0-360 to
     * -180 to 180 or vice-versa.
     *
     * @param grid  the grid to flip
     *
     * @return  the flipped grid
     *
     * @throws RemoteException Java RMI problem
     * @throws VisADException  VisAD problem reading data
     */
    public static FieldImpl lonFlip(FieldImpl grid)
            throws VisADException, RemoteException {
        FieldImpl flipped = grid;
        if (isSequence(grid)) {
            Set timeDomain = grid.getDomainSet();
            flipped = new FieldImpl(((FunctionType) grid.getType()),
                                    timeDomain);
            FieldImpl flippedField = null;
            for (int timeStepIdx = 0; timeStepIdx < timeDomain.getLength();
                    timeStepIdx++) {
                FieldImpl sample = (FieldImpl) grid.getSample(timeStepIdx,
                                       false);
                if (sample == null) {
                    continue;
                }
                if ( !isSequence(sample)) {
                    flippedField = lonFlipFF((FlatField) sample);
                } else {  // ensembles & such
                    Set ensDomain = sample.getDomainSet();
                    flippedField =
                        new FieldImpl(((FunctionType) sample.getType()),
                                      ensDomain);
                    for (int j = 0; j < ensDomain.getLength(); j++) {
                        FlatField innerField =
                            (FlatField) sample.getSample(j, false);
                        if (innerField == null) {
                            continue;
                        }
                        FlatField flippedFF = lonFlipFF(innerField);
                        flippedField.setSample(j, flippedFF, false, false);
                    }
                }
                flipped.setSample(timeStepIdx, flippedField, false, false);
            }
        } else {
            flipped = (FieldImpl) lonFlipFF((FlatField) grid);
        }
        return flipped;
    }

    /**
     * Do the actually longitude flipping
     *
     * @param grid  the grid to flip
     *
     * @return the flipped grid
     *
     * @throws RemoteException Java RMI problem
     * @throws VisADException  VisAD problem reading data
     */
    private static FlatField lonFlipFF(FlatField grid)
            throws VisADException, RemoteException {

        FlatField     flipped    = grid;
        GriddedSet    domainSet  = (GriddedSet) grid.getDomainSet();
        RealTupleType domainType =
            ((SetType) domainSet.getType()).getDomain();
        CoordinateSystem refCS   = domainSet.getCoordinateSystem();
        RealTupleType    refType = null;
        float[]          highs   = domainSet.getHi();
        float[]          lows    = domainSet.getLow();
        int[]            lengths = domainSet.getLengths();
        int              sizeX   = lengths[0];
        int              sizeY   = lengths[1];
        boolean          hasZ    = domainSet.getDimension() == 3;
        int              sizeZ   = 1;
        if (hasZ && (domainSet.getManifoldDimension() == 3)) {
            sizeZ = lengths[2];
        }
        if (refCS != null) {
            refType = refCS.getReference();
        }
        int     halfX    = (int) sizeX / 2;
        boolean is360    = highs[0] > 300;
        boolean isCyclic = isLonCyclic(lows[0], highs[0]);
        if ( !isCyclic) {
            // check to see if it could be cyclic
            if (domainSet instanceof LinearSet) {
                Linear1DSet xSet =
                    ((LinearSet) domainSet).getLinear1DComponent(0);
                double step    = xSet.getStep();
                double first   = xSet.getFirst();
                double last    = xSet.getLast();
                double newLast = last + step;
                if ( !isLonCyclic(first, newLast)) {
                    throw new VisADException("not a cyclic grid");
                }
            } else {
                double first   = lows[0];
                double last    = highs[0];
                double step    = Math.abs((last - first + 1 / sizeX));
                double newLast = last + step;
                if ( !isLonCyclic(first, newLast)) {
                    throw new VisADException("not a cyclic grid");
                }
            }
        }
        float[][] values    = grid.getFloats(false);
        float[][] newValues = new float[values.length][values[0].length];
        if ((domainSet instanceof LinearSet) && false) {
            //TODO: figure out LinearSet
        } else {  // griddedNDSet
            float[][] samples    = domainSet.getSamples(false);
            float[][] newSamples =
                new float[samples.length][samples[0].length];
            for (int k = 0; k < sizeZ; k++) {
                for (int j = 0; j < sizeY; j++) {
                    for (int i = 0; i < sizeX; i++) {
                        int oldIndex = k * sizeX * sizeY + j * sizeX + i;
                        int newIndex = ((i < halfX)
                                        ? i + halfX
                                        : i - halfX) + j * sizeX
                                            + k * sizeX * sizeY;
                        if (isCyclic && (i == sizeX - 1)) {
                            oldIndex -= halfX;
                            newIndex += halfX;
                        }
                        float oldX = samples[0][oldIndex];
                        float newX = oldX;
                        if (is360) {
                            if (oldX >= 180) {
                                newX -= 360;
                            }
                        } else {
                            if (oldX < 0) {
                                newX += 360;
                            }
                        }
                        if (isCyclic && (i == sizeX - 1)) {  //set the last point to be the first point+360
                            newX = newSamples[0][newIndex - (sizeX - 1)]
                                   + 360;
                        }
                        newSamples[0][newIndex] = newX;
                        newSamples[1][newIndex] = samples[1][oldIndex];
                        if (hasZ) {
                            newSamples[2][newIndex] = samples[2][oldIndex];
                        }
                        for (int l = 0; l < newValues.length; l++) {
                            newValues[l][newIndex] = values[l][oldIndex];
                        }
                    }
                }
            }
            GriddedSet newDomain = GriddedSet.create(domainType, newSamples,
                                       lengths,
                                       domainSet.getCoordinateSystem(),
                                       domainSet.getSetUnits(),
                                       domainSet.getSetErrors());
            flipped = new FlatField(((FunctionType) grid.getType()),
                                    newDomain,
                                    grid.getRangeCoordinateSystem()[0],
                                    grid.getRangeSets(),
                                    Util.getRangeUnits(grid));
            flipped.setSamples(newValues, false);
        }
        return flipped;

    }

    /**
     * Check to see if the longitude values are cyclic within the default epsilon
     * (i.e., last == first+360 +- 0.0005)
     *
     * @param first  first value
     * @param last   last value
     *
     * @return  true if they are cyclic
     */
    public static boolean isLonCyclic(double first, double last) {
        return isLonCyclic(first, last, 0.0005);
    }

    /**
     * Check to see if the longitude values are cyclic (i.e., last == first+360
     * within esplion)
     *
     * @param first  first value
     * @param last   last value
     * @param epsilon   last value
     *
     * @return  true if they are cyclic
     */
    public static boolean isLonCyclic(double first, double last,
                                      double epsilon) {
        return visad.util.Util.isApproximatelyEqual(first + 360., last,
                epsilon);
    }
}
=======
/*
 * Copyright 1997-2012 Unidata Program Center/University Corporation for
 * Atmospheric Research, P.O. Box 3000, Boulder, CO 80307,
 * support@unidata.ucar.edu.
 * 
 * This library is free software; you can redistribute it and/or modify it
 * under the terms of the GNU Lesser General Public License as published by
 * the Free Software Foundation; either version 2.1 of the License, or (at
 * your option) any later version.
 * 
 * This library is distributed in the hope that it will be useful, but
 * WITHOUT ANY WARRANTY; without even the implied warranty of
 * MERCHANTABILITY or FITNESS FOR A PARTICULAR PURPOSE.  See the GNU Lesser
 * General Public License for more details.
 * 
 * You should have received a copy of the GNU Lesser General Public License
 * along with this library; if not, write to the Free Software Foundation,
 * Inc., 59 Temple Place, Suite 330, Boston, MA 02111-1307 USA
 */

package ucar.unidata.data.grid;


import org.apache.poi.hssf.usermodel.HSSFRow;
import org.apache.poi.hssf.usermodel.HSSFSheet;
import org.apache.poi.hssf.usermodel.HSSFWorkbook;

import ucar.ma2.Array;
import ucar.ma2.DataType;

import ucar.nc2.Attribute;
import ucar.nc2.Dimension;
import ucar.nc2.NetcdfFile;
import ucar.nc2.NetcdfFileWriteable;
import ucar.nc2.Variable;
import ucar.nc2.iosp.mcidas.McIDASAreaProjection;

import ucar.unidata.data.DataUtil;
import ucar.unidata.data.point.PointObTuple;
import ucar.unidata.geoloc.ProjectionImpl;
import ucar.unidata.geoloc.projection.LambertConformal;
import ucar.unidata.geoloc.projection.Mercator;
import ucar.unidata.geoloc.projection.Stereographic;
import ucar.unidata.geoloc.projection.VerticalPerspectiveView;
import ucar.unidata.util.FileManager;
import ucar.unidata.util.JobManager;
import ucar.unidata.util.LogUtil;
import ucar.unidata.util.Misc;
import ucar.unidata.util.Parameter;
import ucar.unidata.util.Range;
import ucar.unidata.util.Trace;

import ucar.visad.ProjectionCoordinateSystem;
import ucar.visad.Util;
import ucar.visad.quantities.AirPressure;
import ucar.visad.quantities.CommonUnits;

import visad.CachingCoordinateSystem;
import visad.CartesianProductCoordinateSystem;
import visad.CommonUnit;
import visad.CoordinateSystem;
import visad.Data;
import visad.DateTime;
import visad.EarthVectorType;
import visad.EmpiricalCoordinateSystem;
import visad.ErrorEstimate;
import visad.FieldImpl;
import visad.FlatField;
import visad.FunctionType;
import visad.Gridded1DSet;
import visad.Gridded2DSet;
import visad.Gridded3DSet;
import visad.GriddedSet;
import visad.IdentityCoordinateSystem;
import visad.Integer1DSet;
import visad.Linear1DSet;
import visad.Linear2DSet;
import visad.Linear3DSet;
import visad.LinearLatLonSet;
import visad.LinearSet;
import visad.MathType;
import visad.QuickSort;
import visad.Real;
import visad.RealTuple;
import visad.RealTupleType;
import visad.RealType;
import visad.RealVectorType;
import visad.SampledSet;
import visad.ScalarType;
import visad.Set;
import visad.SetException;
import visad.SetType;
import visad.SingletonSet;
import visad.Tuple;
import visad.TupleType;
import visad.UnionSet;
import visad.Unit;
import visad.VisADException;

import visad.bom.Radar2DCoordinateSystem;
import visad.bom.Radar3DCoordinateSystem;

import visad.data.CachedFlatField;
import visad.data.DataRange;
import visad.data.mcidas.AREACoordinateSystem;

import visad.georef.EarthLocation;
import visad.georef.EarthLocationLite;
import visad.georef.LatLonPoint;
import visad.georef.LatLonTuple;
import visad.georef.MapProjection;
import visad.georef.NavigatedCoordinateSystem;
import visad.georef.TrivialMapProjection;

import visad.util.DataUtility;


import java.awt.geom.Rectangle2D;

import java.io.BufferedOutputStream;
import java.io.FileInputStream;
import java.io.FileOutputStream;
import java.io.InputStream;
import java.io.ObjectInputStream;
import java.io.ObjectOutputStream;
import java.io.OutputStream;

import java.rmi.RemoteException;

import java.util.ArrayList;
import java.util.Arrays;
import java.util.Date;
import java.util.HashMap;
import java.util.Iterator;
import java.util.List;


/**
 * Set of static methods for messing with grids.  A grid is defined
 * as a FieldImpl which has one of the following MathTypes structures:
 * <PRE>
 *   (x,y) -> (parm)
 *   (x,y) -> (parm1, ..., parmN)
 *   (x,y,z) -> (parm)
 *   (x,y,z) -> (parm1, ..., parmN)
 *   (t -> (x,y) -> (parm))
 *   (t -> (x,y) -> (parm1, ..., parmN))
 *   (t -> (x,y,z) -> (parm))
 *   (t -> (x,y,z) -> (parm1, ..., parmN))
 *   (t -> (index -> (x,y) -> (parm)))
 *   (t -> (index -> (x,y) -> (parm1, ..., parmN)))
 *   (t -> (index -> (x,y,z) -> (parm)))
 *   (t -> (index -> (x,y,z) -> (parm1, ..., parmN)))
 * </PRE>
 * In general, t is a time variable, but it might also be just
 * an index.
 *
 * @author Don Murray
 * @version $Revision: 1.112 $
 */
public class GridUtil {

    /**
     * Weighted average sampling mode
     */
    public static final int WEIGHTED_AVERAGE = Data.WEIGHTED_AVERAGE;

    /**
     * Nearest Neighbor sampling mode
     */
    public static final int NEAREST_NEIGHBOR = Data.NEAREST_NEIGHBOR;

    /**
     * No error mode
     */
    public static final int NO_ERRORS = Data.NO_ERRORS;

    /**
     * Dependent error mode
     */
    public static final int DEPENDENT_ERRORS = Data.DEPENDENT;

    /**
     * Independent error mode
     */
    public static final int INDEPENDENT_ERRORS = Data.INDEPENDENT;

    /**
     * Default sampling mode used for subsampling grids
     */
    public static final int DEFAULT_SAMPLING_MODE = WEIGHTED_AVERAGE;

    /**
     * Default error mode used for subsampling grids
     */
    public static final int DEFAULT_ERROR_MODE = NO_ERRORS;

    /**
     * function for the applyFunctionOverTime routine
     *   @deprecated use GridMath.FUNC_AVERAGE
     */
    public static final String FUNC_AVERAGE = GridMath.FUNC_AVERAGE;

    /**
     * function for the applyFunctionOverTime routine
     *   @deprecated use GridMath.FUNC_SUM
     */
    public static final String FUNC_SUM = GridMath.FUNC_SUM;

    /**
     * function for the applyFunctionOverTime routine
     *   @deprecated use GridMath.FUNC_MAX
     */
    public static final String FUNC_MAX = GridMath.FUNC_MAX;

    /**
     * function for the applyFunctionOverTime routine
     *   @deprecated use GridMath.FUNC_MIN
     */
    public static final String FUNC_MIN = GridMath.FUNC_MIN;

    /**
     * function for the timeStepFunc routine
     *   @deprecated use GridMath.FUNC_DIFFERENCE
     */
    public static final String FUNC_DIFFERENCE = GridMath.FUNC_DIFFERENCE;


    /** Five point smoother identifier */
    public static final String SMOOTH_5POINT = "SM5S";

    /** Nine point smoother identifier */
    public static final String SMOOTH_9POINT = "SM9S";

    /** Gaussian smoother identifier */
    public static final String SMOOTH_GAUSSIAN = "GWFS";

    /** Cressman smoother identifier */
    public static final String SMOOTH_CRESSMAN = "CRES";

    /** Barnes  circular smoother identifier */
    public static final String SMOOTH_CIRCULAR = "CIRC";

    /** Barnes  circular smoother identifier */
    public static final String SMOOTH_RECTANGULAR = "RECT";

    /** ensemble RealType */
    public static final RealType ENSEMBLE_TYPE =
        RealType.getRealType("Ensemble");


    /** Default ctor */
    public GridUtil() {}

    /**
     * Check to see if this field is a grid that can be handled by
     * these methods
     *
     * @param field   fieldImpl to check
     * @return  true if the MathType of the grid is compatible with the
     *               ones this class can deal with
     */
    public static boolean isGrid(FieldImpl field) {
        boolean isGrid = false;
        try {
            SampledSet ss = getSpatialDomain(field);
            isGrid = ((ss.getDimension() == 3) || (ss.getDimension() == 2));
        } catch (Exception excp) {
            isGrid = false;
        }
        return isGrid;
    }

    /**
     * See if the spatial domain of this grid is constant (ie: not
     * time varying)
     *
     * @param grid       grid to check
     *
     * @return true if the spatial domain is constant
     *
     * @throws VisADException problem getting Data object
     */
    public static boolean isConstantSpatialDomain(FieldImpl grid)
            throws VisADException {
        SampledSet ss      = getSpatialDomain(grid, 0);
        Set        timeSet = getTimeSet(grid);
        if (timeSet != null) {
            for (int i = 1; i < timeSet.getLength(); i++) {
                if (ss != getSpatialDomain(grid, i)) {
                    //System.out.println("not constant grid");
                    return false;
                }
            }
        }
        return true;
    }

    /**
     * Get the spatial domain for this grid.
     *
     * @param grid   grid to check
     *
     * @return  the spatial domain of the grid.  If this is a time series
     *          it is the spatial domain of the first grid in the series
     *
     * @throws VisADException  problem getting domain set
     */
    public static SampledSet getSpatialDomain(FieldImpl grid)
            throws VisADException {
        // find first non-missing grid
        if (isTimeSequence(grid)) {
            try {
                Set timeDomain = Util.getDomainSet(grid);
                for (int i = 0; i < timeDomain.getLength(); i++) {
                    FieldImpl sample = (FieldImpl) grid.getSample(i);
                    if ( !sample.isMissing()) {
                        return getSpatialDomain(grid, i);
                    }
                }
            } catch (RemoteException excp) {
                throw new VisADException("RemoteException");
            }
        }
        return getSpatialDomain(grid, 0);
    }

    /**
     * Get the spatial domain for this grid. If the grid is time sequence, this will
     * check the domain in the sequence and find the largest domain , this is very
     * useful in point data observation when returning the first time step
     * spatial domain is not big enough to cover the later time step.
     *
     * @param grid   grid to check
     *
     * @return  the spatial domain of the grid.  If this is a time series
     *          it is the spatial domain of the first grid in the series
     *
     * @throws VisADException  problem getting domain set
     */
    public static SampledSet getWholeSpatialDomain(FieldImpl grid)
            throws VisADException {
        // find first non-missing grid
        if (isTimeSequence(grid)) {
            try {
                Set        timeDomain = Util.getDomainSet(grid);
                SampledSet ss0        = null;
                int        slength    = 0;
                for (int i = 0; i < timeDomain.getLength(); i++) {
                    FieldImpl sample = (FieldImpl) grid.getSample(i);
                    if ( !sample.isMissing()) {
                        SampledSet ss = getSpatialDomain(grid, i);
                        int        ll = ss.getLength();
                        if (ll > slength) {
                            slength = ll;
                            ss0     = (SampledSet) ss.clone();
                        }

                    }
                }
                return ss0;
            } catch (RemoteException excp) {
                throw new VisADException("RemoteException");
            }
        }
        return getSpatialDomain(grid, 0);
    }

    /**
     * Get the spatial domain for this grid at the specified time step.
     *
     * @param grid   grid to check
     * @param timeIndex   timestep to check
     *
     * @return  the spatial domain of the grid at the time step.  If this
     *          is not a time series, timeIndex is ignored
     *
     * @throws VisADException  problem getting domain set
     */
    public static SampledSet getSpatialDomain(FieldImpl grid, int timeIndex)
            throws VisADException {
        SampledSet spatialDomain;
        FlatField  field = null;
        try {
            FieldImpl fi = (isSequence(grid) == true)
                           ? (FieldImpl) grid.getSample(timeIndex)
                           : (FlatField) grid;
            field         = (isSequence(fi) == true)
                            ? (FlatField) fi.getSample(0)
                            : (FlatField) fi;

            spatialDomain = (SampledSet) Util.getDomainSet(field);
        } catch (ClassCastException cce) {  //Misc.printStack("grid" + grid.getType(), 5);
            throw new IllegalArgumentException("not a known grid type "
                    + field.getDomainSet().getClass());
        } catch (RemoteException re) {
            throw new VisADException("RemoteException");
        }
        return spatialDomain;
    }

    /**
     * Change the spatial domain of a grid using the new one.  Range values
     * are not copied.
     *
     * @param grid         grid to change.
     * @param newDomain    Must have same length as current spatial domain of
     *                     grid
     *
     * @return new grid with new domain
     *
     * @throws VisADException  wrong domain length or VisAD problem.
     */
    public static FieldImpl setSpatialDomain(FieldImpl grid,
                                             SampledSet newDomain)
            throws VisADException {
        return setSpatialDomain(grid, newDomain, false);
    }

    /**
     * Change the spatial domain of a grid using the new one.
     *
     * @param grid         grid to change.
     * @param newDomain    Must have same length as current spatial domain of
     *                     grid
     * @param copy         copy values
     *
     * @return new grid with new domain
     *
     * @throws VisADException  wrong domain length or VisAD problem.
     */
    public static FieldImpl setSpatialDomain(FieldImpl grid,
                                             SampledSet newDomain,
                                             boolean copy)
            throws VisADException {

        if (getSpatialDomain(grid).getLength() != newDomain.getLength()) {
            throw new VisADException("new domain is not the right length");
        }

        TupleType    paramType = getParamType(grid);
        FunctionType rangeFT   =
            new FunctionType(((SetType) newDomain.getType()).getDomain(),
                             paramType);

        FieldImpl newFieldImpl = null;
        boolean   isSequence   = isSequence(grid);
        if (isSequence) {
            // could be (time -> (domain -> value))   or
            //          (time -> (index -> (domain -> value)))  or
            //          (index -> (domain -> value))

            try {

                Set      sequenceSet  = Util.getDomainSet(grid);
                int      numSteps     = sequenceSet.getLength();
                MathType sequenceType =
                    ((SetType) sequenceSet.getType()).getDomain();

                FieldImpl firstSample = (FieldImpl) grid.getSample(0, false);
                boolean      hasInnerSteps = isSequence(firstSample);

                FunctionType newFieldType;
                FunctionType innerFieldType = null;

                if ( !(isSequence(firstSample))) {

                    newFieldType = new FunctionType(sequenceType, rangeFT);

                } else {

                    hasInnerSteps  = true;
                    innerFieldType = new FunctionType(
                        ((FunctionType) firstSample.getType()).getDomain(),
                        rangeFT);

                    newFieldType = new FunctionType(sequenceType,
                            innerFieldType);

                }
                newFieldImpl = new FieldImpl(newFieldType, sequenceSet);

                // get each grid in turn; change domain; 
                // set result into new sequence
                for (int i = 0; i < numSteps; i++) {
                    FieldImpl data = (FieldImpl) grid.getSample(i, false);
                    FieldImpl fi;
                    if (data.isMissing()) {
                        fi = data;
                    } else {
                        if (hasInnerSteps) {
                            Set innerSet = Util.getDomainSet(data);
                            fi = new FieldImpl(innerFieldType, innerSet);
                            for (int j = 0; j < innerSet.getLength(); j++) {
                                FlatField dataFF =
                                    (FlatField) data.getSample(j, false);
                                FlatField ff = null;
                                if (dataFF.isMissing()) {
                                    ff = dataFF;
                                } else {
                                    ff = new FlatField(rangeFT, newDomain);
                                    ff.setSamples(dataFF.getFloats(copy),
                                            false);
                                }
                                fi.setSample(j, ff);
                            }
                        } else {
                            fi = new FlatField(rangeFT, newDomain);
                            ((FlatField) fi).setSamples(
                                ((FlatField) data).getFloats(copy), false);
                        }
                    }
                    newFieldImpl.setSample(i, fi);
                }
            } catch (RemoteException re) {}
        } else {  // single time
            if ( !grid.isMissing()) {
                newFieldImpl = new FlatField(rangeFT, newDomain);
                try {
                    ((FlatField) newFieldImpl).setSamples(
                        grid.getFloats(copy), false);
                } catch (RemoteException re) {}
            } else {
                newFieldImpl = grid;
            }
        }
        return newFieldImpl;
    }

    /**
     * See if the domain of the grid is a single point (only 1 x and y value).
     * May have multiple vertical values at that one point.
     *
     * @param grid  grid to check
     *
     * @return true if only one x,y value.
     *
     * @throws VisADException  problem accessing grid
     */
    public static boolean isSinglePointDomain(FieldImpl grid)
            throws VisADException {
        return isSinglePointDomain(getSpatialDomain(grid));
    }

    /**
     * See if the domain is a single point (only 1 x and y value).  May
     * have multiple vertical values at that one point
     *
     * @param ss  domain set of the grid
     *
     * @return true if only one x,y value.
     *
     * @throws VisADException  problem accessing grid
     */
    public static boolean isSinglePointDomain(SampledSet ss)
            throws VisADException {
        if (ss instanceof SingletonSet) {
            return true;
        }
        if ( !(ss instanceof GriddedSet)) {
            return false;
        }
        GriddedSet gs = (GriddedSet) ss;
        //return gs.getLength() == 1;
        int[] lengths = gs.getLengths();
        return (lengths[0] == 1) && (lengths[1] == 1);
    }

    /**
     * Check to see if this is a single grid or if it is a sequence
     * of grids.
     *
     * @param grid   grid to check
     *
     * @return  true if the domain of the grid is 1 dimensional.
     *               It is not automatically a time sequence, though.
     * @see #isTimeSequence(FieldImpl)
     */
    public static boolean isSequence(FieldImpl grid) {
        return (grid != null) && !(grid instanceof FlatField)
               && (Util.getDomainSet(grid).getDimension() == 1);
    }

    /**
     * Check to see if this is an ensemble grid
     *
     * @param grid   grid to check
     *
     * @return  true if the domain of the grid is 1 dimensional and
     *               the type is convertible with ENSEMBLE_TYPE or a sequence
     *               and the inner type has a domain of ENSEMBLE_TYPE;
     *
     * @throws VisADException  problem determining this
     */
    public static boolean hasEnsemble(FieldImpl grid) throws VisADException {
        if (isSequence(grid)) {
            if (getSequenceType(grid).equals(ENSEMBLE_TYPE)) {
                return true;
            }
            // must be time sequence
            try {
                Data inner = grid.getSample(0);
                return (inner instanceof FieldImpl)
                       && isSequence((FieldImpl) inner)
                       && getSequenceType((FieldImpl) inner).equals(
                           ENSEMBLE_TYPE);
            } catch (RemoteException re) {}
        }
        return false;
    }

    /**
     * Get the RealType of the ensemble.
     *
     * @param grid   grid to check
     *
     * @return  RealType of ensemble paramter
     *
     * @see #hasEnsemble(FieldImpl)
     *
     * @throws VisADException     unable to get the information
     */
    public static RealType getEnsembleType(FieldImpl grid)
            throws VisADException {
        if ( !hasEnsemble(grid)) {
            throw new IllegalArgumentException("grid is not an ensemble");
        }
        return ENSEMBLE_TYPE;
    }

    /**
     * Return the ensemble set for the field
     *
     * @param ensGrid  the ensemble grid
     *
     * @return the set or null if not an ensemble
     *
     * @throws VisADException  problems reading data
     */
    public static Gridded1DSet getEnsembleSet(FieldImpl ensGrid)
            throws VisADException {
        if (hasEnsemble(ensGrid)) {
            try {
                if (isTimeSequence(ensGrid)) {
                    // (Time -> (Ensemble -> (grid)))
                    FieldImpl innerGrid = (FieldImpl) ensGrid.getSample(0);
                    if (hasEnsemble(innerGrid)) {
                        return (Gridded1DSet) innerGrid.getDomainSet();
                    }
                } else {
                    // (Ensemble -> (grid))
                    return (Gridded1DSet) ensGrid.getDomainSet();
                }  // TODO:  (index -> (Ensemble -> (grid)))
            } catch (RemoteException re) {
                return null;
            }
        }
        return null;
    }


    /**
     * Check to see if this is a single grid or if it is a time sequence
     * of grids.
     *
     * @param grid   grid to check
     *
     * @return  true if the domain of the grid is 1 dimensional and
     *               the type is convertible with RealType.Time
     *
     * @throws VisADException  problem determining this
     */
    public static boolean isTimeSequence(FieldImpl grid)
            throws VisADException {
        return (isSequence(grid) &&
        //getSequenceType(grid).equalsExceptNameButUnits(RealType.Time));
        getSequenceType(grid).equals(RealType.Time));
    }

    /**
     * Get the time set from the grid.
     *
     * @param grid  grid to check
     *
     * @return set of times or null if no times.
     *
     * @throws VisADException   problem determining this
     */
    public static Set getTimeSet(FieldImpl grid) throws VisADException {
        if ( !isTimeSequence(grid)) {
            return null;
        }
        return Util.getDomainSet(grid);
    }


    /**
     * Get the list of DateTime objects from the domain of the given grid
     *
     * @param grid  grid to check
     *
     * @return list of times or null if no times.
     *
     * @throws VisADException   problem determining this
     */
    public static List<DateTime> getDateTimeList(FieldImpl grid)
            throws VisADException {
        SampledSet timeSet = (SampledSet) getTimeSet(grid);
        if (timeSet == null) {
            return null;
        }
        double[][]     times    = timeSet.getDoubles(false);
        Unit           timeUnit = timeSet.getSetUnits()[0];
        List<DateTime> result   = new ArrayList<DateTime>();
        for (int i = 0; i < timeSet.getLength(); i++) {
            result.add(new DateTime(times[0][i], timeUnit));
        }
        return result;
    }



    /**
     * Check to see if this is a navigated grid (domain can be converted to
     * lat/lon)
     *
     * @param grid   grid to check
     *
     * @return  true if the domain of the grid is in or has a reference to
     *               Latitude/Longitude
     *
     * @throws VisADException   can't create VisAD object
     */
    public static boolean isNavigated(FieldImpl grid) throws VisADException {
        return isNavigated(getSpatialDomain(grid));
    }

    /**
     * Check to see if this is a navigated domain (can be converted to
     * lat/lon)
     *
     * @param spatialSet    spatial domain of grid to check
     *
     * @return  true if the domain of the grid is in or has a reference to
     *               Latitude/Longitude
     *
     * @throws VisADException   can't create VisAD object
     */
    public static boolean isNavigated(SampledSet spatialSet)
            throws VisADException {
        RealTupleType spatialType =
            ((SetType) spatialSet.getType()).getDomain();
        RealTupleType spatialReferenceType =
            (spatialSet.getCoordinateSystem() != null)
            ? spatialSet.getCoordinateSystem().getReference()
            : null;
        return (((spatialType.getIndex(RealType.Latitude) != -1)
                && (spatialType.getIndex(RealType.Longitude)
                    != -1)) || ((spatialReferenceType != null)
                        && (spatialReferenceType.getIndex(RealType.Latitude)
                            != -1) && (spatialReferenceType.getIndex(
                                RealType.Longitude) != -1)));
    }

    /**
     * Get the navigation for this grid
     *
     * @param  grid  grid to use
     *
     * @return MapProjection for grid
     *
     * @throws VisADException   no navigation or some other error
     */
    public static MapProjection getNavigation(FieldImpl grid)
            throws VisADException {
        return getNavigation(getSpatialDomain(grid));
    }

    /**
     * Get the navigation for this spatialDomain
     *
     * @param  spatialSet  spatial set for grid
     *
     * @return MapProjection for grid
     * @throws VisADException   no navigation or some other error
     */
    public static MapProjection getNavigation(SampledSet spatialSet)
            throws VisADException {

        // don't even bother  if this isn't navigated
        if ( !isNavigated(spatialSet)) {
            throw new VisADException("Spatial domain has no navigation");
        }

        CoordinateSystem cs = spatialSet.getCoordinateSystem();

        if (cs != null) {
            if (cs instanceof CachingCoordinateSystem) {
                cs = ((CachingCoordinateSystem) cs)
                    .getCachedCoordinateSystem();
            }
            if (cs instanceof IdentityCoordinateSystem) {
                // set cs to null if identity, we'll deal with that later
                cs = null;
            } else if (cs.getDimension() == 3) {  // 3D grid
                if (cs instanceof CartesianProductCoordinateSystem) {
                    CoordinateSystem[] csArray =
                        ((CartesianProductCoordinateSystem) cs)
                            .getCoordinateSystems();
                    for (int i = 0; i < csArray.length; i++) {
                        if (csArray[i].getDimension() == 2) {
                            cs = csArray[i];
                            break;
                        }
                    }
                } else if (cs instanceof Radar3DCoordinateSystem) {
                    cs = makeRadarMapProjection(cs);

                } else if (cs instanceof EmpiricalCoordinateSystem) {

                    spatialSet =
                        ((EmpiricalCoordinateSystem) cs).getReferenceSet();
                    cs = null;

                } else if (cs instanceof NavigatedCoordinateSystem) {
                    // set cs to null, we'll deal with that later
                    cs = null;
                } else {
                    throw new VisADException(
                        "Unable to create MapProjection from "
                        + cs.getClass());
                }
                // make sure this isn't cached also
                if (cs instanceof CachingCoordinateSystem) {
                    cs = ((CachingCoordinateSystem) cs)
                        .getCachedCoordinateSystem();

                }
                if (cs instanceof IdentityCoordinateSystem) {
                    cs = null;
                }
            }

        }
        // by here, we should have a null cs or a 2D cs
        if (cs == null) {  // lat/lon or lon/lat
            cs = makeMapProjection(spatialSet);
        }
        if (cs instanceof Radar2DCoordinateSystem) {
            cs = makeRadarMapProjection(cs);
        }

        if ( !(cs instanceof MapProjection)) {
            throw new VisADException("Unable to create MapProjection from "
                                     + cs.getClass());
        }
        return (MapProjection) cs;
    }

    /**
     * Check to see if this is a navigated grid (domain can be converted to
     * lat/lon)
     *
     * @param grid   grid to check
     *
     * @return  true if the domain of the grid is in or has a reference to
     *               Latitude/Longitude
     *
     * @throws VisADException   can't get at VisAD objects
     */
    public static boolean isLatLonOrder(FieldImpl grid)
            throws VisADException {
        return isLatLonOrder(getSpatialDomain(grid));
    }

    /**
     * Check to see if this is a navigated domain (can be converted to
     * lat/lon)
     *
     * @param spatialSet   spatial domain of the grid
     *
     * @return  true if the domain of the grid is in or has a reference to
     *               Latitude/Longitude
     *
     * @throws VisADException   can't get at VisAD objects
     */
    public static boolean isLatLonOrder(SampledSet spatialSet)
            throws VisADException {
        RealTupleType spatialType =
            ((SetType) spatialSet.getType()).getDomain();
        RealTupleType spatialReferenceType =
            (spatialSet.getCoordinateSystem() != null)
            ? spatialSet.getCoordinateSystem().getReference()
            : null;
        return (spatialType.equals(RealTupleType.LatitudeLongitudeTuple)
                || spatialType
                    .equals(RealTupleType
                        .LatitudeLongitudeAltitude) || ((spatialReferenceType
                            != null) && (spatialReferenceType
                                .equals(RealTupleType
                                    .LatitudeLongitudeTuple) || spatialReferenceType
                                        .equals(RealTupleType
                                            .LatitudeLongitudeAltitude))));
    }


    /**
     * Get the RealType of the sequence.
     *
     * @param grid   grid to check
     *
     * @return  RealType of sequence paramter
     *
     * @see #isSequence(FieldImpl)
     *
     * @throws VisADException     unable to get the information
     */
    public static RealType getSequenceType(FieldImpl grid)
            throws VisADException {
        if ( !isSequence(grid)) {
            throw new IllegalArgumentException("grid is not a sequence");
        }
        return (RealType) ((SetType) Util.getDomainSet(
            grid).getType()).getDomain().getComponent(0);
    }

    /**
     * Check to see if this is a 3D grid
     *
     * @param grid    grid to check
     * @return true if the spatial domain is 3 dimensional (i.e, (x,y,z))
     *
     * @throws VisADException     unable to get the information
     */
    public static boolean is3D(FieldImpl grid) throws VisADException {
        return is3D(getSpatialDomain(grid));
    }


    /**
     * Is the gievn field a volume. It is a volume if it is a 3d grid and if the
     *      manifold dimension is 3.
     *
     * @param grid The grid
     *
     * @return Is it a volume
     *
     * @throws VisADException On badness
     */
    public static boolean isVolume(FieldImpl grid) throws VisADException {
        SampledSet domainSet = getSpatialDomain(grid);
        return is3D(domainSet) && (domainSet.getManifoldDimension() == 3);
    }

    /**
     * This samples the given grid in both time and space and trys to
     * return a Real value
     *
     * @param grid The grid
     * @param el Location
     * @param animationValue The time to sample at. If null then we
     *        just sample at the location
     * @param samplingMode mode to use
     *
     * @return Real at the given location and time
     *
     * @throws RemoteException On badness
     * @throws VisADException On badness
     */
    public static RealTuple sampleToRealTuple(FieldImpl grid,
            EarthLocation el, Real animationValue, int samplingMode)
            throws VisADException, RemoteException {
        return sampleToRealTuple(grid, el, animationValue, samplingMode,
                                 DEFAULT_ERROR_MODE);
    }

    /**
     * This samples the given grid in both time and space and trys to return a Real value
     *
     * @param grid The grid
     * @param el Location
     * @param animationValue The time to sample at. If null then we just sample at the location
     * @param samplingMode sampling mode to use
     * @param errorMode    error mode to use
     *
     * @return Real at the given location and time
     *
     * @throws RemoteException On badness
     * @throws VisADException On badness
     */
    public static RealTuple sampleToRealTuple(FieldImpl grid,
            EarthLocation el, Real animationValue, int samplingMode,
            int errorMode)
            throws VisADException, RemoteException {
        if (is3D(grid) && !isVolume(grid)) {
            grid = make2DGridFromSlice(grid, false);
        }

        FieldImpl sampleAtLocation;
        if (is3D(grid)) {
            sampleAtLocation = GridUtil.sample(grid, el, samplingMode,
                    errorMode);
        } else {
            sampleAtLocation = GridUtil.sample(grid, el.getLatLonPoint(),
                    samplingMode, errorMode);
        }
        Data data = ((animationValue == null)
                     ? (Data) sampleAtLocation
                     : (Data) sampleAtLocation.evaluate(animationValue,
                         samplingMode, errorMode));

        while ((data != null) && !(data instanceof RealTuple)) {
            if (data instanceof FieldImpl) {
                data = ((FieldImpl) data).getSample(0);
            } else if (data instanceof Tuple) {
                data = ((Tuple) data).getComponent(0);
            } else if (data instanceof Real) {
                data = new RealTuple(new Real[] { (Real) data });
            } else if ( !(data instanceof RealTuple)) {
                data = null;
            }
        }
        return (RealTuple) data;

    }

    /**
     * This samples the given grid in both time and space and trys to return a
     * Real value
     *
     * @param grid The grid
     * @param el Location
     * @param animationValue Time
     *
     * @return Real at the given location and time
     *
     * @throws RemoteException On badness
     * @throws VisADException On badness
     */
    public static Real sampleToReal(FieldImpl grid, EarthLocation el,
                                    Real animationValue)
            throws VisADException, RemoteException {

        return sampleToReal(grid, el, animationValue, Data.NEAREST_NEIGHBOR);
    }

    /**
     * This samples the given grid in both time and space and trys to return a
     * Real value
     *
     * @param grid The grid
     * @param el Location
     * @param animationValue The time to sample at. If null then we just sample
     *                       at the location
     * @param samplingMode mode to use
     *
     * @return Real at the given location and time
     *
     * @throws RemoteException On badness
     * @throws VisADException On badness
     */
    public static Real sampleToReal(FieldImpl grid, EarthLocation el,
                                    Real animationValue, int samplingMode)
            throws VisADException, RemoteException {
        return sampleToReal(grid, el, animationValue, samplingMode,
                            DEFAULT_ERROR_MODE);
    }

    /**
     * This samples the given grid in both time and space and trys to return a
     * Real value
     *
     * @param grid The grid
     * @param el Location
     * @param animationValue The time to sample at. If null then we just sample
     *                       at the location
     * @param samplingMode sampling mode to use
     * @param errorMode error mode to use
     *
     * @return Real at the given location and time
     *
     * @throws RemoteException On badness
     * @throws VisADException On badness
     */
    public static Real sampleToReal(FieldImpl grid, EarthLocation el,
                                    Real animationValue, int samplingMode,
                                    int errorMode)
            throws VisADException, RemoteException {
        RealTuple sample = sampleToRealTuple(grid, el, animationValue,
                                             samplingMode, errorMode);
        return (sample == null)
               ? (Real) null
               : sample.getRealComponents()[0];
    }



    /**
     * Check to see if this is a 3D domain
     *
     * @param domainSet   spatial domain of the grid
     *
     * @return true if the spatial domain is 3 dimensional (i.e, (x,y,z))
     *
     * @throws VisADException     unable to get the information
     */
    public static boolean is3D(SampledSet domainSet) throws VisADException {
        return (domainSet.getDimension() == 3);
    }

    /**
     * Check to see if this is a 2D grid
     *
     * @param grid     grid to check
     *
     * @return true if the spatial domain is 2 dimensional (i.e, (x,y))
     *
     * @throws VisADException     unable to get the information
     */
    public static boolean is2D(FieldImpl grid) throws VisADException {
        return is2D(getSpatialDomain(grid));
    }

    /**
     * Check to see if this is a 2D domain
     *
     * @param domainSet    spatial domain to check
     *
     * @return true if the spatial domain is 2 dimensional (i.e, (x,y))
     *
     * @throws VisADException     unable to get the information
     */
    public static boolean is2D(SampledSet domainSet) throws VisADException {
        return domainSet.getDimension() == 2;
    }

    /**
     * Create a subset of the grid, skipping every nth point in
     * the X and Y direction.
     *
     * @param grid   grid to subset
     * @param skip   x and y skip factor
     * @return   subsampled grid
     *
     * @throws VisADException   unable to subset the grid
     */
    public static FieldImpl subset(FieldImpl grid, int skip)
            throws VisADException {
        return subset(grid, skip, skip);
    }

    /**
     * Create a subset of the grid skipping every i'th x and
     * j'th y point.
     *
     * @param grid     grid to subsample
     * @param skipx    x skip factor
     * @param skipy    y skip factor
     * @return   subsampled grid
     *
     * @throws VisADException   unable to subsample grid
     */
    public static FieldImpl subset(FieldImpl grid, int skipx, int skipy)
            throws VisADException {
        return subset(grid, skipx, skipy, 1);
    }

    /**
     * Create a subset of the grid skipping every i'th x and
     * j'th y point and k'th z point
     *
     * @param grid     grid to subsample
     * @param skipx    x skip factor
     * @param skipy    y skip factor
     * @param skipz    z skip factor
     * @return   subsampled grid
     *
     * @throws VisADException   unable to subsample grid
     */
    public static FieldImpl subset(FieldImpl grid, int skipx, int skipy,
                                   int skipz)
            throws VisADException {
        FieldImpl fi = grid;
        if ((getTimeSet(grid) == null) || isConstantSpatialDomain(grid)) {
            fi = subsetGrid(grid, skipx, skipy, skipz);
        } else {
            try {
                Set timeSet = getTimeSet(grid);
                fi = new FieldImpl((FunctionType) grid.getType(), timeSet);
                for (int i = 0; i < timeSet.getLength(); i++) {
                    FieldImpl ff    = (FieldImpl) grid.getSample(i);
                    FieldImpl slice = null;
                    if (ff.isMissing()) {
                        slice = ff;
                    } else {
                        slice = subsetGrid(ff, skipx, skipy, skipz);
                    }
                    fi.setSample(i, slice, false);
                }
            } catch (RemoteException re) {}  // won't happen - grids are local
        }
        return fi;
    }

    /**
     * Create a subset of the grid skipping every i'th x and
     * j'th y point.
     *
     * @param grid     grid to subsample
     * @param skipx    x skip factor
     * @param skipy    y skip factor
     * @return   subsampled grid
     *
     * @throws VisADException   unable to subsample grid
     */
    private static FieldImpl subsetGrid(FieldImpl grid, int skipx, int skipy)
            throws VisADException {
        return subsetGrid(grid, skipx, skipy, 1);
    }

    /**
     * Create a subset of the grid skipping every i'th x and
     * j'th y point.
     *
     * @param grid     grid to subsample
     * @param skipx    x skip factor
     * @param skipy    y skip factor
     * @param skipz    z skip factor
     * @return   subsampled grid
     *
     * @throws VisADException   unable to subsample grid
     */
    private static FieldImpl subsetGrid(FieldImpl grid, int skipx, int skipy,
                                        int skipz)
            throws VisADException {

        FieldImpl subGrid = null;
        if ((skipx == 1) && (skipy == 1) && (skipz == 1)) {
            return grid;  // no-op
        }
        GriddedSet domainSet = (GriddedSet) getSpatialDomain(grid);


        GriddedSet subDomain = null;
        if ((skipz > 1) && (domainSet.getManifoldDimension() < 3)) {
            throw new VisADException(
                "Unable to subset in Z for a 2D manifold");
        }
        if (domainSet instanceof LinearSet) {
            Linear1DSet xSet =
                ((LinearSet) domainSet).getLinear1DComponent(0);
            Linear1DSet ySet =
                ((LinearSet) domainSet).getLinear1DComponent(1);
            int         numSteps = 1 + (xSet.getLength() - 1) / skipx;
            Linear1DSet newX     = (skipx == 1)
                                   ? xSet
                                   : new Linear1DSet(xSet.getType(), xSet
                                       .getFirst(), xSet.getFirst()
                                           + (numSteps - 1) * xSet.getStep()
                                             * skipx, numSteps);
            numSteps = 1 + (ySet.getLength() - 1) / skipy;
            Linear1DSet newY = (skipy == 1)
                               ? ySet
                               : new Linear1DSet(ySet.getType(), ySet
                                   .getFirst(), ySet.getFirst()
                                       + (numSteps - 1) * ySet.getStep()
                                         * skipy, numSteps);

            if (domainSet instanceof LinearLatLonSet) {
                subDomain = new LinearLatLonSet(domainSet.getType(),
                        new Linear1DSet[] { newX,
                                            newY }, domainSet
                                            .getCoordinateSystem(), domainSet
                                            .getSetUnits(), domainSet
                                            .getSetErrors());
            } else if (domainSet instanceof Linear2DSet) {
                subDomain = new Linear2DSet(domainSet.getType(),
                                            new Linear1DSet[] { newX,
                        newY }, domainSet.getCoordinateSystem(),
                                domainSet.getSetUnits(),
                                domainSet.getSetErrors());
            } else if (domainSet instanceof Linear3DSet) {
                Linear1DSet zSet =
                    ((LinearSet) domainSet).getLinear1DComponent(2);
                if (zSet.getLength() > 1) {
                    numSteps = 1 + (zSet.getLength() - 1) / skipz;
                    Linear1DSet newZ = (skipz == 1)
                                       ? zSet
                                       : new Linear1DSet(zSet.getType(),
                                           zSet.getFirst(),
                                           zSet.getFirst()
                                           + (numSteps - 1) * zSet.getStep()
                                             * skipz, numSteps);
                    subDomain = new Linear3DSet(domainSet.getType(),
                            new Linear1DSet[] { newX,
                            newY, newZ }, domainSet.getCoordinateSystem(),
                                          domainSet.getSetUnits(),
                                          domainSet.getSetErrors());
                } else {  // single level 3D grid
                    float[][] samples    = domainSet.getSamples(false);
                    int       sizeX      = domainSet.getLength(0);
                    int       sizeY      = domainSet.getLength(1);
                    int       sizeZ      = 1;
                    int       newSizeX   = 1 + (sizeX - 1) / skipx;
                    int       newSizeY   = 1 + (sizeY - 1) / skipy;

                    float[][] subSamples =
                        new float[domainSet.getDimension()][newSizeX * newSizeY * sizeZ];
                    int l = 0;
                    for (int k = 0; k < sizeZ; k++) {
                        for (int j = 0; j < sizeY; j += skipy) {
                            for (int i = 0; i < sizeX; i += skipx) {
                                //compute stride into 1D array of 3D data
                                int elem = i + (j + k * sizeY) * sizeX;

                                subSamples[0][l] = samples[0][elem];
                                subSamples[1][l] = samples[1][elem];
                                subSamples[2][l] = samples[2][elem];
                                l++;

                            }
                        }
                    }
                    subDomain = new Gridded3DSet(domainSet.getType(),
                            subSamples, newSizeX, newSizeY,
                            domainSet.getCoordinateSystem(),
                            domainSet.getSetUnits(),
                            domainSet.getSetErrors(), false);
                }
            }

        } else {  // GriddedSet
            float[][] samples    = domainSet.getSamples(false);
            int       sizeX      = domainSet.getLength(0);
            int       sizeY      = domainSet.getLength(1);
            int       sizeZ      = (domainSet.getManifoldDimension() == 3)
                                   ? domainSet.getLength(2)
                                   : 1;
            int       newSizeX   = 1 + (sizeX - 1) / skipx;
            int       newSizeY   = 1 + (sizeY - 1) / skipy;
            int       newSizeZ   = 1 + (sizeZ - 1) / skipz;

            float[][] subSamples =
                new float[domainSet.getDimension()][newSizeX * newSizeY * newSizeZ];
            int l = 0;
            for (int k = 0; k < sizeZ; k += skipz) {
                for (int j = 0; j < sizeY; j += skipy) {
                    for (int i = 0; i < sizeX; i += skipx) {
                        //compute stride into 1D array of 3D data
                        int elem = i + (j + k * sizeY) * sizeX;

                        subSamples[0][l] = samples[0][elem];
                        subSamples[1][l] = samples[1][elem];
                        if (domainSet.getDimension() == 3) {
                            subSamples[2][l] = samples[2][elem];
                        }
                        l++;

                    }
                }
            }
            int[] newSizes = (domainSet.getManifoldDimension() == 3)
                             ? new int[] { newSizeX, newSizeY, newSizeZ }
                             : new int[] { newSizeX, newSizeY };
            try {
                subDomain = GriddedSet.create(domainSet.getType(),
                        subSamples, newSizes,
                        domainSet.getCoordinateSystem(),
                        domainSet.getSetUnits(), domainSet.getSetErrors(),
                        false, true);
            } catch (SetException se) {
                // if a SetException is thrown, then it's possible that the 
                // samples are missing or inconsistent.  Try again with 
                // test = false
                String msg = se.getMessage();
                if ((msg.indexOf("form a valid grid") >= 0)
                        || (msg.indexOf("may not be missing") >= 0)) {
                    subDomain = GriddedSet.create(domainSet.getType(),
                            subSamples, newSizes,
                            domainSet.getCoordinateSystem(),
                            domainSet.getSetUnits(),
                            domainSet.getSetErrors(), false, false);
                } else {
                    throw new VisADException(se);
                }
            }


            /*
            if (domainSet.getDimension() == 2) {
                subDomain = new Gridded2DSet(domainSet.getType(), subSamples,
                                             newSizeX, newSizeY,
                                             domainSet.getCoordinateSystem(),
                                             domainSet.getSetUnits(),
                                             domainSet.getSetErrors(), false);
                // this doesn't seem to work.
            } else if (domainSet.getManifoldDimension() == 2) {
                subDomain = new Gridded3DSet(domainSet.getType(), subSamples,
                                             newSizeX, newSizeY,
                                             domainSet.getCoordinateSystem(),
                                             domainSet.getSetUnits(),
                                             domainSet.getSetErrors(), false);
            } else if (domainSet.getDimension() == 3) {
                subDomain = new Gridded3DSet(domainSet.getType(), subSamples,
                                             newSizeX, newSizeY, newSizeZ,
                                             domainSet.getCoordinateSystem(),
                                             domainSet.getSetUnits(),
                                             domainSet.getSetErrors(), false);
            }
            */
        }

        return ((subDomain.getDimension() == 3)
                && (subDomain.getManifoldDimension() == 2))
               ? resample2DManifold(grid, subDomain, skipx, skipy)
               : resampleGrid(grid, subDomain, Data.NEAREST_NEIGHBOR);
    }

    /**
     * Slice the grid at the vertical level indictated.
     *
     * @param  grid   grid to slice (must be a valid 3D grid)
     * @param  level  level to slice at.  level must have units
     *         convertible with the vertial coordinate of the spatial
     *         domain or it's reference if there is a CoordinateSystem
     *         associated with the domain.
     *
     * @return  spatial slice at level.  If this is a sequence of grids
     *          it will be a sequence of the slices.
     *
     * @throws  VisADException  problem in resampling
     */
    public static FieldImpl sliceAtLevel(FieldImpl grid, Real level)
            throws VisADException {
        return sliceAtLevel(grid, level, DEFAULT_SAMPLING_MODE);
    }

    /**
     * Slice the grid at the vertical level indictated.
     *
     * @param  grid   grid to slice (must be a valid 3D grid)
     * @param  level  level to slice at.  level must have units
     *         convertible with the vertial coordinate of the spatial
     *         domain or it's reference if there is a CoordinateSystem
     *         associated with the domain.
     * @param  samplingMode Data.WEIGHTED_AVERAGE or Data.NEAREST_NEIGHBOR
     *
     * @return  spatial slice at level.  If this is a sequence of grids
     *          it will be a sequence of the slices.
     *
     * @throws  VisADException  problem in resampling
     */
    public static FieldImpl sliceAtLevel(FieldImpl grid, Real level,
                                         int samplingMode)
            throws VisADException {
        return sliceAtLevel(grid, level, samplingMode, DEFAULT_ERROR_MODE);
    }

    /**
     * Slice the grid at the vertical level indictated.
     *
     * @param  grid   grid to slice (must be a valid 3D grid)
     * @param  level  level to slice at.  level must have units
     *         convertible with the vertial coordinate of the spatial
     *         domain or it's reference if there is a CoordinateSystem
     *         associated with the domain.
     * @param  samplingMode Data.WEIGHTED_AVERAGE or Data.NEAREST_NEIGHBOR
     * @param  errorMode Data.NO_ERRORS, Data.DEPENDENT, Data.INDEPENDENT
     *
     * @return  spatial slice at level.  If this is a sequence of grids
     *          it will be a sequence of the slices.
     *
     * @throws  VisADException  problem in resampling
     */
    public static FieldImpl sliceAtLevel(FieldImpl grid, Real level,
                                         int samplingMode, int errorMode)
            throws VisADException {

        FieldImpl fi = grid;
        if ((getTimeSet(grid) == null) || isConstantSpatialDomain(grid)) {
            fi = slice(
                grid,
                makeSliceFromLevel(
                    (GriddedSet) getSpatialDomain(grid),
                    level), samplingMode, errorMode);
        } else {
            try {
                Set timeSet = getTimeSet(grid);
                for (int i = 0; i < timeSet.getLength(); i++) {
                    FieldImpl ff    = (FieldImpl) grid.getSample(i);
                    FieldImpl slice = null;
                    if (ff.isMissing()) {
                        slice = ff;
                    } else {
                        slice = slice(
                            ff,
                            makeSliceFromLevel(
                                (GriddedSet) getSpatialDomain(grid, i),
                                level), samplingMode, errorMode);
                    }
                    if (i == 0) {
                        fi = new FieldImpl(
                            new FunctionType(
                                ((SetType) timeSet.getType()).getDomain(),
                                (FunctionType) slice.getType()), timeSet);
                    }
                    fi.setSample(i, slice, false);
                }
            } catch (RemoteException re) {}  // won't happen - grids are local
        }
        return fi;

    }

    /**
     * Check if all real values in a FieldImpl are missing.
     *
     * @param field  fieldImpl to check
     *
     * @return true if all values are missing
     *
     * @throws VisADException  unable to open VisAD object
     */
    public static boolean isAllMissing(FieldImpl field)
            throws VisADException {
        return isAllMissing(field, false);
    }

    /**
     * Check if all real values in a FieldImpl are missing.
     *
     * @param grid   grid to check
     * @param popupErrorMessage  pop up a JOptionDialog box is all are missing
     * @return true if all values are missing
     *
     * @throws VisADException  unable to open VisAD object
     */
    public static boolean isAllMissing(FieldImpl grid,
                                       boolean popupErrorMessage)
            throws VisADException {
        try {
            float[][] values = grid.getFloats(false);
            if (values == null) {
                return true;
            }
            if (Misc.isNaN(values)) {
                if (popupErrorMessage) {
                    String msg =
                        new String("All " + values.length * values[0].length
                                   + " data values missing");
                    LogUtil.userErrorMessage(msg);
                }
                // if we got here, then we're all missing
                return true;
            }
        } catch (RemoteException re) {
            throw new VisADException("RemoteException checking missing data");
        }
        return false;
    }



    /**
     * Check if any of the  real values in a FieldImpl are missing.
     *
     * @param grid   grid to check
     * @return true if all values are missing
     *
     * @throws VisADException  unable to open VisAD object
     */
    public static boolean isAnyMissing(FieldImpl grid) throws VisADException {
        try {
            float[][] values = grid.getFloats(false);
            if (values == null) {
                return true;
            }
            for (int i = 0; i < values.length; i++) {
                for (int j = 0; j < values[i].length; j++) {
                    float value = values[i][j];
                    if (value != value) {
                        return true;
                    }
                }
            }
        } catch (RemoteException re) {
            throw new VisADException("RemoteException checking missing data");
        }
        return false;
    }




    /**
     * Average the grid over time
     *
     * @param grid   grid to average
     * @param makeTimes If true then make a time field with the range being the same computed value
     * If false then just return a single field of the computed values
     * @return the new field
     *
     * @throws VisADException  On badness
     * @deprecated use GridMath.averageOverTime(FieldImpl, boolean)
     */
    public static FieldImpl averageOverTime(FieldImpl grid, boolean makeTimes)
            throws VisADException {
        return GridMath.applyFunctionOverTime(grid, GridMath.FUNC_AVERAGE,
                makeTimes);
    }


    /**
     * This creates a field where D(T) = D(T)-D(T+offset)
     * Any time steps up to the offset time are set to missing
     * @param grid   grid to average
     * @param offset time step offset. e.g., offset=-1 results in D(T)=D(T)-D(T-1)
     * @return the new field
     *
     * @throws VisADException  On badness
     * @deprecated use GridMath.timeStepDifference(FieldImpl, int)
     */
    public static FieldImpl timeStepDifference(FieldImpl grid, int offset)
            throws VisADException {
        return GridMath.timeStepFunc(grid, offset, GridMath.FUNC_DIFFERENCE);
    }



    /**
     * This creates a field where D(T) = D(T)+D(T+offset)
     * Any time steps up to the offset time are set to missing
     * @param grid   grid to average
     * @param offset time step offset. e.g., offset=-1 results in D(T)=D(T)+D(T-1)
     * @return the new field
     *
     * @throws VisADException  On badness
     * @deprecated use GridMath.timeStepSum(FieldImpl, int)
     */
    public static FieldImpl timeStepSum(FieldImpl grid, int offset)
            throws VisADException {
        return GridMath.timeStepFunc(grid, offset, GridMath.FUNC_SUM);
    }


    /**
     * This creates a field where D(T) = D(T)-D(0)
     * Any time steps up to the offset time are set to missing
     * @param grid   grid to average
     * @return the new field
     *
     * @throws VisADException  On badness
     * @deprecated use GridMath.differenceFromBaseTime(FieldImpl)
     */
    public static FieldImpl differenceFromBaseTime(FieldImpl grid)
            throws VisADException {
        return GridMath.timeStepFunc(grid, 0, GridMath.FUNC_DIFFERENCE);
    }



    /**
     * This creates a field where D(T) = D(T)+D(0)
     * Any time steps up to the offset time are set to missing
     * @param grid   grid to average
     * @return the new field
     *
     * @throws VisADException  On badness
     * @deprecated use GridMath.sumFromBaseTime(FieldImpl)
     */
    public static FieldImpl sumFromBaseTime(FieldImpl grid)
            throws VisADException {
        return GridMath.timeStepFunc(grid, 0, GridMath.FUNC_SUM);
    }


    /**
     * This creates a field where is either D(T) = D(T)-D(T+offset)
     * or D(T) = D(T)+D(T+offset) depending on the value of the func argument
     * Any time steps up to the offset time are set to missing. If offset == 0
     * then we use D(0) as the fixed operand foreach operator, e.g.:
     * D(T) = D(T) - D(0)
     * @param grid   grid to average
     * @param offset time step offset.
     * @param func which function to apply, SUM or DIFFERENCE
     * @return the new field
     *
     * @throws VisADException  On badness
     * @deprecated use GridMath.timeStepFunc(FieldImpl, int, String)
     */
    public static FieldImpl timeStepFunc(FieldImpl grid, int offset,
                                         String func)
            throws VisADException {
        return GridMath.timeStepFunc(grid, offset, func);
    }


    /**
     * Sum each grid point
     *
     * @param grid   grid to analyze
     * @param makeTimes If true then make a time field with the range
     *                  being the same computed value. If false then just
     *                  return a single field of the computed values
     * @return the new field
     *
     * @throws VisADException  On badness
     * @deprecated use GridMath.sumOverTime(FieldImpl, boolean)
     */
    public static FieldImpl sumOverTime(FieldImpl grid, boolean makeTimes)
            throws VisADException {
        return GridMath.applyFunctionOverTime(grid, GridMath.FUNC_SUM,
                makeTimes);
    }

    /**
     * Take the min value at each grid point
     *
     * @param grid   grid to analyze
     * @param makeTimes If true then make a time field with the range
     *                  being the same computed value. If false then just
     *                  return a single field of the computed values
     * @return the new field
     *
     * @throws VisADException  On badness
     * @deprecated use GridMath.minOverTime
     */
    public static FieldImpl minOverTime(FieldImpl grid, boolean makeTimes)
            throws VisADException {
        return GridMath.applyFunctionOverTime(grid, GridMath.FUNC_MIN,
                makeTimes);
    }

    /**
     * Take the max value at each grid point
     *
     * @param grid   grid to analyze
     * @param makeTimes If true then make a time field with the range
     *                  being the same computed value. If false then just
     *                  return a single field of the computed values
     * @return the new field
     *
     * @throws VisADException  On badness
     * @deprecated use GridMath.maxOverTime(FieldImpl, boolean)
     */
    public static FieldImpl maxOverTime(FieldImpl grid, boolean makeTimes)
            throws VisADException {
        return GridMath.applyFunctionOverTime(grid, GridMath.FUNC_MAX,
                makeTimes);
    }


    /**
     * Apply the function to the time steps of the given grid.
     * The function is one of the GridMath.FUNC_ enums
     *
     * @param grid   grid to average
     * @param function One of the GridMath.FUNC_ enums
     * @param makeTimes If true then make a time field with the range
     *                  being the same computed value. If false then just
     *                  return a single field of the computed values
     * @return the new field
     *
     * @throws VisADException  On badness
     * @deprecated use GridMath.applyFunctionOverTime(FieldImpl, String, boolean)
     */
    public static FieldImpl applyFunctionOverTime(FieldImpl grid,
            String function, boolean makeTimes)
            throws VisADException {
        return GridMath.applyFunctionOverTime(grid, function, makeTimes);
    }

    /**
     * Transform a (possibly) 3D set into a 2D set (removing the Z dimension)
     *
     * @param domainSet  the 2 or 3D domain
     * @return a 2D version with Z values removed
     *
     * @throws VisADException   unable to create 2D slice
     */
    public static Gridded2DSet makeDomain2D(GriddedSet domainSet)
            throws VisADException {
        if ( !(domainSet.getManifoldDimension() >= 2)) {
            throw new VisADException(
                "grid needs to be at least a 2D manifold");
        }
        if (domainSet instanceof Gridded2DSet) {
            return (Gridded2DSet) domainSet;
        }
        Gridded2DSet  newDomainSet = null;
        RealTupleType domainType   =
            ((SetType) domainSet.getType()).getDomain();
        RealTupleType    newType = null;
        CoordinateSystem cs      = domainSet.getCoordinateSystem();
        if (cs != null) {
            // hack for WRF empirical cs - getNavigation returns the lat/lon set
            if (cs instanceof EmpiricalCoordinateSystem) {
                domainSet =
                    ((EmpiricalCoordinateSystem) cs).getReferenceSet();
                domainType = ((SetType) domainSet.getType()).getDomain();
                newType    =
                    new RealTupleType((RealType) domainType.getComponent(0),
                                      (RealType) domainType.getComponent(1));
            } else {
                MapProjection mp = getNavigation(domainSet);
                newType =
                    new RealTupleType((RealType) domainType.getComponent(0),
                                      (RealType) domainType.getComponent(1),
                                      mp, null);
            }
        } else {
            newType =
                new RealTupleType((RealType) domainType.getComponent(0),
                                  (RealType) domainType.getComponent(1));
        }
        if (domainSet instanceof Linear3DSet) {
            Linear3DSet linearSet = (Linear3DSet) domainSet;
            newDomainSet = new Linear2DSet(newType,
                                           new Linear1DSet[] {
                                               linearSet.getX(),
                    linearSet.getY() });
            return newDomainSet;
        }
        // if we make it to here, we have a Gridded3DSet, possibly on
        // a 1D manifold;

        float[][] samples    = domainSet.getSamples(false);
        int[]     lengths    = domainSet.getLengths();
        Unit[]    setUnits   = domainSet.getSetUnits();
        int       sizeX      = lengths[0];
        int       sizeY      = lengths[1];
        float[][] newSamples = null;
        if (domainSet.getManifoldDimension() == 2) {
            newSamples = new float[][] {
                samples[0], samples[1]
            };
        } else {  // full 3D set
            newSamples = new float[2][sizeX * sizeY];
            for (int j = 0; j < sizeY; j++) {
                for (int i = 0; i < sizeX; i++) {
                    int index = j * sizeX + i;
                    newSamples[0][index] = samples[0][index];
                    newSamples[1][index] = samples[1][index];
                }
            }
        }
        newDomainSet = new Gridded2DSet(newType, newSamples, sizeX, sizeY,
                                        (CoordinateSystem) null,
                                        new Unit[] { setUnits[0],
                setUnits[1] }, (ErrorEstimate[]) null, true);  // copy samples
        return newDomainSet;
    }


    /**
     * Make a new type for the field by appending the suffix to the exiting
     * RealTypes in the range
     *
     * @param oldParamType  old parameter type containing only real components
     * @param newSuffix     the new suffix for Range RealTypes
     *
     * @return  the new Range type
     *
     * @throws VisADException  problem creating new types
     */
    public static TupleType makeNewParamType(TupleType oldParamType,
                                             String newSuffix)
            throws VisADException {
        RealType[] rts    = oldParamType.getRealComponents();
        RealType[] newRTs = new RealType[rts.length];
        for (int i = 0; i < rts.length; i++) {
            String oldName     = rts[i].getName();
            String baseName    = Util.cleanTypeName(oldName);
            Unit   defaultUnit = rts[i].getDefaultUnit();
            newRTs[i] = Util.makeRealType(baseName + newSuffix, defaultUnit);
            // name could be   xxx[unit:foo]_1, we want to preserve the _1
            int unitBracket = oldName.indexOf("[unit:");
            if (unitBracket >= 0) {
                int finalBracket = oldName.lastIndexOf("]");
                if (finalBracket > unitBracket) {
                    String extra = oldName.substring(finalBracket + 1);
                    if ( !extra.isEmpty()) {
                        newRTs[i] = RealType.getRealType(newRTs[i].getName()
                                + extra, defaultUnit);
                        // make sure it's not null
                        if (newRTs[i] == null) {
                            newRTs[i] = Util.makeRealType(baseName
                                    + newSuffix + extra, defaultUnit);
                        }
                    }
                }
            }
        }
        if (rts.length == oldParamType.getDimension()) {  // just straight reals
            if (oldParamType instanceof RealVectorType) {
                return new EarthVectorType(newRTs);
            } else {
                return new RealTupleType(newRTs);
            }
        } else {                                          // loop through the individual types
            MathType[] types         = oldParamType.getComponents();
            MathType[] newTypes      = new MathType[types.length];
            int        usedRealTypes = 0;
            // The range of a FlatField can be a Real, a RealTuple or a
            // Tuple of Reals and RealTuples ;-)
            for (int i = 0; i < types.length; i++) {
                MathType mt = types[i];
                if (mt instanceof RealTupleType) {
                    RealType[] subTypes =
                        new RealType[((RealTupleType) mt).getDimension()];
                    for (int j = 0; j < subTypes.length; j++) {
                        subTypes[j] = newRTs[usedRealTypes++];
                    }
                    if (mt instanceof RealVectorType) {
                        newTypes[i] = new EarthVectorType(subTypes);
                    } else {
                        newTypes[i] = new RealTupleType(subTypes);
                    }
                } else if (mt instanceof RealType) {
                    newTypes[i] = newRTs[usedRealTypes++];
                } else {
                    throw new VisADException(
                        "Unable to create new MathType for old param type: "
                        + oldParamType);
                }
            }
            return new TupleType(newTypes);
        }
    }

    /**
     * Class Grid2D holds a 2d lat/lon and value array
     *
     *
     * @author IDV Development Team
     */
    public static class Grid2D {

        /** the lats */
        float[][] lats;

        /** the lons */
        float[][] lons;

        /** the values */
        float[][][] values;

        /**
         * ctor
         *
         * @param lats lats
         * @param lons lons
         * @param values values
         */
        public Grid2D(float[][] lats, float[][] lons, float[][][] values) {
            this.lats   = lats;
            this.lons   = lons;
            this.values = values;
        }

        /**
         * get the lons
         *
         * @return the lons
         */
        public float[][] getlons() {
            return lons;
        }

        /**
         * get the lats
         *
         * @return the lats
         */
        public float[][] getlats() {
            return lats;
        }

        /**
         * get the values
         *
         * @return the values
         */
        public float[][][] getvalues() {
            return values;
        }
    }

    ;

    /**
     * rectangulrize the given field, making a grid2d out of its spatial domain and values
     *
     * @param grid the grid
     *
     * @return the grid2d
     *
     * @throws RemoteException On badness
     * @throws VisADException On badness
     */
    public static Grid2D makeGrid2D(FieldImpl grid)
            throws VisADException, RemoteException {
        SampledSet domain = getSpatialDomain(grid);
        if ( !(domain instanceof GriddedSet)) {
            throw new IllegalArgumentException(
                "Spatial domain is not a griddedset:"
                + domain.getClass().getName());
        }
        GriddedSet griddedSet = (GriddedSet) domain;
        int[]      lengths    = griddedSet.getLengths();
        if (lengths.length != 2) {
            throw new IllegalArgumentException("Spatial domain is not 2D:"
                    + lengths.length);
        }
        int latIndex = isLatLonOrder(domain)
                       ? 0
                       : 1;
        int lonIndex = isLatLonOrder(domain)
                       ? 1
                       : 0;
        int xCnt     = lengths[0];
        int yCnt     = lengths[1];
        //System.err.println("X =" + xCnt + " Y=" + yCnt);
        float[][]   latLons  = getEarthLocationPoints(griddedSet);
        float[]     lats     = latLons[latIndex];
        float[]     lons     = latLons[lonIndex];
        float[][]   values   = grid.getFloats(false);
        float[][]   lat2D    = new float[xCnt][yCnt];
        float[][]   lon2D    = new float[xCnt][yCnt];
        int         rangeCnt = values.length;
        float[][][] value2D  = new float[rangeCnt][xCnt][yCnt];

        for (int i = 0; i < lats.length; i++) {
            //We need to map the linear idx into the 2d space
            //Do we know how to do this
            int xIdx = i % xCnt;
            int yIdx = i / xCnt;
            lat2D[xIdx][yIdx] = lats[i];
            lon2D[xIdx][yIdx] = lons[i];
            for (int rangeIdx = 0; rangeIdx < rangeCnt; rangeIdx++) {
                value2D[rangeIdx][xIdx][yIdx] = values[rangeIdx][i];
            }
        }

        /*
        for (int yIdx = 0; yIdx < yCnt; yIdx++) {
            for (int xIdx = 0; xIdx < xCnt; xIdx++) {
                System.err.print(" " + lat2D[xIdx][yIdx] + "/"
                                 + lon2D[xIdx][yIdx]);
            }
            //System.err.println("");
            }*/
        return new Grid2D(lat2D, lon2D, value2D);

    }


    /**
     * test
     *
     * @param grid test
     *
     * @throws RemoteException On badness
     * @throws VisADException On badness
     */
    public static void testIt(FieldImpl grid)
            throws VisADException, RemoteException {
        if ( !isTimeSequence(grid)) {
            Grid2D grid2D = makeGrid2D(grid);
            return;
        }
        float[][] values       = null;
        final Set timeDomain   = Util.getDomainSet(grid);
        int       numTimeSteps = timeDomain.getLength();
        for (int timeStepIdx = 0; timeStepIdx < timeDomain.getLength();
                timeStepIdx++) {
            FieldImpl timeStep = (FieldImpl) grid.getSample(timeStepIdx);
            if (timeStepIdx == 0) {
                Grid2D grid2D = makeGrid2D(timeStep);
            }
        }
    }



    /**
     * Slice the grid at the vertical level indictated.  Value is
     * assumed to be in the units of the domain set.
     *
     * @param  grid   grid to slice (must be a valid 3D grid)
     * @param  levelValue  level value to slice at. Value is assumed
     *         to be in the units of the vertical coordinate of the
     *         spatial domain of the FieldImpl
     *
     * @return  spatial slice at level.  If this is a sequence of grids
     *          it will be a sequence of the slices.
     *
     * @throws  VisADException  problem in resampling
     */
    public static FieldImpl sliceAtLevel(FieldImpl grid, double levelValue)
            throws VisADException {

        return sliceAtLevel(grid, new Real(levelValue));

    }


    /*  TODO: Gotta implement this
    public static EarthLocation getEarthLocation(FieldImpl grid,
                                                 RealTuple gridPoint)
      throws VisADException {

        EarthLocationTuple elt = null;
        try {
            SampledSet ss = getSpatialDomain(grid);
            CoordinateSystem cs = ss.getCoordinateSystem();
            if (ss.getDimension() == gridPoint.getDimension()) {
            } else if (ss.getDimension() < gridPoint.getDimension()) {
            } else {
            }
            elt = new EarthLocationTuple(0, 0, 0);
        } catch (RemoteException excp) {
            throw new VisADException(
                "getEarthLocation() got RemoteException " + excp);
        }
        return  elt;
    }
    */

    /**
     * Returns a vertical profile of a grid at a Lat/Lon point.  Returns
     * <code>null</code> if no such profile could be created.
     *
     * @param  grid   grid to slice (must be a valid 3D grid)
     * @param  point  LatLonPoint to sample at.
     *
     * @return  vertical slice at point or <code>null</code>.  If this is a
     *          sequence of grids it will be a sequence of the slices.
     *
     * @throws  VisADException  problem in resampling
     */
    public static FieldImpl getProfileAtLatLonPoint(FieldImpl grid,
            LatLonPoint point)
            throws VisADException {
        return getProfileAtLatLonPoint(grid, point, DEFAULT_SAMPLING_MODE);
    }

    /**
     * Returns a vertical profile of a grid at a Lat/Lon point.  Returns
     * <code>null</code> if no such profile could be created.
     *
     * @param  grid   grid to slice (must be a valid 3D grid)
     * @param  point  LatLonPoint to sample at.
     * @param  samplingMode Data.WEIGHTED_AVERAGE or NEAREST_NEIGHBOR
     *
     * @return  vertical slice at point or <code>null</code>.  If this is a
     *          sequence of grids it will be a sequence of the slices.
     *
     * @throws  VisADException  problem in resampling
     */
    public static FieldImpl getProfileAtLatLonPoint(FieldImpl grid,
            LatLonPoint point, int samplingMode)
            throws VisADException {
        return getProfileAtLatLonPoint(grid, point, samplingMode,
                                       DEFAULT_ERROR_MODE);
    }

    /**
     * Returns a vertical profile of a grid at a Lat/Lon point.  Returns
     * <code>null</code> if no such profile could be created.
     *
     * @param  grid   grid to slice (must be a valid 3D grid)
     * @param  point  LatLonPoint to sample at.
     * @param  samplingMode Data.WEIGHTED_AVERAGE or NEAREST_NEIGHBOR
     * @param  errorMode Data.NO_ERRORS, Data.DEPENDENT, Data.INDEPENDENT
     *
     * @return  vertical slice at point or <code>null</code>.  If this is a
     *          sequence of grids it will be a sequence of the slices.
     *
     * @throws  VisADException  problem in resampling
     */
    public static FieldImpl getProfileAtLatLonPoint(FieldImpl grid,
            LatLonPoint point, int samplingMode, int errorMode)
            throws VisADException {
        return sliceAlongLatLonLine(grid, point, point, samplingMode,
                                    errorMode);
    }

    /**
     * Slice the grid along the line specified by the two LatLonPoint-s
     *
     * @param  grid   grid to slice (must be a valid 2D or 3D grid)
     * @param  start  starting LatLonPoint of the line
     * @param  end    starting LatLonPoint of the line
     *
     * @return  spatial slice along the line.  If this is a sequence of grids
     *          it will be a sequence of the slices.
     *
     * @throws  VisADException  problem in resampling
     */
    public static FieldImpl sliceAlongLatLonLine(FieldImpl grid,
            LatLonPoint start, LatLonPoint end)
            throws VisADException {
        return sliceAlongLatLonLine(grid, start, end, DEFAULT_SAMPLING_MODE);
    }

    /**
     * Slice the grid along the line specified by the two LatLonPoint-s
     *
     * @param  grid   grid to slice (must be a valid 2D or 3D grid)
     * @param  start  starting LatLonPoint of the line
     * @param  end    starting LatLonPoint of the line
     * @param  samplingMode Data.WEIGHTED_AVERAGE or NEAREST_NEIGHBOR
     *
     * @return  spatial slice along the line.  If this is a sequence of grids
     *          it will be a sequence of the slices.
     *
     * @throws  VisADException  problem in resampling
     */
    public static FieldImpl sliceAlongLatLonLine(FieldImpl grid,
            LatLonPoint start, LatLonPoint end, int samplingMode)
            throws VisADException {
        return sliceAlongLatLonLine(grid, start, end, samplingMode,
                                    DEFAULT_ERROR_MODE);
    }

    /**
     * Slice the grid along the line specified by the two LatLonPoint-s
     *
     * @param  grid   grid to slice (must be a valid 2D or 3D grid)
     * @param  start  starting LatLonPoint of the line
     * @param  end    starting LatLonPoint of the line
     * @param samplingMode mode for sampling
     * @param  errorMode Data.NO_ERRORS, Data.DEPENDENT, Data.INDEPENDENT
     *
     * @return  spatial slice along the line.  If this is a sequence of grids
     *          it will be a sequence of the slices.
     *
     * @throws  VisADException  problem in resampling
     */
    public static FieldImpl sliceAlongLatLonLine(FieldImpl grid,
            LatLonPoint start, LatLonPoint end, int samplingMode,
            int errorMode)
            throws VisADException {
        FieldImpl fi = grid;
        if (isSinglePointDomain(grid)) {
            return grid;
        }
        if ((getTimeSet(grid) == null) || isConstantSpatialDomain(grid)) {
            fi = slice(
                grid,
                makeSliceFromLatLonPoints(
                    (GriddedSet) getSpatialDomain(grid), start,
                    end), samplingMode, errorMode);
        } else {
            try {
                Set timeSet = getTimeSet(grid);
                for (int i = 0; i < timeSet.getLength(); i++) {
                    FieldImpl ff    = (FieldImpl) grid.getSample(i);
                    FieldImpl slice = null;
                    if (ff.isMissing()) {
                        slice = ff;
                    } else {
                        slice = slice(
                            ff,
                            makeSliceFromLatLonPoints(
                                (GriddedSet) getSpatialDomain(grid, i),
                                start, end), samplingMode, errorMode);
                    }
                    if (i == 0) {
                        fi = new FieldImpl(
                            new FunctionType(
                                ((SetType) timeSet.getType()).getDomain(),
                                (FunctionType) slice.getType()), timeSet);
                    }
                    fi.setSample(i, slice, false);

                }
            } catch (RemoteException re) {}  // won't happen - grids are local
        }
        return fi;
    }

    /**
     * Sample the grid at the position defined by the EarthLocation
     *
     * @param  grid   grid to sample (must be a valid 3D grid)
     * @param  location  EarthLocation to sample at.
     *
     * @return  grid representing the values of the original grid at the
     *          point defined by location.  If this is a sequence of grids
     *          it will be a sequence of the values.
     *
     * @throws  VisADException  invalid point or some other problem
     */
    public static FieldImpl sample(FieldImpl grid, EarthLocation location)
            throws VisADException {
        return sample(grid, location, DEFAULT_SAMPLING_MODE);
    }

    /**
     * Sample the grid at the position defined by the EarthLocation
     *
     * @param  grid   grid to sample (must be a valid 3D grid)
     * @param  location  EarthLocation to sample at.
     * @param  samplingMode Data.WEIGHTED_AVERAGE or NEAREST_NEIGHBOR
     *
     * @return  grid representing the values of the original grid at the
     *          point defined by location.  If this is a sequence of grids
     *          it will be a sequence of the values.
     *
     * @throws  VisADException  invalid point or some other problem
     */
    public static FieldImpl sample(FieldImpl grid, EarthLocation location,
                                   int samplingMode)
            throws VisADException {
        return sample(grid, location, samplingMode, DEFAULT_ERROR_MODE);
    }

    /**
     * Sample the grid at the position defined by the EarthLocation
     * with the VisAD resampling method given.
     *
     * @param  grid   grid to sample (must be a valid 3D grid)
     * @param  location  EarthLocation to sample at.
     * @param  samplingMode Data.WEIGHTED_AVERAGE or NEAREST_NEIGHBOR
     * @param  errorMode Data.NO_ERRORS, Data.DEPENDENT, Data.INDEPENDENT
     *
     * @return  grid representing the values of the original grid at the
     *          point defined by location.  If this is a sequence of grids
     *          it will be a sequence of the values.
     *
     * @throws  VisADException  invalid point or some other problem
     */
    public static FieldImpl sample(FieldImpl grid, EarthLocation location,
                                   int samplingMode, int errorMode)
            throws VisADException {
        SampledSet spatialSet = getSpatialDomain(grid);
        if ( !isNavigated(spatialSet)) {
            throw new IllegalArgumentException("Domain is not georeferenced");
        }
        if (spatialSet.getManifoldDimension() != 3) {
            throw new IllegalArgumentException("Grid must be 3D");
        }
        RealTuple point     = null;
        Real      longitude = normalizeLongitude(spatialSet,
                                            location.getLongitude());
        try {
            if (isLatLonOrder(grid)) {
                point = new RealTuple(new Real[] { location.getLatitude(),
                        longitude, location.getAltitude() });
            } else {
                point = new RealTuple(new Real[] { longitude,
                        location.getLatitude(), location.getAltitude() });
            }
        } catch (RemoteException re) {
            throw new VisADException("Can't get position from point");
        }
        return sampleAtPoint(grid, point, samplingMode, errorMode);
    }

    /**
     * Sample the grid at the position defined by the LatLonPoint
     *
     * @param  grid   grid to sample (must be a valid 3D grid)
     * @param  point  LatLonPoint to sample at.
     *
     * @return  grid representing the values of the original grid at the
     *          point defined by point.  If this is a sequence of grids
     *          it will be a sequence of the values.
     *
     * @throws  VisADException  invalid point or some other problem
     */
    public static FieldImpl sample(FieldImpl grid, LatLonPoint point)
            throws VisADException {
        return sample(grid, point, DEFAULT_SAMPLING_MODE);
    }

    /**
     * Sample the grid at the position defined by the LatLonPoint
     *
     * @param  grid   grid to sample (must be a valid 3D grid)
     * @param  point  LatLonPoint to sample at.
     * @param  samplingMode Data.WEIGHTED_AVERAGE or NEAREST_NEIGHBOR
     *
     * @return  grid representing the values of the original grid at the
     *          point defined by point.  If this is a sequence of grids
     *          it will be a sequence of the values.
     *
     * @throws  VisADException  invalid point or some other problem
     */
    public static FieldImpl sample(FieldImpl grid, LatLonPoint point,
                                   int samplingMode)
            throws VisADException {
        return sample(grid, point, samplingMode, DEFAULT_ERROR_MODE);
    }

    /**
     * Sample the grid at the position defined by the LatLonPoint
     *
     * @param  grid   grid to sample (must be a valid 3D grid)
     * @param  point  LatLonPoint to sample at.
     * @param  samplingMode Data.WEIGHTED_AVERAGE or NEAREST_NEIGHBOR
     * @param  errorMode Data.NO_ERRORS, Data.DEPENDENT, Data.INDEPENDENT
     *
     * @return  grid representing the values of the original grid at the
     *          point defined by point.  If this is a sequence of grids
     *          it will be a sequence of the values.
     *
     * @throws  VisADException  invalid point or some other problem
     */
    public static FieldImpl sample(FieldImpl grid, LatLonPoint point,
                                   int samplingMode, int errorMode)
            throws VisADException {
        SampledSet spatialSet = getSpatialDomain(grid);
        if ( !isNavigated(spatialSet)) {
            throw new IllegalArgumentException("Domain is not georeferenced");
        }
        if (spatialSet.getManifoldDimension() != 2) {
            throw new IllegalArgumentException(
                "Can't sample a 3-D grid on Lat/Lon only");
        }
        RealTuple location = null;
        Real longitude = normalizeLongitude(spatialSet, point.getLongitude());
        try {
            if (isLatLonOrder(grid)) {
                location = new RealTuple(new Real[] { point.getLatitude(),
                        longitude });
            } else {
                location = new RealTuple(new Real[] { longitude,
                        point.getLatitude() });
            }
        } catch (RemoteException re) {
            throw new VisADException("Can't get position from point");
        }
        return sampleAtPoint(grid, location, samplingMode, errorMode);
    }

    /**
     * Slice the grid at the positions defined by a SampledSet.
     *
     * @param  grid   grid to slice (must be a valid 3D grid)
     * @param  slice  set of points to sample on.  It must be compatible
     *         with the spatial domain of the grid.
     *
     * @return  a FieldImpl the grid representing the values
     *          of the original grid at the
     *          points defined by slice.  If this is a sequence of grids
     *          it will be a sequence of the slices.
     *
     * @throws  VisADException  invalid slice or some other problem
     */
    public static FieldImpl slice(FieldImpl grid, SampledSet slice)
            throws VisADException {
        return slice(grid, slice, DEFAULT_SAMPLING_MODE);
    }

    /**
     * Slice the grid at the positions defined by a SampledSet.
     *
     * @param  grid   grid to slice (must be a valid 3D grid)
     * @param  slice  set of points to sample on.  It must be compatible
     *         with the spatial domain of the grid.
     * @param  samplingMode Data.WEIGHTED_AVERAGE or NEAREST_NEIGHBOR
     *
     * @return  a FieldImpl the grid representing the values
     *          of the original grid at the
     *          points defined by slice.  If this is a sequence of grids
     *          it will be a sequence of the slices.
     *
     * @throws  VisADException  invalid slice or some other problem
     */
    public static FieldImpl slice(FieldImpl grid, SampledSet slice,
                                  int samplingMode)
            throws VisADException {
        return slice(grid, slice, samplingMode, DEFAULT_ERROR_MODE);
    }

    /**
     * Slice the grid at the positions defined by a SampledSet.
     *
     * @param  grid   grid to slice (must be a valid 3D grid)
     * @param  slice  set of points to sample on.  It must be compatible
     *         with the spatial domain of the grid.
     * @param  samplingMode Data.WEIGHTED_AVERAGE or NEAREST_NEIGHBOR
     * @param  errorMode Data.NO_ERRORS, Data.DEPENDENT, Data.INDEPENDENT
     *
     * @return  a FieldImpl the grid representing the values
     *          of the original grid at the
     *          points defined by slice.  If this is a sequence of grids
     *          it will be a sequence of the slices.
     *
     * @throws  VisADException  invalid slice or some other problem
     */
    public static FieldImpl slice(FieldImpl grid, SampledSet slice,
                                  int samplingMode, int errorMode)
            throws VisADException {
        return resampleGrid(grid, slice, samplingMode, errorMode);
    }

    /**
     * Transform a 2D slice (3D grid with 2D manifold) into a 2D
     * grid.
     *
     * @param slice    slice to transform
     * @return   slice as a 2D grid
     *
     * @throws VisADException   unable to create 2D slice
     */
    public static FieldImpl make2DGridFromSlice(FieldImpl slice)
            throws VisADException {
        return make2DGridFromSlice(slice, true);
    }

    /**
     * Transform a 2D slice (3D grid with 2D manifold) into a 2D
     * grid.
     *
     * @param slice    slice to transform
     * @param copy     true to copy data
     * @return   slice as a 2D grid
     *
     * @throws VisADException   unable to create 2D slice
     */
    public static FieldImpl make2DGridFromSlice(FieldImpl slice, boolean copy)
            throws VisADException {
        GriddedSet domainSet = (GriddedSet) getSpatialDomain(slice);
        if ((domainSet.getDimension() != 3)
                && (domainSet.getManifoldDimension() != 2)) {
            throw new VisADException("slice is not 3D with 2D manifold");
        }
        Gridded2DSet new2DDomainSet = makeDomain2D(domainSet);
        if (isConstantSpatialDomain(slice)) {
            return setSpatialDomain(slice, new2DDomainSet, copy);
        } else {
            if (isTimeSequence(slice)) {
                Set          timeSet         = getTimeSet(slice);
                GriddedSet   lastDomainSet   = domainSet;
                Gridded2DSet last2DDomainSet = new2DDomainSet;
                try {
                    FieldImpl newSlice =
                        setSpatialDomain((FieldImpl) slice.getSample(0),
                                         last2DDomainSet, copy);
                    FieldImpl retField =
                        new FieldImpl(
                            new FunctionType(
                                ((SetType) timeSet.getType()).getDomain(),
                                newSlice.getType()), timeSet);
                    retField.setSample(0, newSlice, copy);
                    for (int t = 1; t < timeSet.getLength(); t++) {
                        FieldImpl timeStep = (FieldImpl) slice.getSample(t,
                                                 false);
                        GriddedSet domain =
                            (GriddedSet) getSpatialDomain(timeStep);
                        if ( !domain.equals(lastDomainSet)) {
                            lastDomainSet   = domain;
                            last2DDomainSet = makeDomain2D(domain);
                        }
                        newSlice =
                            setSpatialDomain((FieldImpl) slice.getSample(t),
                                             last2DDomainSet, copy);
                        retField.setSample(t, newSlice, copy);
                    }
                    return retField;

                } catch (RemoteException re) {
                    throw new VisADException(
                        "Got unexpected RemoteException: " + re.getMessage());
                }
            } else {
                throw new VisADException(
                    "Unable to handle time series with different spatial domains");
            }
        }
    }

    /**
     * Get the range MathType of the lowest element.  If this is
     * a sequence, it will be the range type of the individual elements.
     * If not, it will be the range
     *
     * @param grid    grid to check
     * @return   TupleType of lowest element
     *
     * @throws VisADException   unable to get at data types
     */
    public static Unit[] getParamUnits(FieldImpl grid) throws VisADException {
        Unit[] units = null;
        try {
            if (grid instanceof FlatField) {                  // single time (domain -> range)
                units = DataUtility.getRangeUnits((FlatField) grid);
            } else if (isTimeSequence(grid)) {                // (time -> something)
                Data d = grid.getSample(0);
                if (d instanceof FlatField) {                 // (domain -> range)
                    units = DataUtility.getRangeUnits((FlatField) d);
                } else if (d instanceof FieldImpl) {          // (index -> (something)
                    if (isSequence((FieldImpl) d)) {
                        d = ((FieldImpl) d).getSample(0);
                        if (d instanceof Real) {              // (index -> value)
                            units = new Unit[] { ((Real) d).getUnit() };
                        } else if (d instanceof Tuple) {      // index -> (value)
                            Real[] reals = ((Tuple) d).getRealComponents();
                            units = new Unit[reals.length];
                            for (int i = 0; i < reals.length; i++) {
                                units[i] = reals[i].getUnit();
                            }
                        } else if (d instanceof FlatField) {  // index -> (value)
                            units = DataUtility.getRangeUnits((FlatField) d);
                        }
                    } else {                      // index -> value
                        units = DataUtility.getRangeUnits((FlatField) d);
                    }
                }
            } else if (isSequence(grid)) {        // (index -> something)
                Data d = grid.getSample(0);
                if (d instanceof FlatField) {     // (domain -> range)
                    units = DataUtility.getRangeUnits((FlatField) d);
                } else if (d instanceof Real) {   // (index -> value)
                    units = new Unit[] { ((Real) d).getUnit() };
                } else if (d instanceof Tuple) {  // index -> (value)
                    Real[] reals = ((Tuple) d).getRealComponents();
                    units = new Unit[reals.length];
                    for (int i = 0; i < reals.length; i++) {
                        units[i] = reals[i].getUnit();
                    }
                }
            }
        } catch (RemoteException re) {
            throw new VisADException("problem getting param units " + re);
        }
        return units;
    }

    /**
     * Print the type of the sample of a data object
     *
     * @param field  the field
     *
     * @return  the data type
     *
     * @throws RemoteException java RMI problem
     * @throws VisADException   unable to get at data types
     */
    public static String printit(FieldImpl field)
            throws VisADException, RemoteException {
        Data d = field.getSample(0);
        return "sample:" + d.getClass().getName();

    }

    /**
     * Get the range MathType of the lowest element.  If this is
     * a sequence, it will be the range type of the individual elements.
     * If not, it will be the range
     *
     * @param grid    grid to check
     * @return   TupleType of lowest element
     *
     * @throws VisADException   unable to get at data types
     */
    public static TupleType getParamType(FieldImpl grid)
            throws VisADException {
        TupleType tt = null;
        try {
            if (grid instanceof FlatField) {          // single time (domain -> range)
                tt = DataUtility.getRangeTupleType(grid);
            } else if (isTimeSequence(grid)) {        // (time -> something)
                Data d = grid.getSample(0);
                if (d instanceof FlatField) {         // (domain -> range)
                    tt = DataUtility.getRangeTupleType((FlatField) d);
                } else if (d instanceof FieldImpl) {  // (index -> (something)
                    if (isSequence((FieldImpl) d)) {
                        d = ((FieldImpl) d).getSample(0);
                        if (d instanceof Real) {      // (index -> value)
                            tt = new RealTupleType(
                                (RealType) ((Real) d).getType());
                        } else if (d instanceof Tuple) {      // index -> (value)
                            tt = (TupleType) d.getType();
                        } else if (d instanceof FlatField) {  // index -> (value)
                            tt = DataUtility.getRangeTupleType((FlatField) d);
                        }
                    } else {                      // index -> value
                        tt = DataUtility.getRangeTupleType((FieldImpl) d);
                    }
                }
            } else if (isSequence(grid)) {        // (index -> something)
                Data d = grid.getSample(0);
                if (d instanceof FlatField) {     // (domain -> range)
                    tt = DataUtility.getRangeTupleType((FlatField) d);
                } else if (d instanceof Real) {   // (index -> value)
                    tt = new RealTupleType((RealType) ((Real) d).getType());
                } else if (d instanceof Tuple) {  // index -> (value)
                    tt = (TupleType) d.getType();
                }
            }
            if (tt == null) {
                throw new VisADException("Can't handle data of type "
                                         + grid.getType());
            }
        } catch (RemoteException re) {
            throw new VisADException("problem getting param type " + re);
        }
        return tt;
    }

    /**
     * Extract the range MathType of the lowest element.  If this is
     * a sequence, it will be the range type of the individual elements.
     * If not, it will be the range
     *
     * @param grid    grid to check
     * @param index   parameter index
     * @return   TupleType of lowest element
     *
     * @throws VisADException   unable to get at data types
     */
    public static FieldImpl getParam(FieldImpl grid, int index)
            throws VisADException {
        return getParam(grid, index, true);
    }

    /**
     * Extract the range MathType of the lowest element.  If this is
     * a sequence, it will be the range type of the individual elements.
     * If not, it will be the range
     *
     * @param grid    grid to check
     * @param index   parameter index
     * @param copy    true to make a copy
     * @return   TupleType of lowest element
     *
     * @throws VisADException   unable to get at data types
     */
    public static FieldImpl getParam(FieldImpl grid, int index, boolean copy)
            throws VisADException {

        FieldImpl newField = null;
        if (grid == null) {
            return newField;
        }
        TupleType tt = getParamType(grid);
        if (index > tt.getDimension()) {
            return null;
        }
        MathType newParam = tt.getComponent(index);

        try {
            Data         step1   = null;
            FunctionType newType = null;

            if (isSequence(grid)) {

                // get sample at first time step
                try {
                    step1 = grid.getSample(0);
                } catch (RemoteException re) {
                    throw new VisADException("problem setting param type "
                                             + re);
                }
                // if "step1" is NOT yet ANOTHER sequence
                if ( !isSequence((FieldImpl) step1)) {
                    Trace.call1("GridUtil.setParam:sequence");
                    // get "time" domain from "grid"
                    MathType domRT =
                        ((FunctionType) grid.getType()).getDomain();
                    // get "(x,y,z)->param"
                    FunctionType ffRT =
                        (FunctionType) ((FunctionType) grid.getType())
                            .getRange();
                    // get "(x,y,z)"
                    MathType ffdomRT = ffRT.getDomain();
                    // make new "time->(x,y,z) - >NEWparam"
                    newType = new FunctionType(domRT,
                            new FunctionType(ffdomRT, newParam));

                    Set timeDomain = Util.getDomainSet(grid);
                    newField = new FieldImpl(newType, timeDomain);
                    for (int i = 0; i < timeDomain.getLength(); i++) {
                        newField.setSample(i, ((FlatField) grid.getSample(i,
                                false)).extract(index, copy), false);
                    }
                    Trace.call2("GridUtil.setParam:sequence");
                }
                // if this data is a double 1D sequence, as for the radar RHI
                // time -> (integer_index -> ((Range, Azimuth, Elevation_Angle) 
                //                               -> Reflectivity_0))
                else {
                    // get "time" domain from "grid"
                    Trace.call1("GridUtil.setParam:indexsequence");
                    MathType timedomRT =
                        ((FunctionType) grid.getType()).getDomain();
                    // get "integer_index" domain from first time step, step1
                    MathType indexdomRT =
                        ((FunctionType) step1.getType()).getDomain();
                    // get "(x,y,z)->param"
                    FunctionType ffRT =
                        (FunctionType) ((FunctionType) step1.getType())
                            .getRange();
                    // get "(x,y,z)"
                    MathType ffdomRT = ffRT.getDomain();
                    // make new "time->index->(x,y,z) - >NEWparam"
                    FunctionType paramRange = new FunctionType(ffdomRT,
                                                  newParam);
                    FunctionType indexRange = new FunctionType(indexdomRT,
                                                  paramRange);
                    newType = new FunctionType(timedomRT, indexRange);
                    Set timeDomain = Util.getDomainSet(grid);
                    newField = new FieldImpl(newType, timeDomain);
                    for (int i = 0; i < timeDomain.getLength(); i++) {
                        FieldImpl indexField = (FieldImpl) grid.getSample(i,
                                                   false);
                        Set       indexSet = Util.getDomainSet(indexField);
                        FieldImpl newIndexField = new FieldImpl(indexRange,
                                                      indexSet);
                        for (int j = 0; j < indexSet.getLength(); j++) {
                            newIndexField.setSample(j,
                                    ((FlatField) indexField.getSample(j,
                                        false)).extract(index, copy), false);
                        }
                        newField.setSample(i, newIndexField);
                    }
                    Trace.call2("GridUtil.setParam:indexsequence");
                }

            } else {
                // have "grid" single FlatField; neither time nor index domain
                //newField = (FieldImpl) Util.clone(grid, newParam, true, copy);
                newField = (FieldImpl) ((FlatField) grid).extract(index,
                        copy);
            }
        } catch (RemoteException re) {
            throw new VisADException("problem setting param type " + re);
        }
        return newField;

    }

    /**
     * Set the range MathType of the lowest element.  If this is
     * a sequence, it will be the range type of the individual elements.
     * If not, it will be the range.  Data is replicated.
     *
     * @param  grid  grid to change
     * @param  newName  name of new parameter
     *
     * @return   a new FieldImpl with the new parameter type
     *
     * @throws VisADException   problem setting new parameter
     */
    public static FieldImpl setParamType(FieldImpl grid, String newName)
            throws VisADException {
        return setParamType(grid, newName, true);
    }

    /**
     * Set the range MathType of the lowest element.  If this is
     * a sequence, it will be the range type of the individual elements.
     * If not, it will be the range.  Data is replicated.
     *
     * @param  grid  grid to change
     * @param  newName  name of new parameter
     * @param  copy  true to make a copy
     *
     * @return   a new FieldImpl with the new parameter type
     *
     * @throws VisADException   problem setting new parameter
     */
    public static FieldImpl setParamType(FieldImpl grid, String newName,
                                         boolean copy)
            throws VisADException {
        return setParamType(grid, new String[] { newName }, copy);
    }

    /**
     * Set the range MathType of the lowest element.  If this is
     * a sequence, it will be the range type of the individual elements.
     * If not, it will be the range.  Data is replicated.
     *
     * @param  grid  grid to change
     * @param  newNames  names of new parameters
     * @param  copy  true to make a copy
     *
     * @return   a new FieldImpl with the new parameter type
     *
     * @throws VisADException   problem setting new parameter
     */
    public static FieldImpl setParamType(FieldImpl grid, String[] newNames,
                                         boolean copy)
            throws VisADException {
        TupleType  tt  = getParamType(grid);
        RealType[] rts = tt.getRealComponents();
        if (rts.length != newNames.length) {
            throw new VisADException(
                "number of names must match number of components");
        }
        RealType[] newTypes = new RealType[newNames.length];
        for (int i = 0; i < newNames.length; i++) {
            newTypes[i] = DataUtil.makeRealType(newNames[i],
                    rts[i].getDefaultUnit());

        }
        RealTupleType newParam = new RealTupleType(newTypes);
        return setParamType(grid, newParam, copy);
    }

    /**
     * Set the range MathType of the lowest element.  If this is
     * a sequence, it will be the range type of the individual elements.
     * If not, it will be the range.  Data is replicated.
     *
     * @param  grid  grid to change
     * @param  newParam  MathType of new parameter
     *
     * @return   a new FieldImpl with the new parameter type
     *
     * @throws VisADException   problem setting new parameter
     */
    public static FieldImpl setParamType(FieldImpl grid, RealType newParam)
            throws VisADException {
        return setParamType(grid, newParam, true);
    }

    /**
     * Set the range MathType of the lowest element.  If this is
     * a sequence, it will be the range type of the individual elements.
     * If not, it will be the range.
     *
     * @param  grid  grid to change
     * @param  newParam  RealType of new parameter
     * @param  copy    true to copy data
     *
     * @return   a new FieldImpl with the new parameter type
     *
     * @throws VisADException   problem setting new parameter
     */
    public static FieldImpl setParamType(FieldImpl grid, RealType newParam,
                                         boolean copy)
            throws VisADException {
        return setParamType(grid, new RealTupleType(newParam), copy);
    }

    /**
     * Set the range MathType of the lowest element.  If this is
     * a sequence, it will be the range type of the individual elements.
     * If not, it will be the range.  Data is replicated.
     *
     * @param  grid  grid to change
     * @param  newParam  MathType of new parameter
     *
     * @return   a new FieldImpl with the new parameter type
     *
     * @throws VisADException   problem setting new parameter
     */
    public static FieldImpl setParamType(FieldImpl grid, TupleType newParam)
            throws VisADException {
        return setParamType(grid, newParam, true);
    }

    /**
     * Set the range MathType of the lowest element.  If this is
     * a sequence, it will be the range type of the individual elements.
     * If not, it will be the range.
     *
     * @param  grid  grid to change
     * @param  newParam  MathType of new parameter
     * @param  copy  true to copy the data
     *
     * @return   a new FieldImpl with the new parameter type
     *
     * @throws VisADException   problem setting new parameter
     */
    public static FieldImpl setParamType(FieldImpl grid, TupleType newParam,
                                         boolean copy)
            throws VisADException {

        FieldImpl newField = null;
        if (grid == null) {
            return newField;
        }
        // TODO:  uncomment this
        /*
        if (newParam.equals(getParamType(grid)) && !copy) {
            System.out.println("new param == old param");
            return grid;
        }
        */
        try {
            Data         step1   = null;
            FunctionType newType = null;

            if (isSequence(grid)) {

                // get sample at first time step
                try {
                    step1 = grid.getSample(0);
                } catch (RemoteException re) {
                    throw new VisADException("problem setting param type "
                                             + re);
                }
                // if "step1" is NOT yet ANOTHER sequence
                if ( !isSequence((FieldImpl) step1)) {
                    Trace.call1("GridUtil.setParamType:sequence");
                    // get "time" domain from "grid"
                    MathType domRT =
                        ((FunctionType) grid.getType()).getDomain();
                    // get "(x,y,z)->param"
                    FunctionType ffRT =
                        (FunctionType) ((FunctionType) grid.getType())
                            .getRange();
                    // get "(x,y,z)"
                    MathType ffdomRT = ffRT.getDomain();
                    // make new "time->(x,y,z) - >NEWparam"
                    newType = new FunctionType(domRT,
                            new FunctionType(ffdomRT, newParam));

                    Set timeDomain = Util.getDomainSet(grid);
                    newField = new FieldImpl(newType, timeDomain);
                    for (int i = 0; i < timeDomain.getLength(); i++) {
                        newField.setSample(
                            i, (FieldImpl) Util.clone(
                                grid.getSample(i, false), newParam, true,
                                copy, false), false);
                    }
                    Trace.call2("GridUtil.setParamType:sequence");
                }
                // if this data is a double 1D sequence, as for the radar RHI
                // time -> (integer_index -> ((Range, Azimuth, Elevation_Angle) 
                //                               -> Reflectivity_0))
                else {
                    // get "time" domain from "grid"
                    Trace.call1("GridUtil.setParamType:indexsequence");
                    MathType timedomRT =
                        ((FunctionType) grid.getType()).getDomain();
                    // get "integer_index" domain from first time step, step1
                    MathType indexdomRT =
                        ((FunctionType) step1.getType()).getDomain();
                    // get "(x,y,z)->param"
                    FunctionType ffRT =
                        (FunctionType) ((FunctionType) step1.getType())
                            .getRange();
                    // get "(x,y,z)"
                    MathType ffdomRT = ffRT.getDomain();
                    // make new "time->index->(x,y,z) - >NEWparam"
                    FunctionType paramRange = new FunctionType(ffdomRT,
                                                  newParam);
                    FunctionType indexRange = new FunctionType(indexdomRT,
                                                  paramRange);
                    newType = new FunctionType(timedomRT, indexRange);
                    Set timeDomain = Util.getDomainSet(grid);
                    newField = new FieldImpl(newType, timeDomain);
                    for (int i = 0; i < timeDomain.getLength(); i++) {
                        FieldImpl indexField = (FieldImpl) grid.getSample(i,
                                                   false);
                        Set       indexSet = Util.getDomainSet(indexField);
                        FieldImpl newIndexField = new FieldImpl(indexRange,
                                                      indexSet);
                        for (int j = 0; j < indexSet.getLength(); j++) {
                            newIndexField.setSample(
                                j, (FieldImpl) Util.clone(
                                    indexField.getSample(j, false),
                                    paramRange, true, copy, false), false);
                        }
                        newField.setSample(i, newIndexField);
                    }
                    Trace.call2("GridUtil.setParamType:indexsequence");
                }

            } else {
                // have "grid" single FlatField; neither time nor index domain
                newField = (FieldImpl) Util.clone(grid, newParam, true, copy,
                        false);
            }
        } catch (RemoteException re) {
            throw new VisADException("problem setting param type " + re);
        }
        return newField;

    }

    /**
     * Extract the param from a sequence, it will be the range type
     * of the individual elements. If not, it will be the range.
     *
     * @param  grid  grid to change
     * @param  param  MathType of new parameter
     *
     * @return   grid with just param in it
     *
     * @throws VisADException   problem setting new parameter
     */
    public static FieldImpl extractParam(FieldImpl grid, ScalarType param)
            throws VisADException {

        try {

            FieldImpl newGrid = null;

            if ( !MathType.findScalarType(grid.getType(), param)) {
                newGrid = setParamType(grid, (param instanceof RealType)
                                             ? new RealTupleType(
                                             (RealType) param)
                                             : new TupleType(new MathType[] {
                                             param }));
            } else {


                if (isSequence(grid)) {

                    SampledSet   s = (SampledSet) Util.getDomainSet(grid);
                    FunctionType newType = null;
                    Data         step1   = null;

                    step1 = grid.getSample(0);

                    // if "step1" is NOT yet ANOTHER sequence
                    if ( !isSequence((FieldImpl) step1)) {
                        // get "time" domain from "grid"
                        MathType domRT =
                            ((FunctionType) grid.getType()).getDomain();
                        // get "(x,y,z)->param"
                        FunctionType ffRT =
                            (FunctionType) ((FunctionType) grid.getType())
                                .getRange();
                        // get params
                        MathType ffRange = ffRT.getRange();

                        //only one param, so must be same as what we are seeking
                        if ((ffRange instanceof RealType)
                                || ((TupleType) ffRange).getDimension()
                                   == 1) {
                            return grid;
                        }
                        TupleType ffrangeRT  = (TupleType) ffRange;

                        int       paramIndex = ffrangeRT.getIndex(param);

                        // get "(x,y,z)"
                        MathType ffdomRT = ffRT.getDomain();

                        // make new "time->(x,y,z) - >NEWparam"
                        newType = new FunctionType(domRT,
                                new FunctionType(ffdomRT, param));
                        newGrid = new FieldImpl(newType, s);
                        for (int i = 0; i < s.getLength(); i++) {
                            newGrid.setSample(i,
                                    ((FieldImpl) grid.getSample(i,
                                        false)).extract(paramIndex), false);
                        }
                    }
                    // if this data is a double 1D sequence, as for the radar RHI
                    // time -> (integer_index -> ((Range, Azimuth, Elevation_Angle) 
                    //                               -> Reflectivity_0))
                    else {
                        // get "time" domain from "grid"
                        MathType timedomRT =
                            ((FunctionType) grid.getType()).getDomain();
                        // get "integer_index" domain from first time step, step1
                        MathType indexdomRT =
                            ((FunctionType) step1.getType()).getDomain();
                        // get "(x,y,z)->param"
                        FunctionType ffRT =
                            (FunctionType) ((FunctionType) step1.getType())
                                .getRange();
                        // get params
                        TupleType ffrangeRT = (TupleType) ffRT.getRange();
                        //only one param, so must be same as what we are seeking
                        if (ffrangeRT.getDimension() == 1) {
                            return grid;
                        }
                        int paramIndex = ffrangeRT.getIndex(param);

                        // get "(x,y,z)"
                        MathType ffdomRT = ffRT.getDomain();
                        // make new "time->index->(x,y,z) - >NEWparam"
                        FunctionType indexFIType =
                            new FunctionType(indexdomRT,
                                             new FunctionType(ffdomRT,
                                                 param));
                        newType = new FunctionType(timedomRT, indexFIType);

                        newGrid = new FieldImpl(newType, s);
                        for (int i = 0; i < s.getLength(); i++) {
                            FieldImpl indexFI = (FieldImpl) grid.getSample(i,
                                                    false);
                            SampledSet domSet =
                                (SampledSet) Util.getDomainSet(indexFI);
                            FieldImpl tempFI = new FieldImpl(indexFIType,
                                                   domSet);
                            for (int j = 0; j < domSet.getLength(); j++) {
                                tempFI.setSample(
                                    j, ((FieldImpl) indexFI.getSample(
                                        j, false)).extract(
                                            paramIndex), false);
                            }
                            newGrid.setSample(i, tempFI, false);
                        }
                    }


                } else {
                    // have "grid" single FlatField; neither time 
                    // nor index domain
                    newGrid = (FieldImpl) grid.extract(param);
                }
            }
            return newGrid;
        } catch (RemoteException re) {
            throw new VisADException("problem setting param type " + re);
        }
    }

    /**
     * Extract a single parameter from a grid of multiple parameters.
     *
     * @param grid to extract from
     * @param paramType   param to extract
     *
     * @return  grid with just that param in it
     *
     * @throws VisADException some problem occured (like the param isn't
     *         in the grid)
     */
    public FieldImpl extractParam(FieldImpl grid, MathType paramType)
            throws VisADException {
        FieldImpl extractedFI = null;
        try {
            if ( !isSequence(grid)) {
                extractedFI = (FlatField) grid.extract(paramType);
            } else {               // some sort of sequence - evaluate each
                Set sequenceDomain = Util.getDomainSet(grid);
                for (int i = 0; i < sequenceDomain.getLength(); i++) {
                    Data sample = (FlatField) grid.extract(paramType);
                    if (i == 0) {  // set up the functiontype
                        FunctionType sampledType =
                            new FunctionType(((SetType) sequenceDomain
                                .getType()).getDomain(), sample.getType());
                        extractedFI = new FieldImpl(sampledType,
                                sequenceDomain);
                    }
                    extractedFI.setSample(i, sample, false);
                }
            }
        } catch (RemoteException re) {
            throw new VisADException("problem slicing remote field " + re);
        }
        return extractedFI;
    }

    /**
     * Create a slice from the level specified based on the spatial
     * domain.
     *
     * @param spatialSet    spatial set to use for values
     * @param level         level to use
     *
     * @return 3-D spatial set with a 2-D manifold.  The 3rd dimension
     *         at each of the 2-D points is the value of level.
     *
     * @throws VisADException    incompatible units or problem with data
     */
    private static SampledSet makeSliceFromLevel(GriddedSet spatialSet,
            Real level)
            throws VisADException {

        Trace.call1("GridUtil.makeSliceFromLevel",
                    " " + level.toValueString());

        // make sure this is a sliceable grid
        if (spatialSet.getManifoldDimension() != 3) {
            throw new IllegalArgumentException("Can't slice a 2-D grid");
        }


        // check the level type against the domain type and reference
        RealType      type        = (RealType) level.getType();  // level type

        RealTupleType spatialType =
            ((SetType) spatialSet.getType()).getDomain();
        RealTupleType spatialReferenceType =
            (spatialSet.getCoordinateSystem() != null)
            ? spatialSet.getCoordinateSystem().getReference()
            : null;



        RealType zType = getVerticalType(spatialSet);
        Unit     zUnit = getVerticalUnit(spatialSet);
        if (type.equals(RealType.Generic)) {
            type  = zType;
            level = new Real(zType, level.getValue(), zUnit);
        }

        RealType zRefType  = (spatialReferenceType != null)
                             ? (RealType) spatialReferenceType.getComponent(2)
                             : null;  // ref Z
        boolean  isRefType = !type.equals(zType)
                            && type.equalsExceptNameButUnits(zRefType);



        if ( !(type.equalsExceptNameButUnits(zType) || isRefType)) {
            throw new IllegalArgumentException(
                "level is incompatible with vertical component of spatial domain");
        }
        GriddedSet samplingSet = null;
        float      gridLevel;
        if ( !isRefType) {  // native coordinates
            gridLevel = (float) level.getValue(spatialSet.getSetUnits()[2]);
        } else {            // convert to native
            CoordinateSystem cs = spatialSet.getCoordinateSystem();
            if (cs instanceof EmpiricalCoordinateSystem) {
                spatialSet =
                    ((EmpiricalCoordinateSystem) cs).getReferenceSet();
                gridLevel = (float) level.getValue(zRefType.getDefaultUnit());
                isRefType = false;
            } else {
                float levVal =
                    (float) level.getValue(zRefType.getDefaultUnit());
                float[][] gridSamples = spatialSet.getSamples(false);
                float[][] zeroCoords  = new float[][] {
                    { gridSamples[0][0] }, { gridSamples[1][0] },
                    { gridSamples[2][0] }
                };
                // convert the first point in the grid to the reference
                zeroCoords =
                    spatialSet.getCoordinateSystem().toReference(zeroCoords);
                // now, take that, substitute in the level
                zeroCoords = spatialSet.getCoordinateSystem().fromReference(
                    new float[][] {
                    { zeroCoords[0][0] }, { zeroCoords[1][0] }, { levVal }
                });
                gridLevel = zeroCoords[2][0];
            }
            /*
            float levVal = (float) level.getValue(zRefType.getDefaultUnit());
            float[][] zeroCoords = new float[][] {
                { 0.0f }, { 0.0f }, { levVal }
            };
            zeroCoords =
                spatialSet.getCoordinateSystem().fromReference(zeroCoords);
            gridLevel = zeroCoords[2][0];
            // in case this doesn't work, try using the actual grid points.
            // 0, 0, may not be in the domain
            if (Float.isNaN(gridLevel)) {
                float[][] gridSamples = spatialSet.getSamples(false);
                zeroCoords = new float[][] {
                    { gridSamples[0][0] }, { gridSamples[1][0] },
                    { gridSamples[2][0] }
                };
                // convert the first point in the grid to the reference
                zeroCoords =
                    spatialSet.getCoordinateSystem().toReference(zeroCoords);
                // now, take that, substitute in the level
                zeroCoords = spatialSet.getCoordinateSystem().fromReference(
                    new float[][] {
                    { zeroCoords[0][0] }, { zeroCoords[1][0] }, { levVal }
                });
                gridLevel = zeroCoords[2][0];
            }
            */
            //gridLevel = (float) level.getValue(zRefType.getDefaultUnit());
            if (Float.isNaN(gridLevel)) {
                try {
                    spatialSet = (GriddedSet) Util.convertDomain(spatialSet,
                            spatialReferenceType, null);
                    isRefType = false;
                } catch (RemoteException re) {
                    throw new VisADException("Couldn't convert domain");
                }
            }
        }
        /*
        System.out.println("isRefType = " + isRefType);
        System.out.println("Real level = " + level);
        System.out.println("level type = " + type);
        System.out.println("spatial type = " + spatialType);
        System.out.println("spatial ref type = " + spatialReferenceType);
        System.out.println("ztype = " + zType);
        System.out.println("zUnit = " + zUnit);
        System.out.println("zreftype = " + zRefType);
        System.out.println("gridLevel = " + gridLevel);
        */


        Trace.call1("GridUtil making indices",
                    " Class=" + spatialSet.getClass().getName());
        // make new subset of grid positions showing where slice
        // in 3d space.
        int[] sizes   = spatialSet.getLengths();
        int   sizeX   = sizes[0];
        int   sizeY   = sizes[1];
        int[] indices = new int[sizeX * sizeY];
        for (int j = 0; j < sizeY; j++) {
            for (int i = 0; i < sizeX; i++) {
                //compute stride into 1D array of 3D data omit k
                int elem = i + j * sizeX;
                indices[elem] = elem;
            }
        }
        Trace.call2("GridUtil making indices");
        float[][] coords2D = spatialSet.indexToValue(indices);
        Arrays.fill(coords2D[2], gridLevel);
        // coords2D is in the native coordinates of the data grid (such as km)

        // make a Gridded3DSet of manifold dimension 2 -
        // where to sample in the 3D volume to make the planar cross section
        samplingSet = new Gridded3DSet(spatialSet.getType(), coords2D, sizeX,
                                       sizeY,
                                       spatialSet.getCoordinateSystem(),
                                       (isRefType == true)
                                       ? spatialSet.getCoordinateSystem()
                                           .getCoordinateSystemUnits()
                                       : spatialSet.getSetUnits(), spatialSet
                                           .getSetErrors(), false);
        // System.out.println("sampling set = " + samplingSet);
        Trace.call2("GridUtil.makeSliceFromLevel");
        return samplingSet;
    }

    /**
     * Create a Set describing a vertical slice, a set of locations, below the
     * two points specified, based on the spatial
     * domain.  If points are the same, this makes a vertical line.
     *
     * @param  spatialSet a GriddedSet of all data point locations
     * @param  start      starting point of slice
     * @param  end        ending point of slice
     *
     * @return a SampledSet a 3-D spatial set of 2-D manifold.
     *
     * @throws VisADException   problem creating slice
     */
    private static SampledSet makeSliceFromLatLonPoints(
            GriddedSet spatialSet, LatLonPoint start, LatLonPoint end)
            throws VisADException {

        boolean is3D = is3D(spatialSet);
        // make sure this is a sliceable grid
        if (is3D && (spatialSet.getManifoldDimension() != 3)) {
            throw new IllegalArgumentException(
                " Domain must have same manifold size as dimension");
        }
        if ( !isNavigated(spatialSet)) {
            throw new IllegalArgumentException("Domain is not georeferenced");
        }

        // for grid Field of form (time -> ((x,y,z) - > parm)
        // get the x,y,z which may be (x,y,z) in km, 
        // or row,col,level, or VisAD Latitude, Longitude, Altitude
        RealTupleType spatialType =
            ((SetType) spatialSet.getType()).getDomain();
        // System.out.println("spatialType = " + spatialType);

        // if native grid is already VisAD
        //   Latitude Longitude Altitude, the coordsys is null, and get null here
        RealTupleType spatialReferenceType =
            (spatialSet.getCoordinateSystem() != null)
            ? spatialSet.getCoordinateSystem().getReference()
            : null;
        // System.out.println("spatialRefType = " + spatialReferenceType);

        // now see whether the domain or the reference is the lat/lon
        boolean isLatLonDomain = ((spatialReferenceType == null) ||  // has to be in domain
            ((spatialType.getIndex(RealType.Latitude) != -1)
             && (spatialType.getIndex(RealType.Longitude) != -1)));
        // System.out.println("isLatLonDomain = " + isLatLonDomain);
        int latIndex, lonIndex;
        if (isLatLonDomain) {
            latIndex = spatialType.getIndex(RealType.Latitude);
            lonIndex = spatialType.getIndex(RealType.Longitude);
        } else {
            latIndex = spatialReferenceType.getIndex(RealType.Latitude);
            lonIndex = spatialReferenceType.getIndex(RealType.Longitude);
        }
        int       otherIndex = 3 - (latIndex + lonIndex);

        float[][] endpoints  = new float[(is3D)
                                         ? 3
                                         : 2][2];  // lat/lon/(possibly something) start/end
        float[][] domainCoords = spatialSet.getSamples(false);

        // start point location
        //System.out.println("     from start lat, lon "+ start);

        endpoints[latIndex][0] =
            (float) start.getLatitude().getValue(CommonUnit.degree);
        endpoints[lonIndex][0] =
            (float) start.getLongitude().getValue(CommonUnit.degree);

        if (is3D) {
            //endpoints[otherIndex][0] = 0.f;  // set vertical to 0
            endpoints[otherIndex][0] = domainCoords[otherIndex][0];  // set vertical to first point vertical
        }


        // end point location
        //System.out.println("     to end     lat, lon "+ end);

        endpoints[latIndex][1] =
            (float) end.getLatitude().getValue(CommonUnit.degree);
        endpoints[lonIndex][1] =
            (float) end.getLongitude().getValue(CommonUnit.degree);
        if (is3D) {
            //endpoints[otherIndex][1] = 0.f;  // set vertical to 0
            endpoints[otherIndex][1] = domainCoords[otherIndex][0];  // set vertical to first point vertical
        }
        float[][] savedEndpoints  = (float[][]) endpoints.clone();

        boolean   compatibleUnits = false;
        Unit[]    setUnits        = spatialSet.getSetUnits();
        Unit[]    refUnits        = Unit.copyUnitsArray(setUnits);

        if ( !isLatLonDomain) {  // convert to native
            CoordinateSystem cs = spatialSet.getCoordinateSystem();
            endpoints       = cs.fromReference(endpoints);
            refUnits        = cs.getReferenceUnits();
            compatibleUnits = Unit.canConvertArray(new Unit[] {
                setUnits[latIndex],
                setUnits[lonIndex] }, new Unit[] { refUnits[latIndex],
                    refUnits[lonIndex] });

        } else {  // make sure the units are right
            endpoints = Unit.convertTuple(endpoints,
                                          new Unit[] { CommonUnit.degree,
                    CommonUnit.degree, CommonUnit.meter }, setUnits, false);
        }


        // Interpolate a plane between end positions,
        // numLocs number of positions equal spaced along
        // a straight line in the native grid (as km) coordinate system.
        // (This straight cross section may appear curved in some
        // map projections.)
        // There will be numLocs number of positions horizontally,
        // a somewhat arbitrary but reasonable number.
        int   newi;
        float firstx, lastx, firsty, lasty, height, frac;
        float xval, yval;

        // get x and y values at first and last position: (kilometers)
        firstx = endpoints[lonIndex][0];
        lastx  = endpoints[lonIndex][1];

        firsty = endpoints[latIndex][0];
        lasty  = endpoints[latIndex][1];

        // kludge for EmpericalCoordinateSystem
        // if the cs returns null values (because of the vertical dimension
        // assume that the spatial dimensions are the same and use those
        if (Float.isNaN(firstx) || Float.isNaN(lastx) || Float.isNaN(firsty)
                || Float.isNaN(lasty)) {
            if ( !compatibleUnits) {
                // try to convert to reference and make slice there
                CoordinateSystem cs = spatialSet.getCoordinateSystem();
                if (cs != null) {
                    if (cs instanceof EmpiricalCoordinateSystem) {
                        spatialSet =
                            ((EmpiricalCoordinateSystem) cs)
                                .getReferenceSet();
                        spatialType =
                            ((SetType) spatialSet.getType()).getDomain();
                        setUnits = spatialSet.getSetUnits();

                    } else {
                        try {
                            spatialSet =
                                (GriddedSet) Util.convertDomain(spatialSet,
                                    spatialReferenceType, null);
                            spatialType =
                                ((SetType) spatialSet.getType()).getDomain();
                            setUnits = spatialSet.getSetUnits();
                        } catch (RemoteException re) {
                            throw new VisADException(
                                "Couldn't convert domain");
                        }
                    }
                    isLatLonDomain = true;
                    domainCoords   = spatialSet.getSamples(false);
                } else {
                    throw new VisADException("unable to make slice");
                }
            }
            savedEndpoints = Unit.convertTuple(savedEndpoints,
                    new Unit[] { CommonUnit.degree,
                                 CommonUnit.degree,
                                 CommonUnit.meter }, refUnits, false);
            firstx = savedEndpoints[lonIndex][0];
            lastx  = savedEndpoints[lonIndex][1];
            firsty = savedEndpoints[latIndex][0];
            lasty  = savedEndpoints[latIndex][1];
        }

        //float[][] domainCoords = spatialSet.getSamples(false);

        /*
        System.out.println("        horiz native value    "+firstx+
                          " to  "+lastx);
        System.out.println("        vertical native value "+firsty+
                      " to "+lasty);
        */


        int numLocs;
        int sizeX = spatialSet.getLengths()[lonIndex];
        int sizeY = spatialSet.getLengths()[latIndex];
        int sizeZ = (is3D)
                    ? spatialSet.getLengths()[otherIndex]
                    : 1;
        //System.out.println("size xyz = " + sizeX + "," + sizeY + "," +sizeZ);
        if ( !start.equals(end)) {
            float[] highs   = spatialSet.getHi();
            float[] lows    = spatialSet.getLow();
            float   numPerX = (highs[lonIndex] - lows[lonIndex]) / sizeX;
            float   numPerY = (highs[latIndex] - lows[latIndex]) / sizeY;

            int numXPoints  = Math.round(Math.abs(firstx - lastx) / numPerX);
            int numYPoints  = Math.round(Math.abs(firsty - lasty) / numPerY);
            numLocs = Math.max(1, Math.min(Math.max(numXPoints, numYPoints),
                                           sizeX));
        } else {  // points are the same
            numLocs = 1;
        }
        //System.out.println("        numLocs "+numLocs);

        // make a working array for x,y,z positions in 3D space
        // coords2D is in the native coordinates of the data grid (such as km),
        float[][] coords2D = new float[is3D
                                       ? 3
                                       : 2][numLocs * sizeZ];

        //System.out.println("  x vals are ");

        //  Make a Set of locations for data points
        //    loop over all heights
        for (int k = 0; k < sizeZ; k++) {

            // the index for this height value in domainCoords
            int zindex = k * sizeY * sizeX;

            // the value 
            // (can be any kind of height indication, even atmospheric pressure)
            height = (is3D)
                     ? domainCoords[otherIndex][zindex]
                     : 0f;

            // compute positions x,y,z for points in cross section (km)
            // these define positions in the 2d cross-section plane
            // cutting through the 3d x,y,z coordinate system
            for (int i = 0; i < numLocs; i++) {
                // index of this point in array coords2D
                newi = i + k * numLocs;

                // fractional distance along the cross section:
                frac = (numLocs == 1)
                       ? 1
                       : (float) i / (numLocs - 1);

                // x value for point:
                xval = (float) (firstx + ((lastx - firstx) * frac));

                // ensure its inside native grid area if lat-lon coordinates
                //if (k==0) System.out.print("    xval "+xval);
                xval = (float) normalizeLongitude(spatialSet, xval);
                //if (k==0) System.out.println(" -> "+xval);

                coords2D[lonIndex][newi] = xval;

                // y value
                yval = (float) (firsty + ((lasty - firsty) * frac));
                coords2D[latIndex][newi] = yval;

                // height value - native grid units
                if (is3D) {
                    coords2D[otherIndex][newi] = height;
                }
            }
        }

        // make a Gridded3DSet of manifold dimension 2 -
        // where to sample in the DATA grid 
        // 3D volume (not on display map) to make the planar cross section
        Unit[] units = null;
        if (isLatLonDomain) {
            units = setUnits;
        } else {
            Unit[] csUnits =
                spatialSet.getCoordinateSystem().getCoordinateSystemUnits();
            units = (is3D)
                    ? new Unit[] { csUnits[0], csUnits[1], setUnits[2] }
                    : new Unit[] { csUnits[0], csUnits[1] };
        }

        GriddedSet samplingSet = ( !is3D)
                                 ? (GriddedSet) new Gridded2DSet(spatialType,
                                     coords2D, numLocs,
                                     spatialSet.getCoordinateSystem(), units,
                                     spatialSet.getSetErrors(), false)
                                 : (numLocs > 1)
                                   ? (GriddedSet) new Gridded3DSet(
                                       spatialType, coords2D, numLocs, sizeZ,
                                       spatialSet.getCoordinateSystem(),
                                       units, spatialSet.getSetErrors(),
                                       false)
                                   : (GriddedSet) new Gridded3DSet(
                                       spatialType, coords2D, sizeZ,
                                       spatialSet.getCoordinateSystem(),
                                       units, spatialSet.getSetErrors(),
                                       false);
        // System.out.println("llslice = " + samplingSet);
        return samplingSet;
    }



    /**
     * Sample the grid at this point using the VisAD resampling defaults
     *
     * @param grid     grid to sample
     * @param point    tuple describing the point
     * @return   sampled grid
     *
     * @throws VisADException   VisAD error
     */
    private static FieldImpl sampleAtPoint(FieldImpl grid, RealTuple point)
            throws VisADException {
        return sampleAtPoint(grid, point, DEFAULT_SAMPLING_MODE);
    }



    /**
     * sample the grid at this point using "method' provided, one of
     * NEAREST_NEIGHBOR or WEIGHTED_AVERAGE; errors not considered.
     *
     * @param grid      grid to sample
     * @param point     point to sample at
     * @param samplingMode   sampling mode
     * @return   sampled grid
     *
     * @throws VisADException   problem sampling
     */
    private static FieldImpl sampleAtPoint(FieldImpl grid, RealTuple point,
                                           int samplingMode)
            throws VisADException {
        return sampleAtPoint(grid, point, samplingMode, DEFAULT_ERROR_MODE);
    }

    /**
     * sample the grid at this point using "method' provided, one of
     * NEAREST_NEIGHBOR or WEIGHTED_AVERAGE; errors not considered.
     *
     * @param grid      grid to sample
     * @param point     point to sample at
     * @param samplingMode   sampling mode
     * @param  errorMode Data.NO_ERRORS, Data.DEPENDENT, Data.INDEPENDENT
     * @return   sampled grid
     *
     * @throws VisADException   problem sampling
     */
    private static FieldImpl sampleAtPoint(FieldImpl grid, RealTuple point,
                                           int samplingMode, int errorMode)
            throws VisADException {
        FieldImpl sampledFI = null;
        // System.out.println("sampling at " + point);
        try {
            if ( !isSequence(grid)) {
                Data value = grid.evaluate(point, samplingMode, errorMode);
                RealType     index = RealType.getRealType("index");
                SingletonSet ss = new SingletonSet(new RealTuple(new Real[] {
                                      new Real(index, 0) }));
                sampledFI = new FieldImpl(new FunctionType(index,
                        value.getType()), ss);
                sampledFI.setSample(0, value, false);
            } else {  // some sort of sequence - evaluate each
                //                System.err.println("is sequence");
                Set sequenceDomain = Util.getDomainSet(grid);
                for (int i = 0; i < sequenceDomain.getLength(); i++) {
                    Data sample =
                        ((FlatField) grid.getSample(i)).evaluate(point,
                            samplingMode, errorMode);
                    if (i == 0) {  // set up the functiontype
                        FunctionType sampledType =
                            new FunctionType(((SetType) sequenceDomain
                                .getType()).getDomain(), sample.getType());
                        sampledFI = new FieldImpl(sampledType,
                                sequenceDomain);
                    }
                    sampledFI.setSample(i, sample, false);
                }
            }
        } catch (RemoteException re) {
            throw new VisADException("problem sampling remote field " + re);
        }
        return sampledFI;
    }

    /**
     * Make sure a longitude value for use in
     * a spatial domain Set with Longitude in the spatial domain
     * is inside the spatial domain's longitude range.
     * If not, then adjust so that it is.
     * If domain not of such coordinates, do nothing and return input value.
     *
     * @param domain    domain  set of value for normalization
     * @param lon       longitude
     * @return   normalized longitude
     *
     * @throws VisADException   problem accessing set
     */
    public static Real normalizeLongitude(SampledSet domain, Real lon)
            throws VisADException {
        double lonValue = normalizeLongitude(domain, lon.getValue(),
                                             lon.getUnit());
        return lon.cloneButValue(lonValue);

    }

    /**
     * Make sure a longitude value for use in
     * a spatial domain Set with Longitude in the spatial domain
     * is inside the spatial domain's longitude range.
     * If not, then adjust so that it is.
     * If domain not of such coordinates, do nothing and return input value.
     *
     * @param domain    domain  set of value for normalization
     * @param lon       longitude values
     * @return   normalized longitude
     *
     * @throws VisADException   problem accessing set
     */
    public static double normalizeLongitude(SampledSet domain, double lon)
            throws VisADException {
        return normalizeLongitude(domain, lon, null);
    }

    /**
     * Make sure a longitude value for use in
     * a spatial domain Set with Longitude in the spatial domain
     * is inside the spatial domain's longitude range.
     * If not, then adjust so that it is.
     * If domain not of such coordinates, do nothing and return input value.
     *
     * @param domain    domain  set of value for normalization
     * @param lon       longitude values
     * @param lonUnit   longitude unit
     * @return   normalized longitude
     *
     * @throws VisADException   problem accessing set
     */
    public static double normalizeLongitude(SampledSet domain, double lon,
                                             Unit lonUnit)
            throws VisADException {
        int lonindex = isLatLonOrder(domain)
                       ? 1
                       : 0;
        int latindex = (lonindex == 0)
                       ? 1
                       : 0;

        // check to see if domain really has lat/lon
        RealType lonType =
            (RealType) ((SetType) domain.getType()).getDomain().getComponent(
                lonindex);
        RealType latType =
            (RealType) ((SetType) domain.getType()).getDomain().getComponent(
                latindex);
        if ( !(lonType.equalsExceptNameButUnits(RealType.Longitude)
                && latType.equalsExceptNameButUnits(RealType.Latitude))) {
            return lon;
        }
        if (lonUnit == null) {
            lonUnit = domain.getSetUnits()[lonindex];
        }
        lon = (float) CommonUnit.degree.toThis(lon, lonUnit);

        float low = domain.getLow()[lonindex];
        low = (float) CommonUnit.degree.toThis(low, lonUnit);
        float hi = domain.getHi()[lonindex];
        hi = (float) CommonUnit.degree.toThis(hi, lonUnit);

        while ((float) lon < low && (float) lon < hi) {
            lon += 360;
        }

        while ((float) lon > hi && (float) lon > low) {
            lon -= 360;
        }
        return (float) lonUnit.toThis(lon, CommonUnit.degree);
    }

    /**
     * Create a MapProjection from the domain set
     *
     * @param domainSet    domain set
     * @return  MapProjection relating to navigation in set (or null)
     *
     * @throws VisADException   problem creating the MapProjection
     */
    private static MapProjection makeMapProjection(SampledSet domainSet)
            throws VisADException {
        boolean isLatLon = isLatLonOrder(domainSet);
        float[] lows     = domainSet.getLow();
        float[] highs    = domainSet.getHi();
        int     latIndex = (isLatLon == true)
                           ? 0
                           : 1;
        int     lonIndex = 1 - latIndex;
        float   x        = lows[lonIndex];
        float   y        = lows[latIndex];
        float   width    = highs[lonIndex] - x;
        float   height   = highs[latIndex] - y;
        if ((width == 0.f) && (height == 0.f)) {  // single point grid
            x      = x - .5f;
            width  = 1.f;
            y      = y - .5f;
            height = 1.f;
        }
        Unit[]    setUnits = domainSet.getSetUnits();
        float[][] xy       = new float[][] {
            { x, width }, { y, height }
        };
        xy = Unit.convertTuple(xy, new Unit[] { setUnits[lonIndex],
                setUnits[latIndex] }, new Unit[] { CommonUnit.degree,
                CommonUnit.degree }, false);
        return new TrivialMapProjection(RealTupleType.SpatialEarth2DTuple,
                                        new Rectangle2D.Float(xy[0][0],
                                            xy[1][0], xy[0][1], xy[1][1]));
    }

    /**
     * Return a MapProjection that relates to the Radar*DCoordinateSystem.
     *
     * @param radarCS radar coordinate system (Radar2DCoordinateSystem or
     *                Radar3DCoordinateSystem)
     *
     * @return MapProjection corresponding to the radar CS
     *
     * @throws VisADException problem creating MapProjection.
     */
    public static MapProjection makeRadarMapProjection(
            CoordinateSystem radarCS)
            throws VisADException {
        if ( !((radarCS instanceof Radar2DCoordinateSystem)
                || (radarCS instanceof Radar3DCoordinateSystem))) {
            throw new RuntimeException("not a radar cs");
        }
        float[] lla = (radarCS instanceof Radar2DCoordinateSystem)
                      ? ((Radar2DCoordinateSystem) radarCS).getCenterPoint()
                      : ((Radar3DCoordinateSystem) radarCS).getCenterPoint();
        return new ucar.visad.RadarMapProjection(lla[0], lla[1]);
    }

    /**
     * Resample the grid at the positions defined by a SampledSet using
     * the default methods and error propagation.
     *
     * @param  grid   grid to resample (must be a valid 3D grid)
     * @param  subDomain  set of points to sample on.  It must be compatible
     *         with the spatial domain of the grid.
     *
     * @return  a FieldImpl the grid representing the values
     *          of the original grid at the
     *          points defined by subDomain.  If this is a sequence of grids
     *          it will be a sequence of the resamples.
     *
     * @throws  VisADException  invalid subDomain or some other problem
     */
    public static FieldImpl resampleGrid(FieldImpl grid, SampledSet subDomain)
            throws VisADException {
        return resampleGrid(grid, subDomain, DEFAULT_SAMPLING_MODE,
                            DEFAULT_ERROR_MODE);
    }

    /**
     * Resample the grid at the positions defined by a SampledSet using
     * the method specified and default error propagation.
     *
     * @param  grid   grid to resample (must be a valid 3D grid)
     * @param  subDomain  set of points to sample on.  It must be compatible
     *         with the spatial domain of the grid.
     * @param  samplingMode  sampling method to use for slicing
     *
     * @return  a FieldImpl the grid representing the values
     *          of the original grid at the
     *          points defined by sampling set.  If this is a sequence of grids
     *          it will be a sequence of the subsamples.
     *
     * @throws  VisADException  invalid subDomain or some other problem
     */
    public static FieldImpl resampleGrid(FieldImpl grid,
                                         SampledSet subDomain,
                                         int samplingMode)
            throws VisADException {
        return resampleGrid(grid, subDomain, samplingMode,
                            DEFAULT_ERROR_MODE);
    }

    /**
     * Method to get the center point of a grid's spatial domain
     * as a RealTuple.
     *
     * @param grid   grid to evaluate
     *
     * @return center point (x,y,z) of the grid in native coordinates.
     *         If the domain has a CoordinateSystem (e.g.,
     *         &nbsp;(x,y,z) -> (lat,lon,alt)&nbsp; that will be included
     *         in the returned tuple.
     *
     * @throws VisADException problem accessing the data
     */
    public static RealTuple getCenterPoint(FieldImpl grid)
            throws VisADException {
        return getCenterPoint(getSpatialDomain(grid));
    }


    /**
     * Method to get the center point of a spatial domain
     * as a RealTuple.
     *
     * @param spatialDomain   domain to evaluate
     *
     * @return center point (x,y,z) of the domain in native coordinates.
     *         If the domain has a CoordinateSystem (e.g.,
     *         &nbsp;(x,y,z) -> (lat,lon,alt)&nbsp; that will be included
     *         in the returned tuple.
     *
     * @throws VisADException problem accessing the data
     */
    public static RealTuple getCenterPoint(SampledSet spatialDomain)
            throws VisADException {
        float[]   highs  = spatialDomain.getHi();
        float[]   lows   = spatialDomain.getLow();
        float[][] values = new float[highs.length][1];

        for (int i = 0; i < highs.length; i++) {
            values[i][0] = lows[i] + (highs[i] - lows[i]) / 2.f;
        }
        int index = 0;
        if (isSinglePointDomain(spatialDomain)) {
            index = spatialDomain.getLength() / 2;
        } else {
            int[] indices = spatialDomain.valueToIndex(values);
            index = indices[0];
        }
        RealTuple point = null;
        try {
            point = DataUtility.getSample(spatialDomain, index);
        } catch (RemoteException re) {}
        return point;
    }

    /**
     * Get the latitude/longitude point at the center of the grid.
     *
     * @param grid grid to evaluate
     *
     * @return center lat/lon or null if not navigated
     *
     * @throws VisADException problem accessing the data
     */
    public static LatLonPoint getCenterLatLonPoint(FieldImpl grid)
            throws VisADException {
        return getCenterLatLonPoint(getSpatialDomain(grid));
    }

    /**
     * Get the latitude/longitude point at the center of the domain.
     *
     * @param spatialDomain domain to evaluate
     *
     * @return center lat/lon or null if not navigated
     *
     * @throws VisADException problem accessing the data
     */
    public static LatLonPoint getCenterLatLonPoint(SampledSet spatialDomain)
            throws VisADException {
        RealTuple   nativeCoords = getCenterPoint(spatialDomain);
        LatLonPoint latlon       = null;
        try {
            SingletonSet ss = new SingletonSet(nativeCoords);
            if (isNavigated(ss)) {  // has lat/lon
                int       latIndex     = isLatLonOrder(ss)
                                         ? 0
                                         : 1;
                int       lonIndex     = 1 - latIndex;
                RealTuple latLonCoords = nativeCoords;
                if (ss.getCoordinateSystem() != null) {
                    SampledSet latLonSet =
                        Util.convertDomain(
                            ss, ss.getCoordinateSystem().getReference(),
                            null);
                    latLonCoords = DataUtility.getSample(latLonSet, 0);
                }
                latlon = new LatLonTuple(
                    (Real) latLonCoords.getComponent(latIndex),
                    (Real) latLonCoords.getComponent(lonIndex));
            }
        } catch (RemoteException re) {}
        return latlon;
    }

    /**
     * Resample the grid at the positions defined by a SampledSet.
     *
     * @param  grid   grid to resample (must be a valid 3D grid)
     * @param  subDomain  set of points to sample on.  It must be compatible
     *         with the spatial domain of the grid.
     * @param  samplingMode sampling method to use for slicing
     * @param  errorMode  error method to use for error propagation
     *
     * @return  a FieldImpl the grid representing the values
     *          of the original grid at the
     *          points defined by subDomain.  If this is a sequence of grids
     *          it will be a sequence of the subsets.
     *
     * @throws  VisADException  invalid subDomain or some other problem
     */
    public static FieldImpl resampleGrid(FieldImpl grid,
                                         SampledSet subDomain,
                                         int samplingMode, int errorMode)
            throws VisADException {
        long      t1     = System.currentTimeMillis();
        FieldImpl result = resampleGridInner(grid, subDomain, samplingMode,
                                             errorMode);
        long t2 = System.currentTimeMillis();
        //System.err.println("Time:" + (t2 - t1));
        return result;
    }



    /**
     * Resample the grid at the positions defined by a SampledSet.
     *
     * @param  grid   grid to resample (must be a valid 3D grid)
     * @param  subDomain  set of points to sample on.  It must be compatible
     *         with the spatial domain of the grid.
     * @param  samplingMode sampling method to use for slicing
     * @param  errorMode  error method to use for error propagation
     *
     * @return  a FieldImpl the grid representing the values
     *          of the original grid at the
     *          points defined by subDomain.  If this is a sequence of grids
     *          it will be a sequence of the subsets.
     *
     * @throws  VisADException  invalid subDomain or some other problem
     */
    private static FieldImpl resampleGridInner(FieldImpl grid,
            SampledSet subDomain, int samplingMode, int errorMode)
            throws VisADException {

        Trace.call1("GridUtil.resampleGrid");

        SampledSet spatialDomain = getSpatialDomain(grid);
        if ((spatialDomain.getDimension() != subDomain.getDimension())
                && (spatialDomain.getManifoldDimension()
                    != subDomain.getManifoldDimension())) {
            throw new IllegalArgumentException(
                "resampleGrid: subDomain and grid dimensions are incompatible");
        }

        FieldImpl sampledFI = null;
        try {
            if (isSinglePointDomain(grid)) {
                SampledSet set = getSpatialDomain(grid);
                if (set instanceof SingletonSet) {  // single level
                    return grid;
                } else {
                    float[][] domainVals = set.getSamples(true);
                    float[][] sliceVals  = subDomain.getSamples(true);
                    if (subDomain.getCoordinateSystem() != null) {
                        CoordinateSystem cs = subDomain.getCoordinateSystem();
                        sliceVals = cs.fromReference(sliceVals);
                    }
                    float[] verticalLevels = sliceVals[2];
                    int     index          = 0;
                    if (verticalLevels.length != 1) {
                        // TODO: subsample
                        return grid;
                    } else {  // do a nearest neighbor
                        int[] indices = QuickSort.sort(domainVals[2]);
                        index = Math.abs(Arrays.binarySearch(domainVals[2],
                                verticalLevels[0]));
                        if (index >= domainVals[2].length) {
                            index = domainVals[2].length - 1;
                        }
                        index = indices[index];
                    }
                    if (getTimeSet(grid) == null) {  // single time
                        FunctionType ffType = (FunctionType) grid.getType();
                        sampledFI = new FlatField(ffType, subDomain);
                        sampledFI.setSample(0, grid.getSample(index), false);
                    } else {
                        Set timeSet = getTimeSet(grid);
                        sampledFI =
                            new FieldImpl((FunctionType) grid.getType(),
                                          timeSet);
                        FunctionType subType =
                            (FunctionType) grid.getSample(0).getType();
                        for (int i = 0; i < timeSet.getLength(); i++) {
                            FlatField subField =
                                (FlatField) grid.getSample(i);
                            if (i == 0) {
                                subType = (FunctionType) subField.getType();
                            }
                            FlatField ff = new FlatField(subType, subDomain);
                            ff.setSample(0, subField.getSample(index));
                            sampledFI.setSample(i, ff, false);
                        }
                    }
                }
                return sampledFI;
            }

            if ( !isSequence(grid)) {
                sampledFI = (FlatField) grid.resample(subDomain,
                        samplingMode, errorMode);
            } else {  // some sort of sequence - resample each
                Set sequenceDomain = Util.getDomainSet(grid);
                Trace.call1("GridUtil.sampleLoop",
                            " Length: " + sequenceDomain.getLength());
                for (int i = 0; i < sequenceDomain.getLength(); i++) {
                    Trace.call1("GridUtil getSample");
                    FieldImpl subField = (FieldImpl) grid.getSample(i, false);
                    Trace.call2("GridUtil getSample");
                    FieldImpl sampledField = null;
                    if ( !isSequence(subField)) {

                        Trace.call1("GridUtil resample",
                                    " Length=" + subField.getLength());
                        sampledField =
                            (FieldImpl) subField.resample(subDomain,
                                samplingMode, errorMode);
                        Trace.call2("GridUtil resample");

                    } else {  // inner sequence (e.g. ensembles)
                        Set innerSequenceDomain = subField.getDomainSet();
                        Trace.call1("GridUtil resample inner sequence",
                                    " Length= "
                                    + innerSequenceDomain.getLength());
                        for (int j = 0; j < innerSequenceDomain.getLength();
                                j++) {
                            FlatField innerSubField =
                                (FlatField) subField.getSample(j, false);
                            if (innerSubField == null) {
                                continue;
                            }
                            FlatField innerSampledField =
                                (FlatField) innerSubField.resample(subDomain,
                                    samplingMode, errorMode);
                            if (innerSampledField == null) {
                                continue;
                            }
                            if (sampledField == null) {
                                FunctionType innerType =
                                    new FunctionType(
                                        DataUtility
                                            .getDomainType(
                                                innerSequenceDomain), innerSampledField
                                                    .getType());
                                sampledField = new FieldImpl(innerType,
                                        innerSequenceDomain);
                            }
                            sampledField.setSample(j, innerSampledField,
                                    false);
                        }
                        Trace.call2("GridUtil resample inner sequence");
                    }
                    if ((sampledField != null) && (sampledFI == null)) {  // set up the functiontype
                        FunctionType sampledType =
                            new FunctionType(
                                DataUtility.getDomainType(sequenceDomain),
                                sampledField.getType());
                        sampledFI = new FieldImpl(sampledType,
                                sequenceDomain);
                    }
                    Trace.call1("GridUtil setSample");
                    if (sampledField != null) {
                        sampledFI.setSample(i, sampledField, false);
                    }
                    Trace.call2("GridUtil setSample");
                }
                Trace.call2("GridUtil.sampleLoop");
            }
        } catch (RemoteException re) {
            throw new VisADException("problem resampling remote field " + re);
        }
        Trace.call2("GridUtil.resampleGrid");
        return sampledFI;
    }

    /**
     * Resample a grid with a 2D manifold.  We need to do this because our
     * point might be in 3 space
     *
     * @param grid           grid to sample
     * @param subDomain      sampling domain
     * @param skipx          x skip factor
     * @param skipy          y skip factor
     * @return
     *
     * @throws VisADException       problem in resampling
     */
    private static FieldImpl resample2DManifold(FieldImpl grid,
            SampledSet subDomain, int skipx, int skipy)
            throws VisADException {
        SampledSet spatialDomain = getSpatialDomain(grid);
        if ((spatialDomain.getDimension() != subDomain.getDimension())
                && (spatialDomain.getManifoldDimension()
                    != subDomain.getManifoldDimension())) {
            throw new IllegalArgumentException(
                "resampleGrid: subDomain and grid dimensions are incompatible");
        }
        FieldImpl sampledFI = null;
        try {
            if ( !isSequence(grid)) {
                sampledFI = new FlatField((FunctionType) grid.getType(),
                                          subDomain);
                sampledFI.setSamples(getSubValues(getSpatialDomain(grid),
                        grid.getFloats(), skipx, skipy));
            } else {  // some sort of sequence - resample each
                Set        sequenceDomain = Util.getDomainSet(grid);
                SampledSet ss             = getSpatialDomain(grid);
                FieldImpl  sampledField   = null;
                for (int i = 0; i < sequenceDomain.getLength(); i++) {
                    FieldImpl sample = (FieldImpl) grid.getSample(i);
                    if (sample == null) {
                        continue;
                    }
                    if ( !GridUtil.isSequence(sample)) {
                        sampledField =
                            new FlatField((FunctionType) sample.getType(),
                                          subDomain);
                        sampledField.setSamples(getSubValues(ss,
                                sample.getFloats(), skipx, skipy));

                    } else {  // ensembles and such
                        Set ensDomain = sample.getDomainSet();
                        sampledField =
                            new FieldImpl((FunctionType) sample.getType(),
                                          ensDomain);
                        for (int j = 0; j < ensDomain.getLength(); j++) {
                            FlatField innerField =
                                (FlatField) sample.getSample(j, false);
                            if (innerField == null) {
                                continue;
                            }
                            FlatField sampledFF =
                                new FlatField(
                                    (FunctionType) innerField.getType(),
                                    subDomain);
                            sampledFF.setSamples(getSubValues(ss,
                                    innerField.getFloats(), skipx, skipy));
                            sampledField.setSample(j, sampledFF);
                        }
                    }
                    if ((sampledField != null) && (sampledFI == null)) {  // set up the functiontype
                        FunctionType sampledType =
                            new FunctionType(((SetType) sequenceDomain
                                .getType()).getDomain(), sampledField
                                    .getType());
                        sampledFI = new FieldImpl(sampledType,
                                sequenceDomain);
                    }
                    if (sampledField != null) {
                        sampledFI.setSample(i, sampledField, false);
                    }
                }
            }
        } catch (RemoteException re) {
            throw new VisADException("problem resampling remote field " + re);
        }
        return sampledFI;
    }

    /**
     * Get the subdomain values based on the skip factors
     *
     * @param domainSet       set to sample
     * @param values          input values
     * @param skipx           x skip factor
     * @param skipy           y skip factor
     * @return
     *
     * @throws VisADException
     */
    private static float[][] getSubValues(SampledSet domainSet,
                                          float[][] values, int skipx,
                                          int skipy)
            throws VisADException {
        int       sizeX      = ((GriddedSet) domainSet).getLength(0);
        int       sizeY      = ((GriddedSet) domainSet).getLength(1);
        float[][] subSamples =
            new float[values.length][(1 + (sizeX - 1) / skipx) * (1 + (sizeY - 1) / skipy)];
        for (int m = 0; m < values.length; m++) {
            int l = 0;
            for (int j = 0; j < sizeY; j += skipy) {
                for (int i = 0; i < sizeX; i += skipx) {
                    //compute stride into 1D array of 3D data
                    int elem = i + (j * sizeX);

                    subSamples[m][l] = values[m][elem];
                    l++;

                }
            }
        }
        return subSamples;
    }


    /**
     * Get the altitude corresponding to the level specified using
     * the domain of the grid.
     *
     * @param  grid   grid to use
     * @param  altitude  altitude to convert.
     *
     * @return  corresponding value of the vertical dimension of the grid.
     *          May be missing if conversion can't happen.
     *
     *
     * @throws VisADException
     */
    public static Real getLevel(FieldImpl grid, Real altitude)
            throws VisADException {
        if ((altitude == null) || (grid == null)) {
            throw new IllegalArgumentException(
                "GridUtil.getLevel(): grid and level must not be null");
        }
        if ( !is3D(grid)) {
            throw new IllegalArgumentException(
                "GridUtil.getLevel(): Grid must be 3D");
        }
        if ( !(Unit.canConvert(altitude.getUnit(), CommonUnit.meter))) {
            throw new IllegalArgumentException(
                "GridUtil.getLevel(): alitude units must be convertible with meters");
        }
        double     levVal    = Double.NaN;
        SampledSet domainSet = getSpatialDomain(grid);
        RealType   zType     = getVerticalType(domainSet);
        Unit       zUnit     = getVerticalUnit(domainSet);
        if (Unit.canConvert(zUnit, altitude.getUnit())) {
            levVal = altitude.getValue(zUnit);
        } else {               // better have a CoordinateSystem
            CoordinateSystem cs = domainSet.getCoordinateSystem();
            if (cs != null) {  // better be l/l/alt
                float[][] xyz = cs.fromReference(new float[][] {
                    { Float.NaN }, { Float.NaN },
                    { (float) altitude.getValue(CommonUnit.meter) }
                });
                levVal = zUnit.toThis(xyz[2][0],
                                      cs.getCoordinateSystemUnits()[2]);
            } else {
                throw new VisADException("Can't convert to a level");
            }
        }
        return new Real(zType, levVal, zUnit);
    }

    /**
     * Get the altitude corresponding to the level specified using
     * the domain of the grid.
     *
     * @param  grid   grid to use
     * @param  level  must be compatible (unit wise) with vertical coordinate
     *                of the grid
     *
     * @return  altitude (in m) corresponding to level using coordinate
     *          system of the grid's domain.  May be missing if conversion
     *          can't happen.
     *
     *
     * @throws VisADException    VisAD error
     */
    public static Real getAltitude(FieldImpl grid, Real level)
            throws VisADException {

        if ((level == null) || (grid == null)) {
            throw new IllegalArgumentException(
                "GridUtil.getAltitude(): grid and level must not be null");
        }
        if ( !is3D(grid)) {
            throw new IllegalArgumentException(
                "GridUtil.getAltitude(): Grid must be 3D");
        }

        double altVal = Double.NaN;
        if (Unit.canConvert(level.getUnit(), CommonUnit.meter)) {
            altVal = level.getValue(CommonUnit.meter);
        } else {
            SampledSet domainSet = getSpatialDomain(grid);
            Unit       zUnit     = getVerticalUnit(domainSet);
            if ( !Unit.canConvert(zUnit, level.getUnit())) {
                throw new VisADException(
                    "level units not compatible with grid units");
            }
            CoordinateSystem domainCS = domainSet.getCoordinateSystem();
            if (domainCS != null) {
                float[][] samples   = domainSet.getSamples(false);
                Unit[]    csUnits   = domainCS.getCoordinateSystemUnits();
                float[][] latlonalt = domainCS.toReference(new float[][] {
                    { samples[0][0] }, { samples[1][0] },
                    { (float) level.getValue(csUnits[2]) }
                });

                altVal = latlonalt[2][0];
            }
        }
        return new Real(RealType.Altitude, altVal);
    }

    /**
     * Get the RealType of the vertical dimension of the spatial domain
     * of the grid.
     *
     * @param  grid  grid to check
     *
     * @return RealType of the vertical dimension of the grid's spatial domain
     *
     * @throws VisADException  problem getting the type
     */
    public static RealType getVerticalType(FieldImpl grid)
            throws VisADException {
        return getVerticalType(getSpatialDomain(grid));
    }

    /**
     * Get the unit of the vertical dimension of the domain set.
     *
     * @param domainSet  domainSet to check
     *
     * @return RealType of the vertical dimension domainSet
     *
     * @throws VisADException  problem getting the type
     */
    public static RealType getVerticalType(SampledSet domainSet)
            throws VisADException {

        if ( !is3D(domainSet)) {
            throw new IllegalArgumentException(
                "GridUtil.getVerticalType(): Not a 3D domain");
        }
        return (RealType) ((SetType) domainSet.getType()).getDomain()
            .getComponent(2);

    }

    /**
     * Get the unit of the vertical dimension of the spatial domain of the grid.
     *
     * @param  grid  domain to check
     *
     * @return unit of the raw vertical data in the grid's domain set.
     *
     * @throws VisADException  problem getting the unit
     */
    public static Unit getVerticalUnit(FieldImpl grid) throws VisADException {
        return getVerticalUnit(getSpatialDomain(grid));
    }

    /**
     * Get the unit of the vertical dimension of the domain.
     *
     * @param  domainSet  domain to check
     *
     * @return unit of the raw data in the domainSet
     *
     * @throws VisADException  problem getting the unit
     */
    public static Unit getVerticalUnit(SampledSet domainSet)
            throws VisADException {

        if ( !is3D(domainSet)) {
            throw new IllegalArgumentException(
                "GridUtil.getVerticalUnit(): Not a 3D grid");
        }

        return domainSet.getSetUnits()[2];
    }


    /**
     * Determine whether the grid in question can be sliced at
     * the level specified (i.e., units or CS allows this)
     *
     * @param grid  grid in question
     * @param level  level in question
     *
     * @return true if the level is compatible with the grid.
     *
     * @throws VisADException   problem creating VisAD object
     */
    public static boolean canSliceAtLevel(FieldImpl grid, Real level)
            throws VisADException {
        return canSliceAtLevel(getSpatialDomain(grid), level);
    }

    /**
     * Determine whether the set in question can be sliced at
     * the level specified (i.e., units or CS allows this)
     *
     * @param spatialSet  domain set to check
     * @param level  level in question
     *
     * @return true if the level is compatible with the grid.
     *
     * @throws VisADException   problem creating VisAD object
     */
    public static boolean canSliceAtLevel(SampledSet spatialSet, Real level)
            throws VisADException {

        Trace.call1("GridUtil.canSliceAtLevel");
        if ((spatialSet == null) || (level == null)) {
            return false;
        }

        // make sure this is a sliceable grid
        if (spatialSet.getManifoldDimension() != 3) {
            return false;
        }

        // check the level type against the domain type and reference
        RealType type = (RealType) level.getType();  // level type
        if (type.equals(RealType.Generic)) {
            return true;
        }

        RealTupleType spatialType =
            ((SetType) spatialSet.getType()).getDomain();
        RealTupleType spatialReferenceType =
            (spatialSet.getCoordinateSystem() != null)
            ? spatialSet.getCoordinateSystem().getReference()
            : null;


        RealType zType     = getVerticalType(spatialSet);
        Unit     zUnit     = getVerticalUnit(spatialSet);

        RealType zRefType  = (spatialReferenceType != null)
                             ? (RealType) spatialReferenceType.getComponent(2)
                             : null;  // ref Z
        boolean  isRefType = type.equalsExceptNameButUnits(zRefType);

        if ( !(type.equalsExceptNameButUnits(zType) || isRefType)) {
            return false;
        }

        return true;
    }

    /**
     * Find min and max of range data in any VisAD FlatField
     *
     * @param field       a VisAD FlatField.  Cannot be null
     * @return  the range of the data.  Dimension is the number of parameters
     *          in the range of the flat field
     *
     * @throws RemoteException  Java RMI error
     * @throws VisADException   VisAD Error
     */
    public static Range[] fieldMinMax(visad.FlatField field)
            throws VisADException, RemoteException {
        if (field instanceof CachedFlatField) {
            return makeRanges(((CachedFlatField) field).getRanges());
        }


        float   allValues[][] = field.getFloats(false);
        Range[] result        = new Range[allValues.length];
        for (int rangeIdx = 0; rangeIdx < allValues.length; rangeIdx++) {
            float   pMin   = Float.POSITIVE_INFINITY;
            float   pMax   = Float.NEGATIVE_INFINITY;
            float[] values = allValues[rangeIdx];
            int     length = values.length;
            for (int i = 0; i < length; i++) {
                float value = values[i];
                //Note: we don't check for Float.isNaN (value) because if value is a 
                //NaN then each test below is false;
                if (pMax < value) {
                    pMax = value;
                }
                if (pMin > value) {
                    pMin = value;
                }
            }
            result[rangeIdx] = new Range(pMin, pMax);
        }
        return result;
    }


    /**
     * Make a range from a VisAD data range
     *
     * @param range  the data range
     *
     * @return  range
     */
    public static Range makeRange(visad.data.DataRange range) {
        if (range == null) {
            return null;
        }
        return new Range(range.getMin(), range.getMax());
    }


    /**
     * Make an array of Ranges from an array of DataRanges
     *
     * @param range  the DataRanges
     *
     * @return  the Ranges
     */
    public static Range[] makeRanges(visad.data.DataRange[] range) {
        if (range == null) {
            return null;
        }
        Range[] r = new Range[range.length];
        for (int i = 0; i < range.length; i++) {
            r[i] = makeRange(range[i]);
        }
        return r;
    }




    /**
     * Make a DataRange from a Range
     *
     * @param range  the Range
     *
     * @return  the DataRange
     */
    public static DataRange makeDataRange(Range range) {
        if (range == null) {
            return null;
        }
        return new DataRange(range.getMin(), range.getMax());
    }


    /**
     * Make an array of DataRanges from an array of Ranges
     *
     * @param range  the Ranges
     *
     * @return DataRanges
     */
    public static DataRange[] makeDataRanges(Range[] range) {
        if (range == null) {
            return null;
        }
        DataRange[] r = new DataRange[range.length];
        for (int i = 0; i < range.length; i++) {
            r[i] = makeDataRange(range[i]);
        }
        return r;
    }


    /**
     * get max and min of all range values in the current active fieldImpl
     *
     * @param fieldImpl      input field with outer dimension of time
     * @return  range of all parameters in the field
     *
     * @throws RemoteException  Java RMI error
     * @throws VisADException   VisAD Error
     */
    public static Range[] getMinMax(FieldImpl fieldImpl)
            throws VisADException, RemoteException {
        //        Trace.startTrace();
        //        Trace.call1 ("GDI.getMinMax");
        Range[] result = null;
        if (fieldImpl instanceof FlatField) {
            Range[] tmp = fieldMinMax((FlatField) fieldImpl);
            if (result == null) {
                result = new Range[tmp.length];
                for (int i = 0; i < result.length; i++) {
                    result[i] = new Range(Double.POSITIVE_INFINITY,
                                          Double.NEGATIVE_INFINITY);
                }
            }

            for (int i = 0; i < result.length; i++) {
                result[i].min = Math.min(result[i].min, tmp[i].min);
                result[i].max = Math.max(result[i].max, tmp[i].max);
            }
        } else {
            int numTimes = (Util.getDomainSet(fieldImpl)).getLength();
            for (int nn = 0; nn < numTimes; nn++) {
                //FlatField   field = (FlatField) (fieldImpl.getSample(nn));
                FlatField field = null;

                Data      data  = null;

                // can be either time sequence or some other sequence
                if (fieldImpl.getDomainDimension() == 1)  // sequence
                {
                    data = fieldImpl.getSample(nn);
                    // see if this sample is either a displayable FlatField,
                    // or is ANOTHER FieldImpl sequence of FlatFields
                    if (data instanceof FlatField) {
                        field = (FlatField) data;
                    } else if (data instanceof FieldImpl) {
                        field = (FlatField) ((FieldImpl) data).getSample(0);
                    }
                }

                if (field != null) {
                    Range[] tmp = fieldMinMax(field);
                    if (result == null) {
                        result = new Range[tmp.length];
                        for (int i = 0; i < result.length; i++) {
                            result[i] = new Range(Double.POSITIVE_INFINITY,
                                    Double.NEGATIVE_INFINITY);
                        }
                    }

                    for (int i = 0; i < result.length; i++) {
                        result[i].min = Math.min(result[i].min, tmp[i].min);
                        result[i].max = Math.max(result[i].max, tmp[i].max);
                    }
                }
            }
        }
        //        Trace.call2 ("GDI.getMinMax");
        //        Trace.stopTrace();
        return result;
    }

    /**
     * Print out the sampling and error modes modes
     *
     * @param samplingMode  sampling mode
     * @param errorMode     error mode
     *
     * @return String for these modes
     */
    public static String printModes(int samplingMode, int errorMode) {

        StringBuffer buf = new StringBuffer("sampling: ");
        switch (samplingMode) {

          case Data.NEAREST_NEIGHBOR :
              buf.append("Nearest Neighbor");
              break;

          case Data.WEIGHTED_AVERAGE :
              buf.append("Weighted Average");
              break;

          default :
              break;
        }
        buf.append(" error: ");
        switch (errorMode) {

          case Data.INDEPENDENT :
              buf.append("Independent");
              break;

          case Data.DEPENDENT :
              buf.append("Dependent");
              break;

          case Data.NO_ERRORS :
              buf.append("No Errors");
              break;

          default :
              break;
        }
        return buf.toString();
    }

    /**
     * Convert a grid to point obs
     *
     * @param grid   grid to convert
     *
     * @return Field of point observations for each point
     *
     * @throws VisADException  problem getting data
     */
    public static FieldImpl getGridAsPointObs(FieldImpl grid)
            throws VisADException {
        if (grid == null) {
            return null;
        }
        RealType  index    = RealType.getRealType("index");
        FieldImpl retField = null;
        try {
            if (isTimeSequence(grid)) {
                SampledSet   timeSet      = (SampledSet) getTimeSet(grid);
                FunctionType retFieldType = null;
                double[][]   times        = timeSet.getDoubles(false);
                Unit         timeUnit     = timeSet.getSetUnits()[0];
                for (int i = 0; i < timeSet.getLength(); i++) {
                    DateTime  dt = new DateTime(times[0][i], timeUnit);
                    FieldImpl ff =
                        makePointObs((FlatField) grid.getSample(i), dt);
                    if (ff == null) {
                        continue;
                    }
                    if (retFieldType == null) {
                        retFieldType = new FunctionType(
                            ((SetType) timeSet.getType()).getDomain(),
                            ff.getType());
                        retField = new FieldImpl(retFieldType, timeSet);
                    }
                    retField.setSample(i, ff, false);
                }
            } else {
                retField = makePointObs((FlatField) grid,
                                        new DateTime(Double.NaN));
            }
        } catch (RemoteException re) {}
        return retField;
    }

    /**
     * Make point obs from a single timestep of a grid
     *
     * @param timeStep     the grid
     * @param dt           the timestep for the grid
     *
     * @return   a Field of PointObs
     *
     * @throws RemoteException   Java RMI problem
     * @throws VisADException    VisAD problem
     */
    private static FieldImpl makePointObs(FlatField timeStep, DateTime dt)
            throws VisADException, RemoteException {
        if (timeStep == null) {
            return null;
        }
        SampledSet   domain    = getSpatialDomain(timeStep);
        int          numPoints = domain.getLength();
        Integer1DSet points = new Integer1DSet(RealType.getRealType("index"),
                                  numPoints);
        TupleType tt        = getParamType(timeStep);
        TupleType rangeType = new TupleType(new MathType[] {
                                  RealTupleType.LatitudeLongitudeAltitude,
                                  RealType.Time, tt });
        FieldImpl ff = new FieldImpl(
                           new FunctionType(
                               ((SetType) points.getType()).getDomain(),
                               rangeType), points);
        float[][] samples  = timeStep.getFloats(false);
        float[][] geoVals  = getEarthLocationPoints((GriddedSet) domain);
        boolean   isLatLon = isLatLonOrder(domain);
        int       latIndex = isLatLon
                             ? 0
                             : 1;
        int       lonIndex = isLatLon
                             ? 1
                             : 0;
        boolean   haveAlt  = geoVals.length > 2;
        for (int i = 0; i < numPoints; i++) {
            float lat = geoVals[latIndex][i];
            float lon = geoVals[lonIndex][i];
            float alt = haveAlt
                        ? geoVals[2][i]
                        : 0;
            if ((lat == lat) && (lon == lon)) {
                if ( !(alt == alt)) {
                    alt = 0;
                }
                EarthLocation el = new EarthLocationLite(lat, lon, alt);
                // TODO:  make this  more efficient
                PointObTuple pot = new PointObTuple(el, dt,
                                       timeStep.getSample(i), rangeType);
                ff.setSample(i, pot, false, false);
            }
        }
        return ff;
    }

    /**
     * Convert the domain to the reference earth located points
     *
     * @param domain  the domain set
     *
     * @return  the lat/lon/(alt) points
     *
     * @throws VisADException  problem converting points
     */
    public static float[][] getEarthLocationPoints(GriddedSet domain)
            throws VisADException {
        CoordinateSystem cs = domain.getCoordinateSystem();
        if (cs == null) {
            return domain.getSamples();
        }
        RealTupleType refType  = cs.getReference();
        Unit[]        refUnits = cs.getReferenceUnits();
        float[][]     points   = CoordinateSystem.transformCoordinates(refType,
                               null, refUnits, null,
                               ((SetType) domain.getType()).getDomain(), cs,
                               domain.getSetUnits(), domain.getSetErrors(),
                               domain.getSamples(), false);
        return points;

    }





    /**
     * Find the indices of the domain values contained in the map
     *
     * @param domain  domain to use
     * @param map  the map lines containing bounding polygons
     *
     * @return indices in the domain
     *
     * @throws VisADException  problem sampling
     */
    public static int[][] findContainedIndices(GriddedSet domain,
            UnionSet map)
            throws VisADException {
        return findContainedIndices(getLatLon(domain), map);
    }

    /**
     * Find the indices of the latlon values contained in the map
     *
     * @param latlon  set of lat/lon values
     * @param map  the map lines containing bounding polygons
     *
     * @return indices in the domain
     *
     * @throws VisADException  problem sampling
     */
    public static int[][] findContainedIndices(float[][] latlon, UnionSet map)
            throws VisADException {
        long    t1      = System.currentTimeMillis();
        int[][] indices = findContainedIndices(latlon, map, true);
        long    t2      = System.currentTimeMillis();
        //System.err.println("indices time:" + (t2 - t1));
        return indices;
    }







    /**
     * find the indices not contained in the map domian
     *
     * @param domain grid domain
     * @param map    map of values
     *
     * @return  array of indicies
     *
     * @throws VisADException problem getting at the data
     */
    public static int[][] findNotContainedIndices(GriddedSet domain,
            UnionSet map)
            throws VisADException {
        return findNotContainedIndices(getLatLon(domain), map);
    }

    /**
     * Find the indices of the latlon values contained in the map
     *
     * @param latlon  set of lat/lon values
     * @param map  the map lines containing bounding polygons
     *
     * @return indices in the domain
     *
     * @throws VisADException  problem sampling
     */
    public static int[][] findNotContainedIndices(float[][] latlon,
            UnionSet map)
            throws VisADException {
        long    t1      = System.currentTimeMillis();
        int[][] indices = findContainedIndices(latlon, map, false);
        long    t2      = System.currentTimeMillis();
        //System.err.println("indices time:" + (t2 - t1));
        return indices;
    }



    /**
     * Find the lat/lon values in the given spatial domain for the given indices
     *
     * @param indices index array we get from findContainedIndices methods. i.e., indices[numPolygons][numIndices]
     * @param domain  domain to use
     *
     *
     * @return the lat lons of the form:<pre>
     * float[numPolygonPoints][2][numPoints]</pre>
     *
     * @throws VisADException  problem sampling
     */
    public static float[][][] getLatLons(GriddedSet domain, int[][] indices)
            throws VisADException {
        return getLatLons(getLatLon(domain), indices);
    }


    /**
     * Find the lat/lon values in the given spatial domain for the given indices
     *
     * @param indices index array we get from findContainedIndices methods. i.e., indices[numPolygons][numIndices]
     * @param latlons lat/lons from the spatial domain
     *
     * @return the lat lons of the form:<pre>
     * float[numPolygonPoints][2][numPoints]</pre>
     *
     * @throws VisADException  problem sampling
     */
    public static float[][][] getLatLons(float[][] latlons, int[][] indices)
            throws VisADException {
        float[][][] result = new float[indices.length][2][];
        for (int polygonIdx = 0; polygonIdx < indices.length; polygonIdx++) {
            result[polygonIdx][0] = new float[indices[polygonIdx].length];
            result[polygonIdx][1] = new float[indices[polygonIdx].length];
            for (int j = 0; j < indices[polygonIdx].length; j++) {
                result[polygonIdx][0][j] = latlons[0][indices[polygonIdx][j]];
                result[polygonIdx][1][j] = latlons[1][indices[polygonIdx][j]];
            }
        }
        return result;
    }




    /**
     * Find the lat/lon values in the given spatial domain contained by the polygons in the given map set
     *
     * @param domain  domain to use
     * @param maps The maps
     *
     *
     * @return the lat lons of the form:<pre>
     * float[numPolygonPoints][2][numPoints]</pre>
     *
     * @throws VisADException  problem sampling
     */
    public static float[][][] findContainedLatLons(GriddedSet domain,
            UnionSet maps)
            throws VisADException {
        return findContainedLatLons(getLatLon(domain), maps);
    }


    /**
     * Find the lat/lon values in the given spatial domain contained by the polygons in the given map set
     *
     * @param latlons the lat/lons from the domain
     * @param maps The maps
     *
     * @return the lat lons of the form:<pre>
     * float[numPolygonPoints][2][numPoints]</pre>
     *
     * @throws VisADException  problem sampling
     */

    public static float[][][] findContainedLatLons(float[][] latlons,
            UnionSet maps)
            throws VisADException {
        int[][] indices = findContainedIndices(latlons, maps);
        return getLatLons(latlons, indices);
    }









    /**
     * Recursively find all of the Gridded2DSets held by the map
     *
     * @param map the map
     * @param allSets all sets
     *
     * @throws VisADException On badness
     */
    private static void collectGriddedSets(UnionSet map,
                                           List<Gridded2DSet> allSets)
            throws VisADException {
        SampledSet[] sets = map.getSets();
        for (int j = 0; j < sets.length; j++) {
            if (sets[j] instanceof UnionSet) {
                collectGriddedSets((UnionSet) sets[j], allSets);
            } else if (sets[j] instanceof Gridded2DSet) {
                allSets.add((Gridded2DSet) sets[j]);
            } else {
                //                System.err.println("Unknown polygon type:" + sets[j].getClass().getName());
            }
        }
    }


    /**
     * Find the indicies contained inside the map bounds
     *
     * @param latlon   list of lat/lon points
     * @param map collection of polygons
     * @param inside  true for inside, false for outside
     *
     * @return indices in the domain
     *
     * @throws VisADException  problem getting data from VisAD Object
     */
    private static int[][] findContainedIndices(float[][] latlon,
            UnionSet map, boolean inside)
            throws VisADException {

        int numPoints = latlon[0].length;
        if (map == null) {
            int[][] indices = new int[1][numPoints];
            for (int i = 0; i < numPoints; i++) {
                indices[0][i] = i;
            }
            return indices;
        }

        List<Gridded2DSet> allSets = new ArrayList<Gridded2DSet>();
        collectGriddedSets(map, allSets);

        long            t1          = System.currentTimeMillis();
        int             numPolygons = allSets.size();
        List<float[][]> pts         = new ArrayList<float[][]>();
        List<Integer>[] indexLists  = new List[numPolygons];
        float[]         lonLow      = new float[numPolygons];
        float[]         lonHi       = new float[numPolygons];
        float[]         latLow      = new float[numPolygons];
        float[]         latHi       = new float[numPolygons];
        boolean         latLonOrder = isLatLonOrder(map);
        for (int polygonIdx = 0; polygonIdx < numPolygons; polygonIdx++) {
            Gridded2DSet g   = allSets.get(polygonIdx);
            float[]      low = g.getLow();
            float[]      hi  = g.getHi();
            lonLow[polygonIdx] = (latLonOrder
                                  ? low[1]
                                  : low[0]);
            latLow[polygonIdx] = (latLonOrder
                                  ? low[0]
                                  : low[1]);
            lonHi[polygonIdx]  = (latLonOrder
                                  ? hi[1]
                                  : hi[0]);
            latHi[polygonIdx]  = (latLonOrder
                                  ? hi[0]
                                  : hi[1]);
            float[][] sample = g.getSamples(false);
            pts.add(sample);
        }


        int ptCnt = 0;

        for (int i = 0; i < numPoints; i++) {
            float lat = latlon[0][i];
            float lon = latlon[1][i];
            if ((lon != lon) || (lat != lat)) {
                continue;
            }
            for (int mapIdx = 0; mapIdx < numPolygons; mapIdx++) {
                if (inside) {
                    if ((lon < lonLow[mapIdx]) || (lon > lonHi[mapIdx])
                            || (lat < latLow[mapIdx])
                            || (lat > latHi[mapIdx])) {
                        continue;
                    }
                } else {
                    if ((lon >= lonLow[mapIdx]) && (lon <= lonHi[mapIdx])
                            && (lat >= latLow[mapIdx])
                            && (lat <= latHi[mapIdx])) {
                        //                        System.out.println("Inside " + lon +  " " + lat);
                        continue;
                    } else {
                        //                        System.out.println("Not  inside " + lon +  " " + lat + " (" + lonLow[mapIdx]+" "+lonHi[mapIdx] +") ( "+
                        //                                           latLow[mapIdx]+" "+latHi[mapIdx]+")");
                    }
                }

                ptCnt++;

                /*
                boolean pointInside =
                    DelaunayCustom.inside((float[][]) pts.get(mapIdx),
                                          (latLonOrder
                                           ? lat
                                           : lon), (latLonOrder
                        ? lon
                        : lat));
                */

                boolean pointInside2 =
                    DataUtil.pointInside((float[][]) pts.get(mapIdx),
                                         (latLonOrder
                                          ? lat
                                          : lon), (latLonOrder
                        ? lon
                        : lat));
                //                if(pointInside!=pointInside2) {
                //                    System.err.println("bad point:" + lon + " " + lat);
                //                }

                boolean pointInside = pointInside2;


                boolean ok          = (inside
                                       ? pointInside
                                       : !pointInside);
                if (ok) {
                    if (indexLists[mapIdx] == null) {
                        indexLists[mapIdx] = new ArrayList<Integer>();
                    }
                    indexLists[mapIdx].add(new Integer(i));
                    break;
                }
            }
        }
        //System.err.println("total pts:" + numPoints + "  points inside box:"
        //                   + ptCnt + " # polygon points:" + numPolygonPts);
        int[][] indices = new int[numPolygons][];
        for (int mapIdx = 0; mapIdx < indexLists.length; mapIdx++) {
            if (indexLists[mapIdx] == null) {
                indices[mapIdx] = new int[0];
            } else {
                indices[mapIdx] = new int[indexLists[mapIdx].size()];
                //                System.err.println("index:" + indices[mapIdx].length);
                for (int ptIdx = 0; ptIdx < indexLists[mapIdx].size();
                        ptIdx++) {
                    indices[mapIdx][ptIdx] =
                        ((Integer) indexLists[mapIdx].get(ptIdx)).intValue();
                }
            }
        }
        long t2 = System.currentTimeMillis();
        //        System.err.println ("find indices  #pts:" + numPoints+" time:" + (t2-t1)+ "   points:" + cnt1 + " " + cnt2);
        return indices;


    }



    /**
     * Finds the indices of the values array whose value is in the given range
     *
     * @param values values
     * @param min min value
     * @param max max value
     *
     * @return indices
     *
     * @throws VisADException On badness
     */
    public static int[][] findIndicesInsideRange(float[][] values, float min,
            float max)
            throws VisADException {
        return findIndicesInRange(values, min, max, true);
    }


    /**
     * Finds the indices of the values array whose value is not in the given range
     *
     * @param values values
     * @param min min value
     * @param max max value
     *
     * @return indices
     *
     * @throws VisADException On badness
     */
    public static int[][] findIndicesOutsideRange(float[][] values,
            float min, float max)
            throws VisADException {
        return findIndicesInRange(values, min, max, false);
    }


    /**
     * Finds the indices of the values array whose value are either in or out of the given range
     * depending on the inside flag
     *
     * @param values values
     * @param min min value
     * @param max max value
     * @param inside inside flag
     *
     * @return indices
     *
     * @throws VisADException On badness
     */
    private static int[][] findIndicesInRange(float[][] values, float min,
            float max, boolean inside)
            throws VisADException {
        int   numPoints = values[0].length;
        int   cnt       = 0;
        int[] indices   = new int[1000];
        for (int i = 0; i < numPoints; i++) {
            float   value = values[0][i];
            boolean ok    = (inside
                             ? ((value >= min) && (value <= max))
                             : ((value < min) || (value > max)));
            if (ok) {
                cnt++;
                if (cnt >= indices.length) {
                    int[] tmp = indices;
                    indices = new int[tmp.length * 2];
                    System.arraycopy(tmp, 0, indices, 0, cnt);
                }
                indices[cnt] = i;
            }
        }
        int[] tmp = indices;
        indices = new int[cnt];
        System.arraycopy(tmp, 0, indices, 0, cnt);
        return new int[][] {
            indices
        };
    }

    /**
     * Convert the domain to the reference earth located points.
     * If the domain is not in lat/lon order then reset the order so
     * that result[0] is the latitudes, result[1] is the longitudes
     *
     * @param domain  the domain set
     *
     * @return  the lat/lon/(alt) points
     *
     * @throws VisADException  problem converting points
     */
    public static float[][] getLatLon(GriddedSet domain)
            throws VisADException {
        boolean   isLatLon = isLatLonOrder(domain);
        float[][] values   = getEarthLocationPoints(domain);
        if ( !isLatLon) {
            float[] tmp = values[0];
            values[0] = values[1];
            values[1] = tmp;
        }
        return values;
    }



    /**
     * test
     *
     * @param args args
     *
     * @throws Exception On badness
     */
    public static void main(String[] args) throws Exception {
        for (int size = 1; size <= 10; size++) {
            float[]            test    = new float[size * 1000000];

            long               t1      = System.currentTimeMillis();
            OutputStream       ostream = new FileOutputStream("test.ser");
            ObjectOutputStream p       = new ObjectOutputStream(ostream);
            p.writeObject(test);
            p.flush();
            ostream.close();
            long              t2      = System.currentTimeMillis();

            InputStream       istream = new FileInputStream("test.ser");
            ObjectInputStream ois     = new ObjectInputStream(istream);
            float[]           tmp     = (float[]) ois.readObject();
            long              t3      = System.currentTimeMillis();
            System.err.println("Length:" + tmp.length + " write: "
                               + (t2 - t1) + " read:" + (t3 - t2));
        }
    }


    /**
     * Write grid out to an Excel spreadsheet
     *
     * @param grid grid  to write
     *
     * @throws Exception  problem writing grid
     */
    public static void writeGridToXls(FieldImpl grid) throws Exception {
        String filename = FileManager.getWriteFile(FileManager.FILTER_XLS,
                              null);
        if (filename == null) {
            return;
        }
        writeGridToXls(grid, filename);
    }

    /**
     * Write grid out to an Excel spreadsheet
     *
     * @param grid grid  to write
     * @param filename  filename
     *
     * @throws Exception  problem writing grid
     */
    public static void writeGridToXls(FieldImpl grid, String filename)
            throws Exception {

        Object loadId =
            JobManager.getManager().startLoad("Writing grid to xls", true);
        try {
            HSSFWorkbook    wb = new HSSFWorkbook();
            HSSFRow         row;
            int             sheetIdx = -1;
            List<HSSFSheet> sheets   = new ArrayList<HSSFSheet>();
            OutputStream    fileOut  =
                new BufferedOutputStream(new FileOutputStream(filename),
                                         1000000);

            int             MAXROWS    = 65000;
            List<DateTime>  times      = new ArrayList<DateTime>();
            List<FlatField> fields     = new ArrayList<FlatField>();

            float[][]       domainVals = null;
            int             colOffset  = 2;
            int             rowCnt;
            int             sheetCnt;
            HSSFSheet       sheet = null;

            if (isTimeSequence(grid)) {
                SampledSet timeSet    = (SampledSet) getTimeSet(grid);
                double[][] timeValues = timeSet.getDoubles(false);
                Unit       timeUnit   = timeSet.getSetUnits()[0];
                int        numTimes   = timeSet.getLength();
                for (int timeIdx = 0; timeIdx < numTimes; timeIdx++) {
                    DateTime dt = new DateTime(timeValues[0][timeIdx],
                                      timeUnit);
                    JobManager.getManager().setDialogLabel1(loadId,
                            "Writing grid time:" + (timeIdx + 1) + "/"
                            + numTimes);
                    FlatField ff = (FlatField) grid.getSample(timeIdx);
                    if (ff == null) {
                        continue;
                    }
                    times.add(dt);
                    fields.add(ff);
                }
            } else if (grid instanceof FlatField) {
                fields.add((FlatField) grid);
            } else {
                System.err.println("Could not find any grid fields to write");
            }


            for (int fieldIdx = 0; fieldIdx < fields.size(); fieldIdx++) {
                int       timeIdx = fieldIdx;
                DateTime  dt      = ((times.size() > 0)
                                     ? times.get(fieldIdx)
                                     : null);
                FlatField ff      = fields.get(fieldIdx);
                if (sheets.size() == 0) {
                    SampledSet ss        = getSpatialDomain(ff);
                    SampledSet latLonSet = null;
                    if (ss.getCoordinateSystem() != null) {
                        latLonSet = Util.convertDomain(ss,
                                ss.getCoordinateSystem().getReference(),
                                null);
                    } else {
                        latLonSet = ss;
                    }

                    domainVals = latLonSet.getSamples(false);
                    boolean latFirst = isLatLonOrder(latLonSet);
                    int     numRows  = domainVals[0].length;
                    rowCnt = -1;
                    for (int rowIdx = 0; rowIdx < numRows; rowIdx++) {
                        if ((rowCnt >= MAXROWS) || (rowCnt == -1)) {
                            sheets.add(sheet = wb.createSheet());
                            row = sheet.createRow(0);
                            row.createCell((short) 0).setCellValue(latFirst
                                    ? "Latitude"
                                    : "Longitude");
                            row.createCell((short) 1).setCellValue(latFirst
                                    ? "Longitude"
                                    : "Latitude");
                            if (domainVals.length > 2) {
                                row.createCell((short) 2).setCellValue(
                                    "Altitude");
                                colOffset = 3;
                            }
                            rowCnt = 0;
                        }
                        row = sheet.createRow(rowCnt + 1);
                        row.createCell((short) 0).setCellValue(
                            domainVals[0][rowIdx]);
                        row.createCell((short) 1).setCellValue(
                            domainVals[1][rowIdx]);
                        if (domainVals.length > 2) {
                            row.createCell((short) 2).setCellValue(
                                domainVals[2][rowIdx]);
                        }
                        rowCnt++;
                    }
                }
                float[][] rangeVals = ff.getFloats(false);
                rowCnt   = -1;
                sheetCnt = -1;
                sheet    = null;
                for (int rowIdx = 0; rowIdx < domainVals[0].length;
                        rowIdx++) {
                    if ((rowCnt == -1) || (rowCnt >= MAXROWS)) {
                        rowCnt = 0;
                        sheetCnt++;
                        sheet = (HSSFSheet) sheets.get(sheetCnt);
                        row   = sheet.getRow(0);
                        if (dt != null) {
                            row.createCell((short) (colOffset
                                    + timeIdx)).setCellValue(dt.toString());
                        }
                    }
                    row = sheet.getRow(rowCnt + 1);
                    row.createCell(
                        (short) (colOffset + timeIdx)).setCellValue(
                        rangeVals[0][rowIdx]);
                    rowCnt++;
                }
            }

            JobManager.getManager().setDialogLabel1(loadId,
                    "Writing spreadsheet");
            wb.write(fileOut);
            fileOut.close();
        } catch (Exception exc) {
            LogUtil.logException("Writing grid to xls file: " + filename,
                                 exc);
        } finally {
            JobManager.getManager().stopLoad(loadId);
        }

    }

    /**
     * Write grid out to a netCDF CF compliant file
     *
     * @param grid grid  to write
     *
     * @throws Exception  problem writing grid
     */
    public static void exportGridToNetcdf(FieldImpl grid) throws Exception {
        String filename = FileManager.getWriteFile(FileManager.FILTER_NETCDF,
                              null);
        if (filename == null) {
            return;
        }
        exportGridToNetcdf(grid, filename);
    }


    /**
     * Write grid out to a netCDF CF compliant file
     *
     * @param grid grid  to write
     * @param filename  filename
     *
     * @throws Exception  problem writing grid
     */
    public static void exportGridToNetcdf(FieldImpl grid, String filename)
            throws Exception {

        Object loadId =
            JobManager.getManager().startLoad("Writing grid to CF", true);
        try {
            NetcdfFileWriteable ncfile =
                NetcdfFileWriteable.createNew(filename, false);
            boolean         isTimeSequence = isTimeSequence(grid);
            List<Dimension> dims           = new ArrayList<Dimension>();
            // make variables for the time and xyz axes
            Set timeSet  = null;
            int numTimes = 0;
            if (isTimeSequence) {
                timeSet = getTimeSet(grid);
                Unit[] units = timeSet.getSetUnits();
                numTimes = timeSet.getLength();
                Dimension timeDim = new Dimension("time", numTimes, true);
                dims.add(timeDim);
                ncfile.addDimension(null, timeDim);
                Variable timeVar = new Variable(ncfile, null, null, "time",
                                       DataType.DOUBLE, "time");
                timeVar.addAttribute(new Attribute("units",
                        units[0].toString()));
                ncfile.addVariable(null, timeVar);
            }
            GriddedSet domainSet = (GriddedSet) getSpatialDomain(grid);
            CoordinateSystem         cs      = domainSet.getCoordinateSystem();
            boolean haveEmpirical = cs instanceof EmpiricalCoordinateSystem;
            HashMap<Variable, Array> varData = addSpatialVars(ncfile,
                                                   domainSet, dims);

            // TODO: figure out a better way to do this
            Variable      projVar = null;
            java.util.Set keys    = varData.keySet();
            if ( !haveEmpirical) {
                for (Iterator it = keys.iterator(); it.hasNext(); ) {
                    Variable v = (Variable) it.next();
                    if (v.findAttribute(ProjectionImpl.ATTR_NAME) != null) {
                        projVar = v;
                        break;
                    }
                }
            }
            // make variable for the parameter(s)
            TupleType  tType  = getParamType(grid);
            RealType[] rTypes = tType.getRealComponents();
            for (int i = 0; i < rTypes.length; i++) {
                RealType rt = rTypes[i];
                Variable v  = new Variable(ncfile, null, null, getVarName(rt));
                Unit     u  = rt.getDefaultUnit();
                if (u != null) {
                    v.addAttribute(new Attribute("units",
                            rt.getDefaultUnit().toString()));
                }
                if (projVar != null) {
                    v.addAttribute(new Attribute("grid_mapping",
                            projVar.getName()));
                }
                if (haveEmpirical) {
                    v.addAttribute(new Attribute("coordinates",
                            "latitude longitude"));
                }
                v.setDataType(DataType.FLOAT);
                v.setDimensions(dims);
                ncfile.addVariable(null, v);
            }
            ncfile.addGlobalAttribute(new Attribute("Conventions", "CF-1.X"));
            ncfile.addGlobalAttribute(new Attribute("History",
                    "Translated from VisAD grid to CF-1.X Conventions by IDV\n"
                    + "Original Dataset = " + grid.getType()
                    + "\nTranslation Date = " + new Date()));
            ncfile.create();
            // fill in the data
            if (isTimeSequence) {
                Variable   timeVar  = ncfile.findVariable("time");
                double[][] timeVals = timeSet.getDoubles(false);
                Array      varArray = Array.factory(DataType.DOUBLE,
                                     new int[] { numTimes }, timeVals[0]);
                ncfile.write(timeVar.getName(), varArray);
            }
            for (Iterator it = keys.iterator(); it.hasNext(); ) {
                Variable v = (Variable) it.next();
                ncfile.write(v.getName(), varData.get(v));
            }
            int   numDims = dims.size();
            int[] sizes   = new int[numDims];
            int   index   = 0;
            for (Dimension dim : dims) {
                sizes[index++] = dim.getLength();
            }
            // write the data
            Array arr = null;
            if (isTimeSequence) {
                sizes[0] = 1;
                int[] origin = new int[sizes.length];
                for (int k = 1; k < sizes.length; k++) {
                    origin[k] = 0;
                }
                for (int i = 0; i < timeSet.getLength(); i++) {
                    origin[0] = i;
                    FlatField sample  = (FlatField) grid.getSample(i, false);
                    float[][] samples = sample.getFloats(false);
                    for (int j = 0; j < rTypes.length; j++) {
                        Variable v =
                            ncfile.findVariable(getVarName(rTypes[j]));
                        arr = Array.factory(DataType.FLOAT, sizes,
                                            samples[j]);
                        ncfile.write(v.getName(), origin, arr);
                    }
                }
            } else {
                float[][] samples = ((FlatField) grid).getFloats();
                for (int j = 0; j < rTypes.length; j++) {
                    Variable v = ncfile.findVariable(getVarName(rTypes[j]));
                    arr = Array.factory(DataType.FLOAT, sizes, samples[j]);
                    ncfile.write(v.getName(), arr);
                }
            }
            // write the file
            ncfile.close();
        } catch (Exception exc) {
            LogUtil.logException("Writing grid to netCDF file: " + filename,
                                 exc);
        } finally {
            JobManager.getManager().stopLoad(loadId);
        }
    }

    /**
     * Get a netCDF variable name from a RealType
     *
     * @param r  the RealType
     *
     * @return  a valid netCDF name
     */
    private static String getVarName(RealType r) {
        return Util.cleanTypeName(r.getName());
    }

    /**
     * Add spatial variables to the netCDF file
     *
     * @param ncfile  netCDF file
     * @param domainSet  domain set of the grid
     * @param dims       list of dimensions to add to
     *
     * @return Hashtable of variable to Array
     * @throws RemoteException  Java RMI Exception
     * @throws VisADException   Problem accessing VisAD object
     */
    private static HashMap<Variable, Array> addSpatialVars(NetcdfFile ncfile,
            SampledSet domainSet, List<Dimension> dims)
            throws VisADException, RemoteException {

        HashMap<Variable, Array> varToArray = new HashMap<Variable, Array>();
        int                      dim        = domainSet.getDimension();
        int                      mdim       = domainSet.getManifoldDimension();

        CoordinateSystem         cs         = domainSet.getCoordinateSystem();
        boolean haveEmpirical = cs instanceof EmpiricalCoordinateSystem;
        Unit[]                   units      = domainSet.getSetUnits();
        int[]                    lens = ((GriddedSet) domainSet).getLengths();
        // populate the time and axes values
        float[][] spatialVals = domainSet.getSamples(false);
        boolean   is3D        = dim > 2;
        int       sizeX       = lens[0];
        int       sizeY       = lens[1];
        int       sizeZ       = 1;
        if (is3D && (mdim > 2)) {
            sizeZ = lens[2];
        }
        float[] xVals = new float[sizeX];
        float[] yVals = new float[sizeY];
        float[] zVals = new float[sizeZ];
        if (is3D) {
            for (int z = 0; z < sizeZ; z++) {
                zVals[z] = spatialVals[2][sizeX * sizeY * z];
            }
        }
        for (int y = 0; y < sizeY; y++) {
            yVals[y] = spatialVals[1][sizeX * y];
        }
        for (int x = 0; x < sizeX; x++) {
            xVals[x] = spatialVals[0][x];
        }
        RealType[] types =
            ((SetType) domainSet.getType()).getDomain().getRealComponents();
        String    xName = (haveEmpirical)
                          ? "xc"
                          : getVarName(types[0]);
        Dimension xDim  = new Dimension(xName, sizeX, true);
        ncfile.addDimension(null, xDim);

        String    yName = (haveEmpirical)
                          ? "yc"
                          : getVarName(types[1]);
        Dimension yDim  = new Dimension(yName, sizeY, true);
        ncfile.addDimension(null, yDim);
        String zName = null;
        if (dim == 3) {
            zName = getVarName(types[2]);
            Dimension zDim = new Dimension(zName, sizeZ, true);
            ncfile.addDimension(null, zDim);
            dims.add(zDim);
        }
        Variable      xVar = null;
        Variable      yVar = null;
        Array         varArray;
        MapProjection mp = getNavigation(domainSet);
        if ((mp instanceof TrivialMapProjection) && !haveEmpirical) {  // straight lat/lon(/alt)
            xVar = makeCoordinateVariable(ncfile, xName, units[0],
                                          "longitude coordinate",
                                          "longitude", xName);
            yVar = makeCoordinateVariable(ncfile, yName, units[1],
                                          "latitude coordinate", "latitude",
                                          yName);
        } else if ( !haveEmpirical) {
            xVar = makeCoordinateVariable(ncfile, xName, units[0],
                                          "x coordinate of projection",
                                          "projection_x_coordinate", xName);

            yVar = makeCoordinateVariable(ncfile, yName, units[1],
                                          "y coordinate of projection",
                                          "projection_y_coordinate", yName);

            // make variable for the projection
            Variable projVar = makeProjectionVar(ncfile, mp);
            if (projVar != null) {
                char[] data      = new char[] { 'd' };
                Array  dataArray = Array.factory(DataType.CHAR, new int[0],
                                      data);
                varToArray.put(projVar, dataArray);
            }
        } else {  // have Empirical Coordinate System
            xVar = makeCoordinateVariable(ncfile, xName, (String) null,
                                          "x coordinate", "x_coordinate",
                                          xName);

            yVar = makeCoordinateVariable(ncfile, yName, (String) null,
                                          "y coordinate", "y_coordinate",
                                          yName);

            float[] latVals = new float[sizeX * sizeY];
            float[] lonVals = new float[sizeX * sizeY];
            int     index   = 0;
            for (int y = 0; y < sizeY; y++) {
                yVals[y] = y;
                for (int x = 0; x < sizeX; x++) {
                    if (index < sizeX) {
                        xVals[x] = x;
                    }
                    lonVals[index]   = spatialVals[0][x + sizeX * y];
                    latVals[index++] = spatialVals[1][x + sizeX * y];
                }
            }

            Variable latVar = new Variable(ncfile, null, null, "latitude",
                                           DataType.FLOAT, "yc xc");
            latVar.addAttribute(new Attribute("units", "degrees_north"));
            latVar.addAttribute(new Attribute("long_name",
                    "latitude of points"));
            ncfile.addVariable(null, latVar);
            varArray = Array.factory(DataType.FLOAT, new int[] { sizeY,
                    sizeX }, latVals);
            varToArray.put(latVar, varArray);
            Variable lonVar = new Variable(ncfile, null, null, "longitude",
                                           DataType.FLOAT, "yc xc");
            lonVar.addAttribute(new Attribute("units", "degrees_east"));
            lonVar.addAttribute(new Attribute("long_name",
                    "longitude of points"));
            ncfile.addVariable(null, lonVar);
            varArray = Array.factory(DataType.FLOAT, new int[] { sizeY,
                    sizeX }, lonVals);
            varToArray.put(lonVar, varArray);
        }
        dims.add(yDim);
        dims.add(xDim);
        if (dim == 3) {
            Variable zVar = new Variable(ncfile, null, null, zName,
                                         DataType.FLOAT, zName);
            Unit zUnit = units[2];
            if (zUnit != null) {
                zVar.addAttribute(new Attribute("units", zUnit.toString()));
            }
            String upOrDown = "up";
            if (Unit.canConvert(units[2], CommonUnits.MILLIBAR)) {
                upOrDown = "down";
            }
            zVar.addAttribute(new Attribute("positive", upOrDown));
            if (cs == null) {
                zVar.addAttribute(new Attribute("long_name",
                        "altitude (MSL"));
                zVar.addAttribute(new Attribute("standard_name", "altitude"));
            }
            varArray = Array.factory(DataType.FLOAT, new int[] { sizeZ },
                                     zVals);
            varToArray.put(zVar, varArray);
            ncfile.addVariable(null, zVar);

            if (haveEmpirical) {
                String   dimString = zName + " yc xc";
                String   altName   = "height";
                Variable altVar    = new Variable(ncfile, null, null, altName,
                                      DataType.FLOAT, dimString);
                EmpiricalCoordinateSystem ecs =
                    (EmpiricalCoordinateSystem) cs;
                GriddedSet refSet   = ecs.getReferenceSet();
                int[]      refSizes = refSet.getLengths();
                Unit[]     refUnits = refSet.getSetUnits();
                Unit       altUnit  = refUnits[2];
                if (altUnit != null) {
                    altVar.addAttribute(new Attribute("units",
                            altUnit.toString()));
                }
                altVar.addAttribute(new Attribute("long_name",
                        "height/depth of " + zName));
                altVar.addAttribute(new Attribute("standard_name",
                        "altitude"));
                altVar.addAttribute(new Attribute("coordinates",
                        "latitude longitude"));
                float[] altVals = refSet.getSamples(false)[2];
                varArray = Array.factory(DataType.FLOAT,
                                         new int[] { refSizes[2],
                        refSizes[1], refSizes[0] }, altVals);
                varToArray.put(altVar, varArray);
                ncfile.addVariable(null, altVar);
            }

        }
        varArray = Array.factory(DataType.FLOAT, new int[] { sizeX }, xVals);
        varToArray.put(xVar, varArray);
        varArray = Array.factory(DataType.FLOAT, new int[] { sizeY }, yVals);
        varToArray.put(yVar, varArray);

        return varToArray;

    }

    /**
     * Make a coordinate variable
     *
     * @param ncfile  file
     * @param name    name of the variable
     * @param unit    unit of the variable
     * @param desc    description (long_name) of the variable
     * @param standard_name    CF standard name of the variable
     * @param dimName    name of the variable dimension
     *
     * @return  the Variable
     */
    private static Variable makeCoordinateVariable(NetcdfFile ncfile,
            String name, Unit unit, String desc, String standard_name,
            String dimName) {
        return makeCoordinateVariable(ncfile, name, (unit != null)
                ? unit.toString()
                : (String) null, desc, standard_name, dimName);
    }

    /**
     * Make a coordinate variable
     *
     * @param ncfile  file
     * @param name    name of the variable
     * @param unitName unit name
     * @param desc    description (long_name) of the variable
     * @param standard_name    CF standard name of the variable
     * @param dimName    name of the variable dimension
     *
     * @return  the Variable
     */
    private static Variable makeCoordinateVariable(NetcdfFile ncfile,
            String name, String unitName, String desc, String standard_name,
            String dimName) {
        Variable v = new Variable(ncfile, null, null, name);
        v.setDataType(DataType.FLOAT);
        v.setDimensions(dimName);

        if (unitName != null) {
            v.addAttribute(new Attribute("units", unitName));
        }
        v.addAttribute(new Attribute("long_name", desc));
        v.addAttribute(new Attribute("standard_name", standard_name));
        ncfile.addVariable(null, v);
        return v;

    }

    /**
     * Make a projection varaible
     *
     * @param ncfile  the file
     * @param mp      the MapProjection
     *
     * @return the variable or null;
     */
    private static Variable makeProjectionVar(NetcdfFile ncfile,
            MapProjection mp) {
        List<Attribute> attributes = new ArrayList<Attribute>();
        Variable        projVar    = null;
        if ((mp instanceof ProjectionCoordinateSystem)
                || (mp instanceof AREACoordinateSystem)) {
            ProjectionImpl proj = null;
            if (mp instanceof AREACoordinateSystem) {
                AREACoordinateSystem acs = (AREACoordinateSystem) mp;
                int[]                dir = acs.getDirBlock();
                int[]                nav = acs.getNavBlock();
                int[]                aux = acs.getAuxBlock();
                proj = new McIDASAreaProjection(dir, nav, aux);
            } else {
                proj = ((ProjectionCoordinateSystem) mp).getProjection();
            }
            List<Parameter> params    = proj.getProjectionParameters();
            String          grid_name = "not_yet_supported";
            if (proj instanceof LambertConformal) {
                grid_name = "lambert_conformal_conic";
            } else if (proj instanceof Mercator) {
                grid_name = "mercator";
            } else if (proj instanceof Stereographic) {
                grid_name = "polar_stereographic";
            } else if (proj instanceof VerticalPerspectiveView) {
                grid_name = "vertical_perspective";
            } else if (proj instanceof McIDASAreaProjection) {
                grid_name = McIDASAreaProjection.GRID_MAPPING_NAME;
            }
            attributes.add(new Attribute(ProjectionImpl.ATTR_NAME,
                                         grid_name));
            for (Parameter param : params) {
                if (param.isString()) {
                    attributes.add(new Attribute(param.getName(),
                            param.getStringValue()));
                } else {
                    if (param.getLength() == 1) {
                        attributes.add(new Attribute(param.getName(),
                                new Double(param.getNumericValue())));
                    } else {
                        double[] data = param.getNumericValues();
                        attributes.add(new Attribute(param.getName(),
                                Array.factory(DataType.DOUBLE,
                                    new int[] { param.getLength() }, data)));
                    }
                }
            }
            projVar = new Variable(ncfile, null, null, grid_name);
            projVar.setDataType(DataType.CHAR);
            projVar.setDimensions(new ArrayList<Dimension>());  // scalar

            for (int i = 0; i < attributes.size(); i++) {
                Attribute att = (Attribute) attributes.get(i);
                projVar.addAttribute(att);
            }
            ncfile.addVariable(null, projVar);
        } else if (mp instanceof AREACoordinateSystem) {
            AREACoordinateSystem acs = (AREACoordinateSystem) mp;
            int[]                dir = acs.getDirBlock();
            int[]                nav = acs.getNavBlock();
            int[]                aux = acs.getAuxBlock();

        }
        return projVar;
    }

    /**
     * Set the pressure values for a grid
     *
     * @param grid  grid to change
     * @param pressValues  pressure values. Must match number of levels in
     *                     the grid.  Units are millibars.
     *
     * @return a grid with vertical levels in pressure
     *
     * @throws VisADException  problem setting the values
     */
    public static FieldImpl setPressureValues(FieldImpl grid,
            float[] pressValues)
            throws VisADException {
        return setVerticalValues(grid, pressValues,
                                 AirPressure.getRealType(),
                                 CommonUnits.MILLIBAR);
    }

    /**
     * Set the altitude values for a grid
     *
     * @param grid  grid to change
     * @param altValues    altitude values. Must match number of levels in
     *                     the grid.  Units are meters.
     *
     * @return a grid with vertical levels in meters
     *
     * @throws VisADException  problem setting the values
     */
    public static FieldImpl setAltitudeValues(FieldImpl grid,
            float[] altValues)
            throws VisADException {
        return setVerticalValues(grid, altValues, RealType.Altitude,
                                 CommonUnit.meter);
    }

    /**
     * Set the vertical values
     *
     * @param grid  the grid to change
     * @param newValues  the new vertical values.  Must match the number
     *                   of vertical levels in the grid.
     * @param vertType  the type of the data
     * @param vertUnit  the  unit of <code>newValues</code>
     *
     * @return  modified grid
     *
     * @throws VisADException  problem setting the values
     */
    public static FieldImpl setVerticalValues(FieldImpl grid,
            float[] newValues, RealType vertType, Unit vertUnit)
            throws VisADException {
        FieldImpl  newField  = null;
        SampledSet domainSet = getSpatialDomain(grid);
        if ( !(domainSet instanceof Gridded3DSet)) {
            throw new VisADException("Not a 3D set");
        }
        newField =
            setSpatialDomain(grid,
                             newVerticalDomain((Gridded3DSet) domainSet,
                                 newValues, vertType, vertUnit), false);
        return newField;
    }

    /**
     * Set the vertical values in the domain
     *
     * @param domainSet  the domain to change
     * @param newValues  the new vertical values.  Must match the number
     *                   of vertical levels in the domainSet.
     * @param vertType  the type of the data
     * @param vertUnit  the  unit of <code>newValues</code>
     *
     * @return  modified domain
     *
     * @throws VisADException  problem setting the values
     */
    private static Gridded3DSet newVerticalDomain(Gridded3DSet domainSet,
            float[] newValues, RealType vertType, Unit vertUnit)
            throws VisADException {

        Gridded3DSet newDSet   = null;
        int[]        lengths   = domainSet.getLengths();
        int          setLength = domainSet.getLength();
        if ((lengths[2] != newValues.length)
                && (setLength != newValues.length)) {
            throw new VisADException(
                "newValues size not equal to domain vertical dimension size");
        }
        float[] vertVals = null;
        if (newValues.length == setLength) {
            vertVals = newValues;
        } else {
            vertVals = new float[setLength];
            int l = 0;
            for (int k = 0; k < lengths[2]; k++) {
                for (int j = 0; j < lengths[1]; j++) {
                    for (int i = 0; i < lengths[0]; i++) {
                        vertVals[l++] = newValues[k];
                    }
                }
            }
        }
        float[][]        setVals   = domainSet.getSamples(true);
        float[][]        refVals   = null;
        RealTupleType    setType = ((SetType) domainSet.getType()).getDomain();
        CoordinateSystem cs        = domainSet.getCoordinateSystem();
        RealTupleType    refType   = (cs != null)
                                     ? cs.getReference()
                                     : setType;
        ErrorEstimate[]  oldErrors = domainSet.getSetErrors();
        ErrorEstimate[]  newErrors = new ErrorEstimate[oldErrors.length];
        if (cs != null) {
            Trace.call1("GridUtil.transformCoordinates");
            // transform to the reference
            refVals = CoordinateSystem.transformCoordinates(refType,
                    refType.getCoordinateSystem(), refType.getDefaultUnits(),
                    newErrors, setType, cs, domainSet.getSetUnits(),
                    oldErrors, setVals, false);

            Trace.call2("GeoGridAdapter.transformCoordinates");

        } else {
            refVals    = new float[3][];
            refVals[0] = setVals[0];
            refVals[1] = setVals[1];

        }
        refVals[2] = vertVals;

        // now create a new domain type based on the vertical transform
        Unit       vtu        = vertUnit;
        RealType[] types      = refType.getRealComponents();
        boolean    isPressure = false;


        if ( !Unit.canConvert(vtu, CommonUnit.meter)) {  // other than height
            if (Unit.canConvert(vtu, CommonUnits.MILLIBAR)) {
                isPressure = true;
            } else {
                throw new VisADException("unknown vertical coordinate");
            }
        }
        RealTupleType newDomainType = new RealTupleType(types[0], types[1],
                                          RealType.Altitude);


        if (isPressure) {  // convert to altitude using standard atmos
            CoordinateSystem vcs =
                DataUtil.getPressureToHeightCS(DataUtil.STD_ATMOSPHERE);
            refVals[2] = vcs.toReference(new float[][] {
                refVals[2]
            }, new Unit[] { vtu })[0];
            vtu        = vcs.getReferenceUnits()[0];
        }
        //for (int i = 0; i < 10; i++) {
        //    System.out.println("vals["+i+"] = " + refVals[2][i]);
        //}

        Unit[] newDomainUnits = newDomainType.getDefaultUnits();
        newDomainUnits[2] = vtu;


        Gridded3DSet newDomain =
            (Gridded3DSet) GriddedSet.create(newDomainType, refVals, lengths,
                                             null, newDomainUnits, newErrors,
                                             false, false);

        EmpiricalCoordinateSystem ecs =
            new EmpiricalCoordinateSystem(domainSet, newDomain);


        CoordinateSystem gcs        = ecs;


        RealTupleType    newSetType =
            new RealTupleType(setType.getRealComponents(), gcs, null);

        Trace.call1("GeoGridAdapter final GriddedSet");
        newDSet = (Gridded3DSet) GriddedSet.create(newSetType,
                domainSet.getSamples(false), lengths, null,
                domainSet.getSetUnits(), oldErrors, false, false);


        return newDSet;


    }



    /**
     * Find the min/max and average of a file inside the mapsets
     *
     * @param field   the field
     * @param mapSets The map sets
     *
     * @return the list of FieldStats
     *
     * @throws RemoteException Java RMI problem
     * @throws VisADException  problem getting the values
     */
    public static List<FieldStats> findMinMaxAverage(FieldImpl field,
            UnionSet mapSets)
            throws VisADException, RemoteException {
        List<FieldStats> stats = new ArrayList<FieldStats>();
        if (GridUtil.isTimeSequence(field)) {
            int       numTimes = Util.getDomainSet(field).getLength();
            float[][] result   = new float[numTimes][];
            for (int timeStep = 0; timeStep < numTimes; timeStep++) {
                stats.add(
                    findMinMaxAverageFromRange(
                        (FlatField) field.getSample(timeStep), mapSets));
            }
        } else {
            stats.add(findMinMaxAverageFromRange((FlatField) field, mapSets));
        }
        return stats;
    }


    /**
     * Find the min, max and average from the range
     *
     * @param field  the field
     * @param mapSets  the mapsets
     *
     * @return the stats
     *
     * @throws RemoteException Java RMI error
     * @throws VisADException  VisAD Data error
     */
    public static FieldStats findMinMaxAverageFromRange(FlatField field,
            UnionSet mapSets)
            throws VisADException, RemoteException {
        int[][] indices = ((mapSets == null)
                           ? null
                           : GridUtil.findContainedIndices(
                               (GriddedSet) Util.getDomainSet(field),
                               mapSets));
        float[]   mma    = { 0, 0, 0, 0 };
        float[][] values = field.getFloats(false);
        if (indices == null) {
            int len = values[0].length;
            indices = new int[1][len];
            for (int i = 0; i < len; i++) {
                indices[0][i] = i;
            }
        } else {
            //      System.err.println("indices:" + indices.length +" values:" + values[0].length);
        }

        int cnt = 0;
        for (int mapIdx = 0; mapIdx < indices.length; mapIdx++) {
            int[] indexArray = indices[mapIdx];
            //      System.err.println("   index:" + indexArray.length);
            for (int j = 0; j < indexArray.length; j++) {
                int index = indexArray[j];
                if (cnt == 0) {
                    mma[2] = mma[1] = mma[0] = values[0][index];
                } else {
                    mma[0] = Math.min(values[0][index], mma[0]);
                    mma[1] = Math.max(values[0][index], mma[1]);
                    mma[2] += values[0][index];
                }
                cnt++;
            }
        }
        if (cnt > 0) {
            mma[2] = mma[2] / cnt;
        }
        mma[3] = cnt;
        return new FieldStats(mma);
    }

    /**
     * Can the lat/lons be swapped?
     * @param grid to check
     * @return true if 2D and no CS and either lat/lon or lon/lat
     *
     * @throws VisADException problem determining if we can swap
     */
    public static boolean canSwapLatLon(FieldImpl grid)
            throws VisADException {

        Set           domain    = GridUtil.getSpatialDomain(grid);

        RealTupleType domainRef = ((SetType) domain.getType()).getDomain();
        // can't do 3D grids right yet
        if (domainRef.getDimension() > 2) {
            return false;
        }
        if ( !(domainRef.equals(RealTupleType.SpatialEarth2DTuple)
                || domainRef.equals(RealTupleType.LatitudeLongitudeTuple))) {
            return false;
        }
        return true;
    }

    /**
     * Swap the lat/lon coordinates of the grid.  Grid must be 2D and have
     * no coordinate system
     *
     * @param grid   grid to swap
     *
     * @return lat/lon swapped grid
     *
     * @throws VisADException  VisAD problem
     */
    public static FieldImpl swapLatLon(FieldImpl grid) throws VisADException {
        if ( !canSwapLatLon(grid)) {
            throw new VisADException(
                "can't swap lat/lon for this type of grid");
        }
        FieldImpl retField = null;
        try {
            if (GridUtil.isTimeSequence(grid)) {
                SampledSet   timeSet = (SampledSet) GridUtil.getTimeSet(grid);
                FunctionType retFieldType = null;
                for (int i = 0; i < timeSet.getLength(); i++) {
                    FlatField ff =
                        swapLatLonFF((FlatField) grid.getSample(i));
                    if (ff == null) {
                        continue;
                    }
                    if (retFieldType == null) {
                        retFieldType = new FunctionType(
                            ((SetType) timeSet.getType()).getDomain(),
                            ff.getType());
                        retField = new FieldImpl(retFieldType, timeSet);
                    }
                    retField.setSample(i, ff, false);
                }
            } else {
                retField = swapLatLonFF((FlatField) grid);
            }
        } catch (RemoteException re) {}
        return retField;
    }

    /**
     * Swap the lat/lons
     *
     * @param grid   grid to swap
     *
     * @return lat/lon swapped grid
     *
     * @throws VisADException  VisAD problem
     * @throws RemoteException  remote problem
     */
    private static FlatField swapLatLonFF(FlatField grid)
            throws VisADException, RemoteException {

        FlatField llGrid = null;
        // check to make sure domains are compatible
        Set llDomain = GridUtil.getSpatialDomain(grid);
        //System.err.println("grid domain " +llDomain);

        RealTupleType llRef = ((SetType) llDomain.getType()).getDomain();
        //System.err.println("llRef = " + llRef);
        if ( !(llRef.equals(RealTupleType.SpatialEarth2DTuple)
                || llRef.equals(RealTupleType.LatitudeLongitudeTuple))) {
            throw new VisADException(
                "can't swap lat/lon for this type of grid");
        }
        RealTupleType newRef   = null;
        Unit[]        setUnits = llDomain.getSetUnits();
        if (llRef.equals(RealTupleType.SpatialEarth2DTuple)) {
            newRef = RealTupleType.LatitudeLongitudeTuple;
        } else {
            newRef = RealTupleType.SpatialEarth2DTuple;
        }
        //System.err.println("new topoRef = " + newRef);
        GriddedSet newSet     = null;
        float[][]  newSamples = null;
        if (llDomain instanceof Linear2DSet) {
            //System.out.println("linear sets");
            newSet = (llDomain instanceof LinearLatLonSet)
                     ? new LinearLatLonSet(
                         newRef,
                         new Linear1DSet[] { ((Linear2DSet) llDomain).getY(),
                                             ((Linear2DSet) llDomain)
                                             .getX() }, (CoordinateSystem) null,
                                                 new Unit[] { setUnits[1],
                    setUnits[0] }, (ErrorEstimate[]) null)
                     : new Linear2DSet(newRef,
                                       new Linear1DSet[] {
                                           ((Linear2DSet) llDomain).getY(),
                                           ((Linear2DSet) llDomain)
                                           .getX() }, (CoordinateSystem) null,
                                               new Unit[] { setUnits[1],
                    setUnits[0] }, (ErrorEstimate[]) null);
            float[][] samples = grid.getFloats(false);
            newSamples = new float[samples.length][samples[0].length];
            int[] lengths = newSet.getLengths();
            int   sizeX   = lengths[0];  // oldY
            int   sizeY   = lengths[1];  // oldX
            for (int i = 0; i < samples.length; i++) {
                int l = 0;
                for (int j = 0; j < sizeY; j++) {
                    for (int k = 0; k < sizeX; k++) {
                        //compute stride into 1D array of old structure
                        int oldelem = j + k * sizeY;
                        newSamples[i][l++] = samples[i][oldelem];
                    }
                }
            }
        }
        /*
        else {
            throw new VisADException("can't swap lat/lon for gridded set (yet)");
        }
        */
        else if (llDomain instanceof Gridded2DSet) {
            // System.out.println("gridded2D sets");
            int[]           lengths = ((GriddedSet) llDomain).getLengths();
            ErrorEstimate[] errors  = ((GriddedSet) llDomain).getSetErrors();
            float[][]       llVals  = llDomain.getSamples(true);
            // do we need to do this?
            /*
            int   sizeX    = lengths[0];
            int   sizeY    = lengths[1];
            for (int i = 0; i < samples.length; i++) {
                int l = 0;
                for (int j = 0; j < sizeY; j++) {
                    for (int k = 0; k < sizeX; k++) {
                        //compute stride into 1D array of old structure
                        int oldelem = j + k * sizeY;
                        // do something here.
                    }
                }
            }
            */
            newSet = new Gridded2DSet(newRef, new float[][] {
                llVals[1], llVals[0]
            }, lengths[1], lengths[0], (CoordinateSystem) null,
               new Unit[] { setUnits[1],
                            setUnits[0] }, new ErrorEstimate[] { errors[1],
                    errors[0] });
            newSamples = grid.getFloats(false);
        } else {
            throw new VisADException("can't swap lat/lon for "
                                     + llDomain.getClass().getName());
        }
        if ((newSet != null) && (newSamples != null)) {
            //System.out.println("newSet = " + newSet);
            FunctionType newType =
                new FunctionType(((SetType) newSet.getType()).getDomain(),
                                 GridUtil.getParamType(grid));
            llGrid = new FlatField(newType, newSet);
            llGrid.setSamples(newSamples, false);
        }

        return llGrid;
    }

    /**
     * Smooth a 2D field
     *
     * @param slice  the 2D slice
     * @param type  the type of smoothing (SMOOTH_5POINT, etc)
     *
     * @return  the smoothed grid or null
     *
     * @throws VisADException   VisAD Error
     */
    public static FieldImpl smooth(FieldImpl slice, String type)
            throws VisADException {
        return smooth(slice, type, (type.equals(SMOOTH_GAUSSIAN)
                                    ? 6
                                    : 0));
    }

    /**
     * Is this a valid smoother type
     *
     * @param type  the type of smoothing
     *
     * @return true if a valid type
     */
    private static boolean isValidSmoother(String type) {
        return (type != null)
               && (type.equals(SMOOTH_5POINT) || type.equals(SMOOTH_9POINT)
                   || type.equals(SMOOTH_GAUSSIAN)
                   || type.equals(SMOOTH_CRESSMAN)
                   || type.equals(SMOOTH_CIRCULAR)
                   || type.equals(SMOOTH_RECTANGULAR));
    }

    /**
     * Smooth a 2D field
     *
     * @param slice  the 2D slice
     * @param type  the type of smoothing (SMOOTH_5POINT, etc)
     * @param filterLevel level of filtering (used for SMOOTH_GAUSSIAN only)
     *
     * @return  the smoothed grid or null
     *
     * @throws VisADException   VisAD Error
     */
    public static FieldImpl smooth(FieldImpl slice, String type,
                                   int filterLevel)
            throws VisADException {

        if (GridUtil.isVolume(slice)) {
            throw new VisADException("Grid must be a 2D slice");
        }
        if ( !isValidSmoother(type)) {
            return slice;
        }
        FieldImpl smoothedFI        = null;
        TupleType smoothedRangeType = null;
        try {
            if (GridUtil.isTimeSequence(slice)) {

                // Implementation:  have to take the raw data FieldImpl
                // apart, make direction FlatField by FlatField,
                // and put all back together again into a new divergence FieldImpl

                Set timeSet = slice.getDomainSet();

                // compute each smoothed FlatField in turn; load in FieldImpl
                for (int i = 0; i < timeSet.getLength(); i++) {
                    FieldImpl smoothedFF = null;
                    FieldImpl sample = (FieldImpl) slice.getSample(i, false);
                    if (sample == null) {
                        continue;
                    }
                    if ( !isSequence(sample)) {
                        if (type.equals(SMOOTH_5POINT)) {
                            smoothedFF = smooth5Point((FlatField) sample,
                                    smoothedRangeType);
                        } else if (type.equals(SMOOTH_9POINT)) {
                            smoothedFF = smooth9Point((FlatField) sample,
                                    smoothedRangeType);
                        } else if (type.equals(SMOOTH_GAUSSIAN)) {
                            smoothedFF = smoothGaussian((FlatField) sample,
                                    filterLevel, smoothedRangeType);
                        } else {
                            smoothedFF = smoothWeighted((FlatField) sample,
                                    filterLevel, type, smoothedRangeType);
                        }
                        if (smoothedFF == null) {
                            continue;
                        }
                        if (smoothedRangeType == null) {
                            smoothedRangeType =
                                GridUtil.getParamType(smoothedFF);
                        }
                    } else {  // ensembles & such
                        Trace.call1("GridUtil smooth inner sequence");
                        Set ensDomain = sample.getDomainSet();
                        for (int j = 0; j < ensDomain.getLength(); j++) {
                            FlatField innerField =
                                (FlatField) sample.getSample(j, false);
                            if (innerField == null) {
                                continue;
                            }
                            FlatField innerSmoothedField = null;
                            if (type.equals(SMOOTH_5POINT)) {
                                innerSmoothedField = smooth5Point(innerField,
                                        smoothedRangeType);
                            } else if (type.equals(SMOOTH_9POINT)) {
                                innerSmoothedField = smooth9Point(innerField,
                                        smoothedRangeType);
                            } else if (type.equals(SMOOTH_GAUSSIAN)) {
                                innerSmoothedField =
                                    smoothGaussian(innerField, filterLevel,
                                        smoothedRangeType);
                            } else {
                                innerSmoothedField =
                                    smoothWeighted(innerField, filterLevel,
                                        type, smoothedRangeType);
                            }
                            if (innerSmoothedField == null) {
                                continue;
                            }
                            if (smoothedRangeType == null) {
                                smoothedRangeType =
                                    GridUtil.getParamType(innerSmoothedField);
                            }
                            if (smoothedFF == null) {
                                FunctionType innerType =
                                    new FunctionType(
                                        DataUtility.getDomainType(ensDomain),
                                        innerSmoothedField.getType());
                                smoothedFF = new FieldImpl(innerType,
                                        ensDomain);
                            }
                            smoothedFF.setSample(j, innerSmoothedField,
                                    false);
                        }
                        Trace.call2("GridUtil smooth inner sequence");
                    }

                    if ((smoothedFI == null) && (smoothedFF != null)) {
                        FunctionType smoothedFFType =
                            (FunctionType) smoothedFF.getType();
                        FunctionType smoothedFT =
                            new FunctionType(
                                ((SetType) timeSet.getType()).getDomain(),
                                smoothedFFType);
                        smoothedFI = new FieldImpl(smoothedFT, timeSet);
                    }
                    if (smoothedFF != null) {
                        smoothedFI.setSample(i, smoothedFF, false, false);
                    }
                }
            } else {
                if (type.equals(SMOOTH_5POINT)) {
                    smoothedFI = (FieldImpl) smooth5Point((FlatField) slice,
                            smoothedRangeType);
                } else if (type.equals(SMOOTH_9POINT)) {
                    smoothedFI = (FieldImpl) smooth9Point((FlatField) slice,
                            smoothedRangeType);
                } else if (type.equals(SMOOTH_GAUSSIAN)) {
                    smoothedFI =
                        (FieldImpl) smoothGaussian((FlatField) slice,
                            filterLevel, smoothedRangeType);
                } else {
                    smoothedFI =
                        (FieldImpl) smoothWeighted((FlatField) slice,
                            filterLevel, type, smoothedRangeType);
                }

            }
        } catch (RemoteException re) {
            throw new VisADException("RemoteException: " + re.getMessage());
        }
        return smoothedFI;

    }

    /**
     * Apply a 5 point smoothing function to the grid.  Adapted from
     * GEMPAK dfsm5s.c
     *
     * @param slice grid to smooth
     * @param rangeType  type for the range.  May be null;
     *
     * @return  the smoothed grid or null
     *
     * @throws RemoteException  Java RMI error
     * @throws VisADException   VisAD Error
     */
    private static FlatField smooth5Point(FlatField slice,
                                          TupleType rangeType)
            throws VisADException, RemoteException {

        int   jgymin, jgymax, jgxmin, jgxmax, kxd;
        int   ii, ip1, im1, jp1, jm1, ier, zero;
        float wt, wt4, dip1, dim1, djp1, djm1, dsum, wsum;

        /*
         * Set filter weight.
         */
        wt  = .125f;
        wt4 = 4.f * wt;

        if (rangeType == null) {
            rangeType =
                GridUtil.makeNewParamType(GridUtil.getParamType(slice),
                                          "_SM5S");
        }
        FlatField newField = (FlatField) GridUtil.setParamType(slice,
                                 rangeType, true);
        float[][]  samples = slice.getFloats(false);
        GriddedSet domain  = (GriddedSet) GridUtil.getSpatialDomain(slice);
        int[]      lengths = domain.getLengths();
        jgxmin = 1;
        jgxmax = lengths[0];
        kxd    = jgxmax;
        jgymin = 1;
        jgymax = lengths[1];
        int       kyd       = jgymax;
        int       numParams = samples.length;
        float[]   highs     = domain.getHi();
        float[]   lows      = domain.getLow();
        boolean   isCyclic  = lows[0] == highs[0] % 360.f;
        float[][] newVals   = newField.getFloats(false);
        int       nr        = 5;

        for (int np = 0; np < numParams; np++) {
            //float[] gni = samples[np];
            //float[] gno = newVals[np];
            float[] gni;
            float[] gno;
            float[] gnii = samples[np];
            float[] gnoi = newVals[np];
            if (isCyclic) {
                gni    = extendGrid(gnii, nr, jgxmax, jgymax);
                gno    = new float[gni.length];
                jgxmax += 2 * nr;
                kxd    = jgxmax;
            } else {
                gni = gnii;
                gno = gnoi;
            }


            /*
             * Apply five-point binomial smoother over subset grid.
             */
            for (int j = jgymin; j <= jgymax; j++) {
                for (int i = jgxmin; i <= jgxmax; i++) {
                    ii = (j - 1) * kxd + i;
                    if (Float.isNaN(gni[ii - 1])) {
                        /*
                         * Check for missing data.
                         */
                        gno[ii - 1] = Float.NaN;
                    } else {
                        ip1 = ii + 1;
                        if (i + 1 > jgxmax) {
                            dip1 = Float.NaN;
                        } else {
                            dip1 = gni[ip1 - 1];
                        }
                        im1 = ii - 1;
                        if (i - 1 < jgxmin) {
                            dim1 = Float.NaN;
                        } else {
                            dim1 = gni[im1 - 1];
                        }
                        jp1 = ii + kxd;
                        if (j + 1 > jgymax) {
                            djp1 = Float.NaN;
                        } else {
                            djp1 = gni[jp1 - 1];
                        }
                        jm1 = ii - kxd;
                        if (j - 1 < jgymin) {
                            djm1 = Float.NaN;
                        } else {
                            djm1 = gni[jm1 - 1];
                        }
                        dsum = gni[ii - 1] * wt4;
                        wsum = wt4;
                        if ( !Float.isNaN(dip1)) {
                            dsum += dip1 * wt;
                            wsum += wt;
                        }
                        if ( !Float.isNaN(dim1)) {
                            dsum += dim1 * wt;
                            wsum += wt;
                        }
                        if ( !Float.isNaN(djp1)) {
                            dsum += djp1 * wt;
                            wsum += wt;
                        }
                        if ( !Float.isNaN(djm1)) {
                            dsum += djm1 * wt;
                            wsum += wt;
                        }
                        gno[ii - 1] = dsum / wsum;
                    }
                }
            }
            if (isCyclic) {
                int kxdi = kxd - 2 * nr;
                int m    = 0;
                for (int i = 0; i < kyd; i++) {
                    for (int j = 0; j < kxdi; j++) {
                        int index = nr + j + i * kxd;
                        gnoi[m++] = gno[index];
                    }
                }
            }
        }
        newField.setSamples(newVals, false);

        return newField;

    }

    /**
     * Apply a 9 point smoothing function to the grid.  Adapted from
     * GEMPAK dfsm9s.c
     *
     * @param slice grid to smooth
     * @param rangeType  type for the range.  May be null;
     *
     * @return  the smoothed grid or null
     *
     * @throws RemoteException  Java RMI error
     * @throws VisADException   VisAD Error
     */
    private static FlatField smooth9Point(FlatField slice,
                                          TupleType rangeType)
            throws VisADException, RemoteException {

        int   ni, no, jgymin, jgymax, jgxmin, jgxmax, kxd, kyd, ksub1, ksub2;
        int   i, j, ii, ip1, im1, jp1, jm1, imjm, ipjm, imjp, ipjp, ier, zero;
        float dsum, wsum, wt, wtc, wt4;
        float dip1, dim1, djp1, djm1, dimjm, dipjm, dimjp, dipjp;

        /*
         * Set filter weight for Diamond points weight
         */
        wt = 2.0f;

        /*
         * Corner points weight
         */
        wtc = 1.0f;

        /*
         * Center point weight
         */
        wt4 = 4.0f;

        if (rangeType == null) {
            rangeType =
                GridUtil.makeNewParamType(GridUtil.getParamType(slice),
                                          "_SM9S");
        }
        FlatField newField = (FlatField) GridUtil.setParamType(slice,
                                 rangeType, true);
        float[][]  samples = slice.getFloats(false);
        GriddedSet domain  = (GriddedSet) GridUtil.getSpatialDomain(slice);
        int[]      lengths = domain.getLengths();
        jgxmin = 1;
        jgxmax = lengths[0];
        kxd    = jgxmax;
        jgymin = 1;
        jgymax = lengths[1];
        kyd    = jgymax;
        int       numParams = samples.length;
        float[]   highs     = domain.getHi();
        float[]   lows      = domain.getLow();
        boolean   isCyclic  = lows[0] == highs[0] % 360.f;
        float[][] newVals   = newField.getFloats(false);
        int       nr        = 9;

        for (int np = 0; np < numParams; np++) {
            float[] gni;
            float[] gno;
            float[] gnii = samples[np];
            float[] gnoi = newVals[np];
            if (isCyclic) {
                gni    = extendGrid(gnii, nr, jgxmax, jgymax);
                gno    = new float[gni.length];
                jgxmax += 2 * nr;
                kxd    = jgxmax;
            } else {
                gni = gnii;
                gno = gnoi;
            }

            for (j = jgymin; j <= jgymax; j++) {
                for (i = jgxmin; i <= jgxmax; i++) {
                    ii = (j - 1) * kxd + i;
                    if (Float.isNaN(gni[ii - 1])) {
                        //
                        // Check for missing data.
                        //
                        gno[ii - 1] = Float.NaN;
                    } else {
                        ip1 = ii + 1;
                        if (i + 1 > jgxmax) {
                            dip1 = Float.NaN;
                        } else {
                            dip1 = gni[ip1 - 1];
                        }

                        im1 = ii - 1;
                        if (i - 1 < jgxmin) {
                            dim1 = Float.NaN;
                        } else {
                            dim1 = gni[im1 - 1];
                        }

                        jp1 = ii + kxd;
                        if (j + 1 > jgymax) {
                            djp1 = Float.NaN;
                        } else {
                            djp1 = gni[jp1 - 1];
                        }

                        jm1 = ii - kxd;
                        if (j - 1 < jgymin) {
                            djm1 = Float.NaN;
                        } else {
                            djm1 = gni[jm1 - 1];
                        }

                        imjm = jm1 - 1;
                        if ((j - 1 < jgymin) || (i - 1 < jgxmin)) {
                            dimjm = Float.NaN;
                        } else {
                            dimjm = gni[imjm - 1];
                        }

                        ipjm = jm1 + 1;
                        if ((j - 1 < jgymin) || (i + 1 > jgxmax)) {
                            dipjm = Float.NaN;
                        } else {
                            dipjm = gni[ipjm - 1];
                        }

                        imjp = jp1 - 1;
                        if ((j + 1 > jgymax) || (i - 1 < jgxmin)) {
                            dimjp = Float.NaN;
                        } else {
                            dimjp = gni[imjp - 1];
                        }

                        ipjp = jp1 + 1;
                        if ((j + 1 > jgymax) || (i + 1 > jgxmax)) {
                            dipjp = Float.NaN;
                        } else {
                            dipjp = gni[ipjp - 1];
                        }

                        dsum = gni[ii - 1] * wt4;
                        wsum = wt4;
                        if ( !Float.isNaN(dip1)) {
                            dsum += dip1 * wt;
                            wsum += wt;
                        } else {
                            dsum += gni[ii - 1] * wt;
                            wsum += wt;
                        }

                        if ( !Float.isNaN(dim1)) {
                            dsum += dim1 * wt;
                            wsum += wt;
                        } else {
                            dsum += gni[ii - 1] * wt;
                            wsum += wt;
                        }

                        if ( !Float.isNaN(djp1)) {
                            dsum += djp1 * wt;
                            wsum += wt;
                        } else {
                            dsum += gni[ii - 1] * wt;
                            wsum += wt;
                        }

                        if ( !Float.isNaN(djm1)) {
                            dsum += djm1 * wt;
                            wsum += wt;
                        } else {
                            dsum += gni[ii - 1] * wt;
                            wsum += wt;
                        }

                        if ( !Float.isNaN(dimjm)) {
                            dsum += dimjm * wtc;
                            wsum += wtc;
                        } else {
                            dsum += gni[ii - 1] * wtc;
                            wsum += wtc;
                        }

                        if ( !Float.isNaN(dipjm)) {
                            dsum += dipjm * wtc;
                            wsum += wtc;
                        } else {
                            dsum += gni[ii - 1] * wtc;
                            wsum += wtc;
                        }

                        if ( !Float.isNaN(dimjp)) {
                            dsum += dimjp * wtc;
                            wsum += wtc;
                        } else {
                            dsum += gni[ii - 1] * wtc;
                            wsum += wtc;
                        }

                        if ( !Float.isNaN(dipjp)) {
                            dsum += dipjp * wtc;
                            wsum += wtc;
                        } else {
                            dsum += gni[ii - 1] * wtc;
                            wsum += wtc;
                        }

                        gno[ii - 1] = dsum / wsum;
                    }
                }
            }
            if (isCyclic) {
                int kxdi = kxd - 2 * nr;
                int m    = 0;
                for (i = 0; i < kyd; i++) {
                    for (j = 0; j < kxdi; j++) {
                        int index = nr + j + i * kxd;
                        gnoi[m++] = gno[index];
                    }
                }
            }
        }
        newField.setSamples(newVals, false);

        return newField;
    }

    /** max number of weights */
    private static final int MAXWTS = 100;

    /**
     * Apply a Gaussian Weighted smoothing function to the grid.  Adapted from
     * GEMPAK dfgwfs.c
     *
     * @param slice grid to smooth
     * @param filterLevel level of filtering
     * @param rangeType  type for the range.  May be null;
     *
     * @return  the smoothed grid or null
     *
     * @throws RemoteException  Java RMI error
     * @throws VisADException   VisAD Error
     */
    private static FlatField smoothGaussian(FlatField slice, int filterLevel,
                                            TupleType rangeType)
            throws VisADException, RemoteException {


        int       ni, no, nnw, kxd, kyd, ksub1, ksub2, zero, ier;
        int       nwl, nr, jw, iw, jj, ii, is, ie, js, je, j, i, indx;
        float[]   gnnw, gnist, gnost;
        float     sgma, sumw, sumf, sig2, aa, x, y;
        float[][] w = new float[MAXWTS][MAXWTS];

        nwl = filterLevel;

        if (nwl <= 1) {
            nwl = 2;
        }

        /*
         * Compute the array of weights.
         *
         * The range of the filter is twice the standard deviation of the
         * required Gaussian distribution.
         */
        sgma = (float) (nwl / (Math.PI * Math.sqrt(2.0)));
        nr   = (int) (2. * sgma);
        if (nr < 1) {
            nr = 1;
        }
        if (nr >= MAXWTS) {
            nr = MAXWTS - 1;
        }

        if (rangeType == null) {
            rangeType =
                GridUtil.makeNewParamType(GridUtil.getParamType(slice),
                                          "_GWFS");
        }
        FlatField newField = (FlatField) GridUtil.setParamType(slice,
                                 rangeType, true);
        float[][]  samples = slice.getFloats(false);
        GriddedSet domain  = (GriddedSet) GridUtil.getSpatialDomain(slice);
        int[]      lengths = domain.getLengths();
        kxd = lengths[0];
        kyd = lengths[1];
        float[]   highs     = domain.getHi();
        float[]   lows      = domain.getLow();
        boolean   isCyclic  = lows[0] == highs[0] % 360.f;
        int       numParams = samples.length;
        float[][] newVals   = newField.getFloats(false);

        for (int np = 0; np < numParams; np++) {
            float[] gnisti = samples[np];
            float[] gnosti = newVals[np];
            if (isCyclic) {
                gnist = extendGrid(gnisti, nr, kxd, kyd);
                gnost = new float[gnist.length];
                kxd   += 2 * nr;
            } else {
                gnist = gnisti;
                gnost = gnosti;
            }


            /*
             * Compute the matrix of weights for one quadrant using symmetry
             * of two dimensional Gaussian surface.
             */
            sumw = 0.0f;
            sig2 = sgma * sgma;
            aa   = (float) (1.f / (sig2 * Math.PI));
            for (jw = 1; jw <= nr + 1; jw++) {
                if (jw == 1) {
                    is = 2;
                } else {
                    is = jw;
                }
                for (iw = is; iw <= nr + 1; iw++) {
                    x                 = iw - 1;
                    y                 = jw - 1;
                    w[iw - 1][jw - 1] = (float) (aa
                            * Math.exp(-(x * x + y * y) / sig2));
                    w[jw - 1][iw - 1] = w[iw - 1][jw - 1];
                    if ((jw == 1) || (jw == iw)) {
                        sumw += w[iw - 1][jw - 1];
                    } else {
                        sumw += 2. * w[iw - 1][jw - 1];
                    }
                }
            }
            sumw    *= 4.f;
            w[0][0] = 1.f - sumw;

            for (jj = 1; jj <= kyd; jj++) {
                for (ii = 1; ii <= kxd; ii++) {
                    is   = ii - nr;
                    ie   = ii + nr;
                    js   = jj - nr;
                    je   = jj + nr;
                    sumw = 0.0f;
                    sumf = 0.0f;
                    for (j = js; j <= je; j++) {
                        if ((j >= 1) && (j <= kyd)) {
                            for (i = is; i <= ie; i++) {
                                if ((i >= 1) && (i <= kxd)) {
                                    iw   = Math.abs(i - ii) + 1;
                                    jw   = Math.abs(j - jj) + 1;
                                    indx = (j - 1) * kxd + i;
                                    if ( !Float.isNaN(gnist[indx - 1])) {
                                        sumw += w[iw - 1][jw - 1];
                                        sumf += gnist[indx - 1]
                                                * w[iw - 1][jw - 1];
                                    }
                                }
                            }
                        }
                    }
                    indx = (jj - 1) * kxd + ii;
                    if ( !G_DIFFT(sumw, 0.0F, GDIFFD)
                            && !Float.isNaN(gnist[indx - 1])) {
                        gnost[indx - 1] = sumf / sumw;
                    } else {
                        gnost[indx - 1] = Float.NaN;
                    }
                }
            }
            if (isCyclic) {
                int kxdi = kxd - 2 * nr;
                int m    = 0;
                for (i = 0; i < kyd; i++) {
                    for (j = 0; j < kxdi; j++) {
                        int index = nr + j + i * kxd;
                        gnosti[m++] = gnost[index];
                    }
                }
            }
        }
        newField.setSamples(newVals, false);

        return newField;
    }

    /**
     * Apply a weigthed smoothing function to the grid.  The smoothing types are:
     * <p>
     * SMOOTH_CRESSMAN: the smoothed value is given by a weighted average of values
     * at surrounding grid points.  The weighting function is the Cressman weighting
     * function:
     * <pre>
     *         w = ( D**2 - d**2 ) / ( D**2 + d**2 )
     * </pre>
     * In the above, d is the distance (in grid increments) of the neighboring point
     * to the smoothing point, and D is the radius of influence [in grid increments]
     * <p>
     * SMOOTH_CIRCULAR: the weighting function is the circular apperture
     * diffraction function (following a suggestion of Barnes et al. 1996):
     * <pre>
     *          w = bessel(3.8317*d/D)/(3.8317*d/D)
     * </pre>
     * <p>
     * SMOOTH_RECTANGULAR: the weighting function is the product of the rectangular
     * apperture diffraction function in the x and y directions (the function used
     * in Barnes et al. 1996):
     * <pre>
     *          w = [sin(pi*x/D)/(pi*x/D)]*[sin(pi*y/D)/(pi*y/D)]
     * </pre>
     * Adapted from smooth.f written by Mark Stoelinga in his RIP package
     *
     * @param slice grid to smooth
     * @param radius radius of window in grid units
     * @param type type of smoothing
     * @param rangeType  type for the range.  May be null;
     *
     * @return  the smoothed grid or null
     *
     * @throws RemoteException  Java RMI error
     * @throws VisADException   VisAD Error
     */
    private static FlatField smoothWeighted(FlatField slice, int radius,
                                            String type, TupleType rangeType)
            throws VisADException, RemoteException {

        float beszero = 3.8317f;

        int   idist, nfp, npsq, njx, niy;
        int   is, ie, js, je, ifp, jfp;
        float dist, distsq, xfac, yfac, tot, totwt, xdist, ydist;
        //float[][] fprint = new float[MAXWTS][MAXWTS];
        float[] pslab, work;
        int     index, psindex;

        idist = radius;
        if (idist == 0) {
            return slice;
        }
        nfp = Math.min(MAXWTS, 2 * idist);
        float[][] fprint = new float[nfp][nfp];
        npsq = idist * idist;
        if (rangeType == null) {
            rangeType =
                GridUtil.makeNewParamType(GridUtil.getParamType(slice),
                                          "_" + type);
        }
        FlatField newField = (FlatField) GridUtil.setParamType(slice,
                                 rangeType, true);
        float[][]  samples = slice.getFloats(false);
        GriddedSet domain  = (GriddedSet) GridUtil.getSpatialDomain(slice);
        int[]      lengths = domain.getLengths();
        njx = lengths[0];
        niy = lengths[1];
        float[]   highs     = domain.getHi();
        float[]   lows      = domain.getLow();
        boolean   isCyclic  = lows[0] == highs[0] % 360.f;
        int       numParams = samples.length;
        float[][] newValues = newField.getFloats(false);

        for (int np = 0; np < numParams; np++) {
            float[] pslabi = samples[np];
            float[] worki  = newValues[np];

            if (type.equals(SMOOTH_CRESSMAN)) {  // Cressman function
                for (int i = 0; i < nfp; i++) {
                    for (int j = 0; j < nfp; j++) {
                        distsq = (float) (Math.pow((i - idist), 2)
                                          + Math.pow((j - idist), 2));
                        fprint[j][i] = (float) Math.max((npsq - distsq)
                                / (npsq + distsq), 0.f);
                    }
                }
            } else if (type.equals(SMOOTH_CIRCULAR)) {  // Circular diffraction function
                for (int i = 0; i < nfp; i++) {
                    for (int j = 0; j < nfp; j++) {
                        dist = (float) (beszero / idist
                                        * Math.sqrt(Math.pow((i - idist), 2)
                                            + Math.pow((j - idist), 2)));
                        if ((i == idist) && (j == idist)) {
                            fprint[j][i] = .5f;
                        } else {
                            fprint[j][i] = (float) Math.max(0.,
                                    bes(dist) / dist);
                        }
                    }
                }
            } else if (type.equals(SMOOTH_RECTANGULAR)) {  // Rect. diffraction function
                for (int i = 0; i < nfp; i++) {
                    for (int j = 0; j < nfp; j++) {
                        if (j == idist) {
                            xfac = 1.f;
                        } else {
                            xdist = (float) Math.PI / idist * (j - idist);
                            xfac  = (float) Math.sin(xdist) / xdist;
                        }
                        if (i == idist) {
                            yfac = 1.f;
                        } else {
                            ydist = (float) Math.PI / idist * (i - idist);
                            yfac  = (float) Math.sin(ydist) / ydist;
                        }
                        fprint[j][i] = xfac * yfac;
                    }
                }
            }
            if (isCyclic) {  // pad each side with idist the values
                pslab = extendGrid(pslabi, idist, njx, niy);
                work  = new float[pslab.length];
                njx   += 2 * idist;
            } else {
                pslab = pslabi;
                work  = worki;
            }
            // now do the work of smoothing
            for (int i = 0; i < niy; i++) {
                for (int j = 0; j < njx; j++) {
                    index = j + i * njx;
                    if ( !Float.isNaN(pslab[index])) {
                        tot   = 0.f;
                        totwt = 0.f;
                        is    = Math.max(0, i - idist);
                        ie    = Math.min(niy - 1, i + idist);
                        js    = Math.max(0, j - idist);
                        je    = Math.min(njx - 1, j + idist);
                        for (int ireg = is; ireg < ie; ireg++) {
                            ifp = ireg - i + idist;
                            for (int jreg = js; jreg < je; jreg++) {
                                jfp     = jreg - j + idist;
                                psindex = ireg * njx + jreg;
                                if ( !Float.isNaN(pslab[psindex])) {
                                    totwt = totwt + fprint[jfp][ifp];
                                    tot   = tot
                                          + fprint[jfp][ifp] * pslab[psindex];
                                }
                            }
                        }
                        work[index] = tot / totwt;
                    } else {
                        work[index] = Float.NaN;
                    }
                }
            }
            if (isCyclic) {
                int njxi = njx - 2 * idist;
                int m    = 0;
                for (int i = 0; i < niy; i++) {
                    for (int j = 0; j < njxi; j++) {
                        index      = idist + j + i * njx;
                        worki[m++] = work[index];
                    }
                }
            }
        }
        newField.setSamples(newValues, false);

        return newField;
    }

    /**
     * Pad the cyclical grid on each edge by ncols
     * @param data  the data to pad
     * @param ncols  the number of columns
     * @param nx  number of x points
     * @param ny  number of y points
     * @return  extended grid
     */
    private static float[] extendGrid(float[] data, int ncols, int nx,
                                      int ny) {
        float[] newData = new float[data.length + ny * ncols * 2];
        int     index   = 0;
        int     l       = 0;
        for (int i = 0; i < ny; i++) {
            for (int j = ncols; j > 0; j--) {
                index        = nx - j - 1 + i * nx;
                newData[l++] = data[index];
            }
            for (int j = 0; j < nx; j++) {
                index        = j + i * nx;
                newData[l++] = data[index];
            }
            for (int j = 0; j < ncols; j++) {
                index        = j + 1 + i * nx;
                newData[l++] = data[index];
            }
        }
        return newData;
    }

    /**
     * Bessel function.  (copied from RIP)
     *
     * @param x  the value
     *
     * @return  the function
     */
    private static float bes(float x) {
        float rint = 0.f;
        float u;
        for (int i = 0; i < 1000; i++) {
            u    = i * .001f - .0005f;
            rint = rint
                   + (float) (Math.sqrt(1. - u * u) * Math.cos(x * u) * .001);
        }
        return (float) (2.f * x * rint / (4. * Math.atan(1.)));
    }

    /**
     * Static grid differencing value
     */
    private static final float GDIFFD = 0.000001f;

    /**
     * See if the difference between two values is greater than another value
     * @param x  first value
     * @param y  second value
     * @param val  the value to check
     * @return Math.abs(x-y) > val
     */
    private static boolean G_DIFFT(float x, float y, float val) {
        return Math.abs(x - y) < val;
    }

    /**
     * Is Z ascending or descending
     *
     * @param grid  the grid
     *
     * @return true if values are descending (1000, 925, etc)
     *
     * @throws VisADException  problem getting data
     */
    private static boolean isZDescending(FieldImpl grid)
            throws VisADException {
        //if (!GridUtil.isVolume(grid)) return false;
        Gridded3DSet domain = (Gridded3DSet) GridUtil.getSpatialDomain(grid);
        float        first     = 0;
        float        last      = 0;
        boolean      notLinear = true;
        if (domain instanceof Linear3DSet) {
            Linear1DSet zSet = ((Linear3DSet) domain).getZ();
            first     = (float) zSet.getFirst();
            last      = (float) zSet.getLast();
            notLinear = false;
        } else {
            int[]     lens    = domain.getLengths();
            float[][] samples = domain.getSamples(false);
            first = samples[2][0];
            last  = samples[2][lens[0] * lens[1] + 1];
        }
        //return first > last;
        System.out.println("not linear = " + notLinear);
        return notLinear;
    }


    /**
     * Make a grid structure
     *
     * @param grid2D  the values
     * @param numCols number of columns
     * @param numRows number of rows
     * @param missingValue  the missing value
     *
     * @return the grid structure
     */
    public static float[][] makeGrid(float[][] grid2D, int numCols,
                                     int numRows, float missingValue) {
        return makeGrid(new float[][][] {
            grid2D
        }, numCols, numRows, missingValue);
    }


    /**
     * Make a grid structure
     *
     * @param grid2D  the values
     * @param numCols number of columns
     * @param numRows number of rows
     * @param missingValue  the missing value
     *
     * @return the grid structure
     */
    public static float[][] makeGrid(float[][][] grid2D, int numCols,
                                     int numRows, float missingValue) {
        int       numFields  = grid2D.length;
        float[][] gridValues = new float[numFields][numCols * numRows];
        int       m          = 0;
        for (int fieldIdx = 0; fieldIdx < numFields; fieldIdx++) {
            for (int j = 0; j < numRows; j++) {
                for (int i = 0; i < numCols; i++) {
                    float value = (float) grid2D[fieldIdx][j][i];
                    if (value == missingValue) {
                        value = Float.NaN;
                    }
                    gridValues[fieldIdx][m] = value;
                    m++;
                }
            }
        }
        return gridValues;
    }

    /**
     * Fill a structure with missing values with nearby grid values
     *
     * @param grid2D  grid structure
     * @param missingValue  missing value
     */
    public static void fillMissing(float[][] grid2D, float missingValue) {
        int numCols = grid2D[0].length;
        int numRows = grid2D.length;
        for (int x = 0; x < numCols; x++) {
            for (int y = 0; y < numRows; y++) {
                if (grid2D[y][x] != grid2D[y][x]) {
                    int     delta                 = numCols / 100;
                    boolean foundNonMissingNearby = false;
                    for (int dx = -delta; dx < delta; dx++) {
                        for (int dy = -delta; dy < delta; dy++) {
                            int nx = x + dx;
                            int ny = y + dy;
                            if ((nx >= 0) && (nx < grid2D[0].length)
                                    && (ny >= 0) && (ny < grid2D.length)) {
                                if ((grid2D[ny][nx] == grid2D[ny][nx])
                                        && (grid2D[ny][nx] != missingValue)) {
                                    foundNonMissingNearby = true;
                                }
                            }
                        }
                    }
                    if ( !foundNonMissingNearby) {
                        grid2D[y][x] = missingValue;
                    }
                }
            }
        }

        for (int pass = 0; pass < 1; pass++) {
            boolean anyMissing = false;
            for (int x = 0; x < numCols; x++) {
                for (int y = 0; y < numRows; y++) {
                    if (fillMissingFromNeighbors(grid2D, x, y,
                            missingValue)) {
                        anyMissing = true;
                    }
                }
            }
            if (anyMissing) {
                for (int y = 0; y < numRows; y++) {
                    for (int x = 0; x < numCols; x++) {
                        if (fillMissingFromNeighbors(grid2D, x, y,
                                missingValue)) {
                            anyMissing = true;
                        }
                    }
                }
            }
            if (anyMissing) {
                for (int y = numRows - 1; y >= 0; y--) {
                    for (int x = numCols - 1; x >= 0; x--) {
                        if (fillMissingFromNeighbors(grid2D, x, y,
                                missingValue)) {
                            anyMissing = true;
                        }
                    }
                }
            }
            if (anyMissing) {
                for (int x = numCols - 1; x >= 0; x--) {
                    for (int y = numRows - 1; y >= 0; y--) {
                        if (fillMissingFromNeighbors(grid2D, x, y,
                                missingValue)) {
                            anyMissing = true;
                        }
                    }
                }
            }
            if ( !anyMissing) {
                break;
            }
        }
    }



    /**
     * Fill in missing values with neighbor values
     *
     * @param grid the grid
     * @param x  x point
     * @param y  y point
     * @param missingValue missing value
     *
     * @return true grid was filled
     */
    private static boolean fillMissingFromNeighbors(float[][] grid, int x,
            int y, float missingValue) {
        if (grid[y][x] == grid[y][x]) {
            return false;
        }
        if (grid[y][x] == missingValue) {
            return false;
        }
        float sum = 0;
        int   cnt = 0;
        for (int dx = -1; dx < 2; dx++) {
            for (int dy = -1; dy < 2; dy++) {
                int nx = x + dx;
                int ny = y + dy;
                if ((nx >= 0) && (nx < grid[0].length) && (ny >= 0)
                        && (ny < grid.length)) {
                    if ((grid[ny][nx] == grid[ny][nx])
                            && (grid[ny][nx] != missingValue)) {
                        sum += grid[ny][nx];
                        cnt++;
                    }
                }
            }
        }
        if (cnt > 0) {
            grid[y][x] = sum / cnt;
        }
        return true;
    }

    /**
     * Flip the grid along the central longitude.  Useful for converting 0-360 to
     * -180 to 180 or vice-versa.
     *
     * @param grid  the grid to flip
     *
     * @return  the flipped grid
     *
     * @throws RemoteException Java RMI problem
     * @throws VisADException  VisAD problem reading data
     */
    public static FieldImpl lonFlip(FieldImpl grid)
            throws VisADException, RemoteException {
        FieldImpl flipped = grid;
        if (isSequence(grid)) {
            Set timeDomain = grid.getDomainSet();
            flipped = new FieldImpl(((FunctionType) grid.getType()),
                                    timeDomain);
            FieldImpl flippedField = null;
            for (int timeStepIdx = 0; timeStepIdx < timeDomain.getLength();
                    timeStepIdx++) {
                FieldImpl sample = (FieldImpl) grid.getSample(timeStepIdx,
                                       false);
                if (sample == null) {
                    continue;
                }
                if ( !isSequence(sample)) {
                    flippedField = lonFlipFF((FlatField) sample);
                } else {  // ensembles & such
                    Set ensDomain = sample.getDomainSet();
                    flippedField =
                        new FieldImpl(((FunctionType) sample.getType()),
                                      ensDomain);
                    for (int j = 0; j < ensDomain.getLength(); j++) {
                        FlatField innerField =
                            (FlatField) sample.getSample(j, false);
                        if (innerField == null) {
                            continue;
                        }
                        FlatField flippedFF = lonFlipFF(innerField);
                        flippedField.setSample(j, flippedFF, false, false);
                    }
                }
                flipped.setSample(timeStepIdx, flippedField, false, false);
            }
        } else {
            flipped = (FieldImpl) lonFlipFF((FlatField) grid);
        }
        return flipped;
    }

    /**
     * Do the actually longitude flipping
     *
     * @param grid  the grid to flip
     *
     * @return the flipped grid
     *
     * @throws RemoteException Java RMI problem
     * @throws VisADException  VisAD problem reading data
     */
    private static FlatField lonFlipFF(FlatField grid)
            throws VisADException, RemoteException {

        FlatField     flipped    = grid;
        GriddedSet    domainSet  = (GriddedSet) grid.getDomainSet();
        RealTupleType domainType =
            ((SetType) domainSet.getType()).getDomain();
        CoordinateSystem refCS   = domainSet.getCoordinateSystem();
        RealTupleType    refType = null;
        float[]          highs   = domainSet.getHi();
        float[]          lows    = domainSet.getLow();
        int[]            lengths = domainSet.getLengths();
        int              sizeX   = lengths[0];
        int              sizeY   = lengths[1];
        boolean          hasZ    = domainSet.getDimension() == 3;
        int              sizeZ   = 1;
        if (hasZ && (domainSet.getManifoldDimension() == 3)) {
            sizeZ = lengths[2];
        }
        if (refCS != null) {
            refType = refCS.getReference();
        }
        int     halfX    = (int) sizeX / 2;
        boolean is360    = highs[0] > 300;
        boolean isCyclic = isLonCyclic(lows[0], highs[0]);
        if ( !isCyclic) {
            // check to see if it could be cyclic
            if (domainSet instanceof LinearSet) {
                Linear1DSet xSet =
                    ((LinearSet) domainSet).getLinear1DComponent(0);
                double step    = xSet.getStep();
                double first   = xSet.getFirst();
                double last    = xSet.getLast();
                double newLast = last + step;
                if ( !isLonCyclic(first, newLast)) {
                    throw new VisADException("not a cyclic grid");
                }
            } else {
                double first   = lows[0];
                double last    = highs[0];
                double step    = Math.abs((last - first + 1 / sizeX));
                double newLast = last + step;
                if ( !isLonCyclic(first, newLast)) {
                    throw new VisADException("not a cyclic grid");
                }
            }
        }
        float[][] values    = grid.getFloats(false);
        float[][] newValues = new float[values.length][values[0].length];
        if ((domainSet instanceof LinearSet) && false) {
            //TODO: figure out LinearSet
        } else {  // griddedNDSet
            float[][] samples    = domainSet.getSamples(false);
            float[][] newSamples =
                new float[samples.length][samples[0].length];
            for (int k = 0; k < sizeZ; k++) {
                for (int j = 0; j < sizeY; j++) {
                    for (int i = 0; i < sizeX; i++) {
                        int oldIndex = k * sizeX * sizeY + j * sizeX + i;
                        int newIndex = ((i < halfX)
                                        ? i + halfX
                                        : i - halfX) + j * sizeX
                                            + k * sizeX * sizeY;
                        if (isCyclic && (i == sizeX - 1)) {
                            oldIndex -= halfX;
                            newIndex += halfX;
                        }
                        float oldX = samples[0][oldIndex];
                        float newX = oldX;
                        if (is360) {
                            if (oldX >= 180) {
                                newX -= 360;
                            }
                        } else {
                            if (oldX < 0) {
                                newX += 360;
                            }
                        }
                        if (isCyclic && (i == sizeX - 1)) {  //set the last point to be the first point+360
                            newX = newSamples[0][newIndex - (sizeX - 1)]
                                   + 360;
                        }
                        newSamples[0][newIndex] = newX;
                        newSamples[1][newIndex] = samples[1][oldIndex];
                        if (hasZ) {
                            newSamples[2][newIndex] = samples[2][oldIndex];
                        }
                        for (int l = 0; l < newValues.length; l++) {
                            newValues[l][newIndex] = values[l][oldIndex];
                        }
                    }
                }
            }
            GriddedSet newDomain = GriddedSet.create(domainType, newSamples,
                                       lengths,
                                       domainSet.getCoordinateSystem(),
                                       domainSet.getSetUnits(),
                                       domainSet.getSetErrors());
            flipped = new FlatField(((FunctionType) grid.getType()),
                                    newDomain,
                                    grid.getRangeCoordinateSystem()[0],
                                    grid.getRangeSets(),
                                    Util.getRangeUnits(grid));
            flipped.setSamples(newValues, false);
        }
        return flipped;

    }

    /**
     * Check to see if the longitude values are cyclic within the default epsilon
     * (i.e., last == first+360 +- 0.0005)
     *
     * @param first  first value
     * @param last   last value
     *
     * @return  true if they are cyclic
     */
    public static boolean isLonCyclic(double first, double last) {
        return isLonCyclic(first, last, 0.0005);
    }

    /**
     * Check to see if the longitude values are cyclic (i.e., last == first+360
     * within esplion)
     *
     * @param first  first value
     * @param last   last value
     * @param epsilon   last value
     *
     * @return  true if they are cyclic
     */
    public static boolean isLonCyclic(double first, double last,
                                      double epsilon) {
        return visad.util.Util.isApproximatelyEqual(first + 360., last,
                epsilon);
    }
}
>>>>>>> 1a9f4d7f
<|MERGE_RESOLUTION|>--- conflicted
+++ resolved
@@ -1,4 +1,3 @@
-<<<<<<< HEAD
 /*
  * Copyright 1997-2012 Unidata Program Center/University Corporation for
  * Atmospheric Research, P.O. Box 3000, Boulder, CO 80307,
@@ -3809,7 +3808,7 @@
      *
      * @throws VisADException   problem accessing set
      */
-    private static Real normalizeLongitude(SampledSet domain, Real lon)
+    public static Real normalizeLongitude(SampledSet domain, Real lon)
             throws VisADException {
         double lonValue = normalizeLongitude(domain, lon.getValue(),
                                              lon.getUnit());
@@ -3830,7 +3829,7 @@
      *
      * @throws VisADException   problem accessing set
      */
-    private static double normalizeLongitude(SampledSet domain, double lon)
+    public static double normalizeLongitude(SampledSet domain, double lon)
             throws VisADException {
         return normalizeLongitude(domain, lon, null);
     }
@@ -3849,7 +3848,7 @@
      *
      * @throws VisADException   problem accessing set
      */
-    private static double normalizeLongitude(SampledSet domain, double lon,
+    public static double normalizeLongitude(SampledSet domain, double lon,
                                              Unit lonUnit)
             throws VisADException {
         int lonindex = isLatLonOrder(domain)
@@ -7928,7936 +7927,4 @@
         return visad.util.Util.isApproximatelyEqual(first + 360., last,
                 epsilon);
     }
-}
-=======
-/*
- * Copyright 1997-2012 Unidata Program Center/University Corporation for
- * Atmospheric Research, P.O. Box 3000, Boulder, CO 80307,
- * support@unidata.ucar.edu.
- * 
- * This library is free software; you can redistribute it and/or modify it
- * under the terms of the GNU Lesser General Public License as published by
- * the Free Software Foundation; either version 2.1 of the License, or (at
- * your option) any later version.
- * 
- * This library is distributed in the hope that it will be useful, but
- * WITHOUT ANY WARRANTY; without even the implied warranty of
- * MERCHANTABILITY or FITNESS FOR A PARTICULAR PURPOSE.  See the GNU Lesser
- * General Public License for more details.
- * 
- * You should have received a copy of the GNU Lesser General Public License
- * along with this library; if not, write to the Free Software Foundation,
- * Inc., 59 Temple Place, Suite 330, Boston, MA 02111-1307 USA
- */
-
-package ucar.unidata.data.grid;
-
-
-import org.apache.poi.hssf.usermodel.HSSFRow;
-import org.apache.poi.hssf.usermodel.HSSFSheet;
-import org.apache.poi.hssf.usermodel.HSSFWorkbook;
-
-import ucar.ma2.Array;
-import ucar.ma2.DataType;
-
-import ucar.nc2.Attribute;
-import ucar.nc2.Dimension;
-import ucar.nc2.NetcdfFile;
-import ucar.nc2.NetcdfFileWriteable;
-import ucar.nc2.Variable;
-import ucar.nc2.iosp.mcidas.McIDASAreaProjection;
-
-import ucar.unidata.data.DataUtil;
-import ucar.unidata.data.point.PointObTuple;
-import ucar.unidata.geoloc.ProjectionImpl;
-import ucar.unidata.geoloc.projection.LambertConformal;
-import ucar.unidata.geoloc.projection.Mercator;
-import ucar.unidata.geoloc.projection.Stereographic;
-import ucar.unidata.geoloc.projection.VerticalPerspectiveView;
-import ucar.unidata.util.FileManager;
-import ucar.unidata.util.JobManager;
-import ucar.unidata.util.LogUtil;
-import ucar.unidata.util.Misc;
-import ucar.unidata.util.Parameter;
-import ucar.unidata.util.Range;
-import ucar.unidata.util.Trace;
-
-import ucar.visad.ProjectionCoordinateSystem;
-import ucar.visad.Util;
-import ucar.visad.quantities.AirPressure;
-import ucar.visad.quantities.CommonUnits;
-
-import visad.CachingCoordinateSystem;
-import visad.CartesianProductCoordinateSystem;
-import visad.CommonUnit;
-import visad.CoordinateSystem;
-import visad.Data;
-import visad.DateTime;
-import visad.EarthVectorType;
-import visad.EmpiricalCoordinateSystem;
-import visad.ErrorEstimate;
-import visad.FieldImpl;
-import visad.FlatField;
-import visad.FunctionType;
-import visad.Gridded1DSet;
-import visad.Gridded2DSet;
-import visad.Gridded3DSet;
-import visad.GriddedSet;
-import visad.IdentityCoordinateSystem;
-import visad.Integer1DSet;
-import visad.Linear1DSet;
-import visad.Linear2DSet;
-import visad.Linear3DSet;
-import visad.LinearLatLonSet;
-import visad.LinearSet;
-import visad.MathType;
-import visad.QuickSort;
-import visad.Real;
-import visad.RealTuple;
-import visad.RealTupleType;
-import visad.RealType;
-import visad.RealVectorType;
-import visad.SampledSet;
-import visad.ScalarType;
-import visad.Set;
-import visad.SetException;
-import visad.SetType;
-import visad.SingletonSet;
-import visad.Tuple;
-import visad.TupleType;
-import visad.UnionSet;
-import visad.Unit;
-import visad.VisADException;
-
-import visad.bom.Radar2DCoordinateSystem;
-import visad.bom.Radar3DCoordinateSystem;
-
-import visad.data.CachedFlatField;
-import visad.data.DataRange;
-import visad.data.mcidas.AREACoordinateSystem;
-
-import visad.georef.EarthLocation;
-import visad.georef.EarthLocationLite;
-import visad.georef.LatLonPoint;
-import visad.georef.LatLonTuple;
-import visad.georef.MapProjection;
-import visad.georef.NavigatedCoordinateSystem;
-import visad.georef.TrivialMapProjection;
-
-import visad.util.DataUtility;
-
-
-import java.awt.geom.Rectangle2D;
-
-import java.io.BufferedOutputStream;
-import java.io.FileInputStream;
-import java.io.FileOutputStream;
-import java.io.InputStream;
-import java.io.ObjectInputStream;
-import java.io.ObjectOutputStream;
-import java.io.OutputStream;
-
-import java.rmi.RemoteException;
-
-import java.util.ArrayList;
-import java.util.Arrays;
-import java.util.Date;
-import java.util.HashMap;
-import java.util.Iterator;
-import java.util.List;
-
-
-/**
- * Set of static methods for messing with grids.  A grid is defined
- * as a FieldImpl which has one of the following MathTypes structures:
- * <PRE>
- *   (x,y) -> (parm)
- *   (x,y) -> (parm1, ..., parmN)
- *   (x,y,z) -> (parm)
- *   (x,y,z) -> (parm1, ..., parmN)
- *   (t -> (x,y) -> (parm))
- *   (t -> (x,y) -> (parm1, ..., parmN))
- *   (t -> (x,y,z) -> (parm))
- *   (t -> (x,y,z) -> (parm1, ..., parmN))
- *   (t -> (index -> (x,y) -> (parm)))
- *   (t -> (index -> (x,y) -> (parm1, ..., parmN)))
- *   (t -> (index -> (x,y,z) -> (parm)))
- *   (t -> (index -> (x,y,z) -> (parm1, ..., parmN)))
- * </PRE>
- * In general, t is a time variable, but it might also be just
- * an index.
- *
- * @author Don Murray
- * @version $Revision: 1.112 $
- */
-public class GridUtil {
-
-    /**
-     * Weighted average sampling mode
-     */
-    public static final int WEIGHTED_AVERAGE = Data.WEIGHTED_AVERAGE;
-
-    /**
-     * Nearest Neighbor sampling mode
-     */
-    public static final int NEAREST_NEIGHBOR = Data.NEAREST_NEIGHBOR;
-
-    /**
-     * No error mode
-     */
-    public static final int NO_ERRORS = Data.NO_ERRORS;
-
-    /**
-     * Dependent error mode
-     */
-    public static final int DEPENDENT_ERRORS = Data.DEPENDENT;
-
-    /**
-     * Independent error mode
-     */
-    public static final int INDEPENDENT_ERRORS = Data.INDEPENDENT;
-
-    /**
-     * Default sampling mode used for subsampling grids
-     */
-    public static final int DEFAULT_SAMPLING_MODE = WEIGHTED_AVERAGE;
-
-    /**
-     * Default error mode used for subsampling grids
-     */
-    public static final int DEFAULT_ERROR_MODE = NO_ERRORS;
-
-    /**
-     * function for the applyFunctionOverTime routine
-     *   @deprecated use GridMath.FUNC_AVERAGE
-     */
-    public static final String FUNC_AVERAGE = GridMath.FUNC_AVERAGE;
-
-    /**
-     * function for the applyFunctionOverTime routine
-     *   @deprecated use GridMath.FUNC_SUM
-     */
-    public static final String FUNC_SUM = GridMath.FUNC_SUM;
-
-    /**
-     * function for the applyFunctionOverTime routine
-     *   @deprecated use GridMath.FUNC_MAX
-     */
-    public static final String FUNC_MAX = GridMath.FUNC_MAX;
-
-    /**
-     * function for the applyFunctionOverTime routine
-     *   @deprecated use GridMath.FUNC_MIN
-     */
-    public static final String FUNC_MIN = GridMath.FUNC_MIN;
-
-    /**
-     * function for the timeStepFunc routine
-     *   @deprecated use GridMath.FUNC_DIFFERENCE
-     */
-    public static final String FUNC_DIFFERENCE = GridMath.FUNC_DIFFERENCE;
-
-
-    /** Five point smoother identifier */
-    public static final String SMOOTH_5POINT = "SM5S";
-
-    /** Nine point smoother identifier */
-    public static final String SMOOTH_9POINT = "SM9S";
-
-    /** Gaussian smoother identifier */
-    public static final String SMOOTH_GAUSSIAN = "GWFS";
-
-    /** Cressman smoother identifier */
-    public static final String SMOOTH_CRESSMAN = "CRES";
-
-    /** Barnes  circular smoother identifier */
-    public static final String SMOOTH_CIRCULAR = "CIRC";
-
-    /** Barnes  circular smoother identifier */
-    public static final String SMOOTH_RECTANGULAR = "RECT";
-
-    /** ensemble RealType */
-    public static final RealType ENSEMBLE_TYPE =
-        RealType.getRealType("Ensemble");
-
-
-    /** Default ctor */
-    public GridUtil() {}
-
-    /**
-     * Check to see if this field is a grid that can be handled by
-     * these methods
-     *
-     * @param field   fieldImpl to check
-     * @return  true if the MathType of the grid is compatible with the
-     *               ones this class can deal with
-     */
-    public static boolean isGrid(FieldImpl field) {
-        boolean isGrid = false;
-        try {
-            SampledSet ss = getSpatialDomain(field);
-            isGrid = ((ss.getDimension() == 3) || (ss.getDimension() == 2));
-        } catch (Exception excp) {
-            isGrid = false;
-        }
-        return isGrid;
-    }
-
-    /**
-     * See if the spatial domain of this grid is constant (ie: not
-     * time varying)
-     *
-     * @param grid       grid to check
-     *
-     * @return true if the spatial domain is constant
-     *
-     * @throws VisADException problem getting Data object
-     */
-    public static boolean isConstantSpatialDomain(FieldImpl grid)
-            throws VisADException {
-        SampledSet ss      = getSpatialDomain(grid, 0);
-        Set        timeSet = getTimeSet(grid);
-        if (timeSet != null) {
-            for (int i = 1; i < timeSet.getLength(); i++) {
-                if (ss != getSpatialDomain(grid, i)) {
-                    //System.out.println("not constant grid");
-                    return false;
-                }
-            }
-        }
-        return true;
-    }
-
-    /**
-     * Get the spatial domain for this grid.
-     *
-     * @param grid   grid to check
-     *
-     * @return  the spatial domain of the grid.  If this is a time series
-     *          it is the spatial domain of the first grid in the series
-     *
-     * @throws VisADException  problem getting domain set
-     */
-    public static SampledSet getSpatialDomain(FieldImpl grid)
-            throws VisADException {
-        // find first non-missing grid
-        if (isTimeSequence(grid)) {
-            try {
-                Set timeDomain = Util.getDomainSet(grid);
-                for (int i = 0; i < timeDomain.getLength(); i++) {
-                    FieldImpl sample = (FieldImpl) grid.getSample(i);
-                    if ( !sample.isMissing()) {
-                        return getSpatialDomain(grid, i);
-                    }
-                }
-            } catch (RemoteException excp) {
-                throw new VisADException("RemoteException");
-            }
-        }
-        return getSpatialDomain(grid, 0);
-    }
-
-    /**
-     * Get the spatial domain for this grid. If the grid is time sequence, this will
-     * check the domain in the sequence and find the largest domain , this is very
-     * useful in point data observation when returning the first time step
-     * spatial domain is not big enough to cover the later time step.
-     *
-     * @param grid   grid to check
-     *
-     * @return  the spatial domain of the grid.  If this is a time series
-     *          it is the spatial domain of the first grid in the series
-     *
-     * @throws VisADException  problem getting domain set
-     */
-    public static SampledSet getWholeSpatialDomain(FieldImpl grid)
-            throws VisADException {
-        // find first non-missing grid
-        if (isTimeSequence(grid)) {
-            try {
-                Set        timeDomain = Util.getDomainSet(grid);
-                SampledSet ss0        = null;
-                int        slength    = 0;
-                for (int i = 0; i < timeDomain.getLength(); i++) {
-                    FieldImpl sample = (FieldImpl) grid.getSample(i);
-                    if ( !sample.isMissing()) {
-                        SampledSet ss = getSpatialDomain(grid, i);
-                        int        ll = ss.getLength();
-                        if (ll > slength) {
-                            slength = ll;
-                            ss0     = (SampledSet) ss.clone();
-                        }
-
-                    }
-                }
-                return ss0;
-            } catch (RemoteException excp) {
-                throw new VisADException("RemoteException");
-            }
-        }
-        return getSpatialDomain(grid, 0);
-    }
-
-    /**
-     * Get the spatial domain for this grid at the specified time step.
-     *
-     * @param grid   grid to check
-     * @param timeIndex   timestep to check
-     *
-     * @return  the spatial domain of the grid at the time step.  If this
-     *          is not a time series, timeIndex is ignored
-     *
-     * @throws VisADException  problem getting domain set
-     */
-    public static SampledSet getSpatialDomain(FieldImpl grid, int timeIndex)
-            throws VisADException {
-        SampledSet spatialDomain;
-        FlatField  field = null;
-        try {
-            FieldImpl fi = (isSequence(grid) == true)
-                           ? (FieldImpl) grid.getSample(timeIndex)
-                           : (FlatField) grid;
-            field         = (isSequence(fi) == true)
-                            ? (FlatField) fi.getSample(0)
-                            : (FlatField) fi;
-
-            spatialDomain = (SampledSet) Util.getDomainSet(field);
-        } catch (ClassCastException cce) {  //Misc.printStack("grid" + grid.getType(), 5);
-            throw new IllegalArgumentException("not a known grid type "
-                    + field.getDomainSet().getClass());
-        } catch (RemoteException re) {
-            throw new VisADException("RemoteException");
-        }
-        return spatialDomain;
-    }
-
-    /**
-     * Change the spatial domain of a grid using the new one.  Range values
-     * are not copied.
-     *
-     * @param grid         grid to change.
-     * @param newDomain    Must have same length as current spatial domain of
-     *                     grid
-     *
-     * @return new grid with new domain
-     *
-     * @throws VisADException  wrong domain length or VisAD problem.
-     */
-    public static FieldImpl setSpatialDomain(FieldImpl grid,
-                                             SampledSet newDomain)
-            throws VisADException {
-        return setSpatialDomain(grid, newDomain, false);
-    }
-
-    /**
-     * Change the spatial domain of a grid using the new one.
-     *
-     * @param grid         grid to change.
-     * @param newDomain    Must have same length as current spatial domain of
-     *                     grid
-     * @param copy         copy values
-     *
-     * @return new grid with new domain
-     *
-     * @throws VisADException  wrong domain length or VisAD problem.
-     */
-    public static FieldImpl setSpatialDomain(FieldImpl grid,
-                                             SampledSet newDomain,
-                                             boolean copy)
-            throws VisADException {
-
-        if (getSpatialDomain(grid).getLength() != newDomain.getLength()) {
-            throw new VisADException("new domain is not the right length");
-        }
-
-        TupleType    paramType = getParamType(grid);
-        FunctionType rangeFT   =
-            new FunctionType(((SetType) newDomain.getType()).getDomain(),
-                             paramType);
-
-        FieldImpl newFieldImpl = null;
-        boolean   isSequence   = isSequence(grid);
-        if (isSequence) {
-            // could be (time -> (domain -> value))   or
-            //          (time -> (index -> (domain -> value)))  or
-            //          (index -> (domain -> value))
-
-            try {
-
-                Set      sequenceSet  = Util.getDomainSet(grid);
-                int      numSteps     = sequenceSet.getLength();
-                MathType sequenceType =
-                    ((SetType) sequenceSet.getType()).getDomain();
-
-                FieldImpl firstSample = (FieldImpl) grid.getSample(0, false);
-                boolean      hasInnerSteps = isSequence(firstSample);
-
-                FunctionType newFieldType;
-                FunctionType innerFieldType = null;
-
-                if ( !(isSequence(firstSample))) {
-
-                    newFieldType = new FunctionType(sequenceType, rangeFT);
-
-                } else {
-
-                    hasInnerSteps  = true;
-                    innerFieldType = new FunctionType(
-                        ((FunctionType) firstSample.getType()).getDomain(),
-                        rangeFT);
-
-                    newFieldType = new FunctionType(sequenceType,
-                            innerFieldType);
-
-                }
-                newFieldImpl = new FieldImpl(newFieldType, sequenceSet);
-
-                // get each grid in turn; change domain; 
-                // set result into new sequence
-                for (int i = 0; i < numSteps; i++) {
-                    FieldImpl data = (FieldImpl) grid.getSample(i, false);
-                    FieldImpl fi;
-                    if (data.isMissing()) {
-                        fi = data;
-                    } else {
-                        if (hasInnerSteps) {
-                            Set innerSet = Util.getDomainSet(data);
-                            fi = new FieldImpl(innerFieldType, innerSet);
-                            for (int j = 0; j < innerSet.getLength(); j++) {
-                                FlatField dataFF =
-                                    (FlatField) data.getSample(j, false);
-                                FlatField ff = null;
-                                if (dataFF.isMissing()) {
-                                    ff = dataFF;
-                                } else {
-                                    ff = new FlatField(rangeFT, newDomain);
-                                    ff.setSamples(dataFF.getFloats(copy),
-                                            false);
-                                }
-                                fi.setSample(j, ff);
-                            }
-                        } else {
-                            fi = new FlatField(rangeFT, newDomain);
-                            ((FlatField) fi).setSamples(
-                                ((FlatField) data).getFloats(copy), false);
-                        }
-                    }
-                    newFieldImpl.setSample(i, fi);
-                }
-            } catch (RemoteException re) {}
-        } else {  // single time
-            if ( !grid.isMissing()) {
-                newFieldImpl = new FlatField(rangeFT, newDomain);
-                try {
-                    ((FlatField) newFieldImpl).setSamples(
-                        grid.getFloats(copy), false);
-                } catch (RemoteException re) {}
-            } else {
-                newFieldImpl = grid;
-            }
-        }
-        return newFieldImpl;
-    }
-
-    /**
-     * See if the domain of the grid is a single point (only 1 x and y value).
-     * May have multiple vertical values at that one point.
-     *
-     * @param grid  grid to check
-     *
-     * @return true if only one x,y value.
-     *
-     * @throws VisADException  problem accessing grid
-     */
-    public static boolean isSinglePointDomain(FieldImpl grid)
-            throws VisADException {
-        return isSinglePointDomain(getSpatialDomain(grid));
-    }
-
-    /**
-     * See if the domain is a single point (only 1 x and y value).  May
-     * have multiple vertical values at that one point
-     *
-     * @param ss  domain set of the grid
-     *
-     * @return true if only one x,y value.
-     *
-     * @throws VisADException  problem accessing grid
-     */
-    public static boolean isSinglePointDomain(SampledSet ss)
-            throws VisADException {
-        if (ss instanceof SingletonSet) {
-            return true;
-        }
-        if ( !(ss instanceof GriddedSet)) {
-            return false;
-        }
-        GriddedSet gs = (GriddedSet) ss;
-        //return gs.getLength() == 1;
-        int[] lengths = gs.getLengths();
-        return (lengths[0] == 1) && (lengths[1] == 1);
-    }
-
-    /**
-     * Check to see if this is a single grid or if it is a sequence
-     * of grids.
-     *
-     * @param grid   grid to check
-     *
-     * @return  true if the domain of the grid is 1 dimensional.
-     *               It is not automatically a time sequence, though.
-     * @see #isTimeSequence(FieldImpl)
-     */
-    public static boolean isSequence(FieldImpl grid) {
-        return (grid != null) && !(grid instanceof FlatField)
-               && (Util.getDomainSet(grid).getDimension() == 1);
-    }
-
-    /**
-     * Check to see if this is an ensemble grid
-     *
-     * @param grid   grid to check
-     *
-     * @return  true if the domain of the grid is 1 dimensional and
-     *               the type is convertible with ENSEMBLE_TYPE or a sequence
-     *               and the inner type has a domain of ENSEMBLE_TYPE;
-     *
-     * @throws VisADException  problem determining this
-     */
-    public static boolean hasEnsemble(FieldImpl grid) throws VisADException {
-        if (isSequence(grid)) {
-            if (getSequenceType(grid).equals(ENSEMBLE_TYPE)) {
-                return true;
-            }
-            // must be time sequence
-            try {
-                Data inner = grid.getSample(0);
-                return (inner instanceof FieldImpl)
-                       && isSequence((FieldImpl) inner)
-                       && getSequenceType((FieldImpl) inner).equals(
-                           ENSEMBLE_TYPE);
-            } catch (RemoteException re) {}
-        }
-        return false;
-    }
-
-    /**
-     * Get the RealType of the ensemble.
-     *
-     * @param grid   grid to check
-     *
-     * @return  RealType of ensemble paramter
-     *
-     * @see #hasEnsemble(FieldImpl)
-     *
-     * @throws VisADException     unable to get the information
-     */
-    public static RealType getEnsembleType(FieldImpl grid)
-            throws VisADException {
-        if ( !hasEnsemble(grid)) {
-            throw new IllegalArgumentException("grid is not an ensemble");
-        }
-        return ENSEMBLE_TYPE;
-    }
-
-    /**
-     * Return the ensemble set for the field
-     *
-     * @param ensGrid  the ensemble grid
-     *
-     * @return the set or null if not an ensemble
-     *
-     * @throws VisADException  problems reading data
-     */
-    public static Gridded1DSet getEnsembleSet(FieldImpl ensGrid)
-            throws VisADException {
-        if (hasEnsemble(ensGrid)) {
-            try {
-                if (isTimeSequence(ensGrid)) {
-                    // (Time -> (Ensemble -> (grid)))
-                    FieldImpl innerGrid = (FieldImpl) ensGrid.getSample(0);
-                    if (hasEnsemble(innerGrid)) {
-                        return (Gridded1DSet) innerGrid.getDomainSet();
-                    }
-                } else {
-                    // (Ensemble -> (grid))
-                    return (Gridded1DSet) ensGrid.getDomainSet();
-                }  // TODO:  (index -> (Ensemble -> (grid)))
-            } catch (RemoteException re) {
-                return null;
-            }
-        }
-        return null;
-    }
-
-
-    /**
-     * Check to see if this is a single grid or if it is a time sequence
-     * of grids.
-     *
-     * @param grid   grid to check
-     *
-     * @return  true if the domain of the grid is 1 dimensional and
-     *               the type is convertible with RealType.Time
-     *
-     * @throws VisADException  problem determining this
-     */
-    public static boolean isTimeSequence(FieldImpl grid)
-            throws VisADException {
-        return (isSequence(grid) &&
-        //getSequenceType(grid).equalsExceptNameButUnits(RealType.Time));
-        getSequenceType(grid).equals(RealType.Time));
-    }
-
-    /**
-     * Get the time set from the grid.
-     *
-     * @param grid  grid to check
-     *
-     * @return set of times or null if no times.
-     *
-     * @throws VisADException   problem determining this
-     */
-    public static Set getTimeSet(FieldImpl grid) throws VisADException {
-        if ( !isTimeSequence(grid)) {
-            return null;
-        }
-        return Util.getDomainSet(grid);
-    }
-
-
-    /**
-     * Get the list of DateTime objects from the domain of the given grid
-     *
-     * @param grid  grid to check
-     *
-     * @return list of times or null if no times.
-     *
-     * @throws VisADException   problem determining this
-     */
-    public static List<DateTime> getDateTimeList(FieldImpl grid)
-            throws VisADException {
-        SampledSet timeSet = (SampledSet) getTimeSet(grid);
-        if (timeSet == null) {
-            return null;
-        }
-        double[][]     times    = timeSet.getDoubles(false);
-        Unit           timeUnit = timeSet.getSetUnits()[0];
-        List<DateTime> result   = new ArrayList<DateTime>();
-        for (int i = 0; i < timeSet.getLength(); i++) {
-            result.add(new DateTime(times[0][i], timeUnit));
-        }
-        return result;
-    }
-
-
-
-    /**
-     * Check to see if this is a navigated grid (domain can be converted to
-     * lat/lon)
-     *
-     * @param grid   grid to check
-     *
-     * @return  true if the domain of the grid is in or has a reference to
-     *               Latitude/Longitude
-     *
-     * @throws VisADException   can't create VisAD object
-     */
-    public static boolean isNavigated(FieldImpl grid) throws VisADException {
-        return isNavigated(getSpatialDomain(grid));
-    }
-
-    /**
-     * Check to see if this is a navigated domain (can be converted to
-     * lat/lon)
-     *
-     * @param spatialSet    spatial domain of grid to check
-     *
-     * @return  true if the domain of the grid is in or has a reference to
-     *               Latitude/Longitude
-     *
-     * @throws VisADException   can't create VisAD object
-     */
-    public static boolean isNavigated(SampledSet spatialSet)
-            throws VisADException {
-        RealTupleType spatialType =
-            ((SetType) spatialSet.getType()).getDomain();
-        RealTupleType spatialReferenceType =
-            (spatialSet.getCoordinateSystem() != null)
-            ? spatialSet.getCoordinateSystem().getReference()
-            : null;
-        return (((spatialType.getIndex(RealType.Latitude) != -1)
-                && (spatialType.getIndex(RealType.Longitude)
-                    != -1)) || ((spatialReferenceType != null)
-                        && (spatialReferenceType.getIndex(RealType.Latitude)
-                            != -1) && (spatialReferenceType.getIndex(
-                                RealType.Longitude) != -1)));
-    }
-
-    /**
-     * Get the navigation for this grid
-     *
-     * @param  grid  grid to use
-     *
-     * @return MapProjection for grid
-     *
-     * @throws VisADException   no navigation or some other error
-     */
-    public static MapProjection getNavigation(FieldImpl grid)
-            throws VisADException {
-        return getNavigation(getSpatialDomain(grid));
-    }
-
-    /**
-     * Get the navigation for this spatialDomain
-     *
-     * @param  spatialSet  spatial set for grid
-     *
-     * @return MapProjection for grid
-     * @throws VisADException   no navigation or some other error
-     */
-    public static MapProjection getNavigation(SampledSet spatialSet)
-            throws VisADException {
-
-        // don't even bother  if this isn't navigated
-        if ( !isNavigated(spatialSet)) {
-            throw new VisADException("Spatial domain has no navigation");
-        }
-
-        CoordinateSystem cs = spatialSet.getCoordinateSystem();
-
-        if (cs != null) {
-            if (cs instanceof CachingCoordinateSystem) {
-                cs = ((CachingCoordinateSystem) cs)
-                    .getCachedCoordinateSystem();
-            }
-            if (cs instanceof IdentityCoordinateSystem) {
-                // set cs to null if identity, we'll deal with that later
-                cs = null;
-            } else if (cs.getDimension() == 3) {  // 3D grid
-                if (cs instanceof CartesianProductCoordinateSystem) {
-                    CoordinateSystem[] csArray =
-                        ((CartesianProductCoordinateSystem) cs)
-                            .getCoordinateSystems();
-                    for (int i = 0; i < csArray.length; i++) {
-                        if (csArray[i].getDimension() == 2) {
-                            cs = csArray[i];
-                            break;
-                        }
-                    }
-                } else if (cs instanceof Radar3DCoordinateSystem) {
-                    cs = makeRadarMapProjection(cs);
-
-                } else if (cs instanceof EmpiricalCoordinateSystem) {
-
-                    spatialSet =
-                        ((EmpiricalCoordinateSystem) cs).getReferenceSet();
-                    cs = null;
-
-                } else if (cs instanceof NavigatedCoordinateSystem) {
-                    // set cs to null, we'll deal with that later
-                    cs = null;
-                } else {
-                    throw new VisADException(
-                        "Unable to create MapProjection from "
-                        + cs.getClass());
-                }
-                // make sure this isn't cached also
-                if (cs instanceof CachingCoordinateSystem) {
-                    cs = ((CachingCoordinateSystem) cs)
-                        .getCachedCoordinateSystem();
-
-                }
-                if (cs instanceof IdentityCoordinateSystem) {
-                    cs = null;
-                }
-            }
-
-        }
-        // by here, we should have a null cs or a 2D cs
-        if (cs == null) {  // lat/lon or lon/lat
-            cs = makeMapProjection(spatialSet);
-        }
-        if (cs instanceof Radar2DCoordinateSystem) {
-            cs = makeRadarMapProjection(cs);
-        }
-
-        if ( !(cs instanceof MapProjection)) {
-            throw new VisADException("Unable to create MapProjection from "
-                                     + cs.getClass());
-        }
-        return (MapProjection) cs;
-    }
-
-    /**
-     * Check to see if this is a navigated grid (domain can be converted to
-     * lat/lon)
-     *
-     * @param grid   grid to check
-     *
-     * @return  true if the domain of the grid is in or has a reference to
-     *               Latitude/Longitude
-     *
-     * @throws VisADException   can't get at VisAD objects
-     */
-    public static boolean isLatLonOrder(FieldImpl grid)
-            throws VisADException {
-        return isLatLonOrder(getSpatialDomain(grid));
-    }
-
-    /**
-     * Check to see if this is a navigated domain (can be converted to
-     * lat/lon)
-     *
-     * @param spatialSet   spatial domain of the grid
-     *
-     * @return  true if the domain of the grid is in or has a reference to
-     *               Latitude/Longitude
-     *
-     * @throws VisADException   can't get at VisAD objects
-     */
-    public static boolean isLatLonOrder(SampledSet spatialSet)
-            throws VisADException {
-        RealTupleType spatialType =
-            ((SetType) spatialSet.getType()).getDomain();
-        RealTupleType spatialReferenceType =
-            (spatialSet.getCoordinateSystem() != null)
-            ? spatialSet.getCoordinateSystem().getReference()
-            : null;
-        return (spatialType.equals(RealTupleType.LatitudeLongitudeTuple)
-                || spatialType
-                    .equals(RealTupleType
-                        .LatitudeLongitudeAltitude) || ((spatialReferenceType
-                            != null) && (spatialReferenceType
-                                .equals(RealTupleType
-                                    .LatitudeLongitudeTuple) || spatialReferenceType
-                                        .equals(RealTupleType
-                                            .LatitudeLongitudeAltitude))));
-    }
-
-
-    /**
-     * Get the RealType of the sequence.
-     *
-     * @param grid   grid to check
-     *
-     * @return  RealType of sequence paramter
-     *
-     * @see #isSequence(FieldImpl)
-     *
-     * @throws VisADException     unable to get the information
-     */
-    public static RealType getSequenceType(FieldImpl grid)
-            throws VisADException {
-        if ( !isSequence(grid)) {
-            throw new IllegalArgumentException("grid is not a sequence");
-        }
-        return (RealType) ((SetType) Util.getDomainSet(
-            grid).getType()).getDomain().getComponent(0);
-    }
-
-    /**
-     * Check to see if this is a 3D grid
-     *
-     * @param grid    grid to check
-     * @return true if the spatial domain is 3 dimensional (i.e, (x,y,z))
-     *
-     * @throws VisADException     unable to get the information
-     */
-    public static boolean is3D(FieldImpl grid) throws VisADException {
-        return is3D(getSpatialDomain(grid));
-    }
-
-
-    /**
-     * Is the gievn field a volume. It is a volume if it is a 3d grid and if the
-     *      manifold dimension is 3.
-     *
-     * @param grid The grid
-     *
-     * @return Is it a volume
-     *
-     * @throws VisADException On badness
-     */
-    public static boolean isVolume(FieldImpl grid) throws VisADException {
-        SampledSet domainSet = getSpatialDomain(grid);
-        return is3D(domainSet) && (domainSet.getManifoldDimension() == 3);
-    }
-
-    /**
-     * This samples the given grid in both time and space and trys to
-     * return a Real value
-     *
-     * @param grid The grid
-     * @param el Location
-     * @param animationValue The time to sample at. If null then we
-     *        just sample at the location
-     * @param samplingMode mode to use
-     *
-     * @return Real at the given location and time
-     *
-     * @throws RemoteException On badness
-     * @throws VisADException On badness
-     */
-    public static RealTuple sampleToRealTuple(FieldImpl grid,
-            EarthLocation el, Real animationValue, int samplingMode)
-            throws VisADException, RemoteException {
-        return sampleToRealTuple(grid, el, animationValue, samplingMode,
-                                 DEFAULT_ERROR_MODE);
-    }
-
-    /**
-     * This samples the given grid in both time and space and trys to return a Real value
-     *
-     * @param grid The grid
-     * @param el Location
-     * @param animationValue The time to sample at. If null then we just sample at the location
-     * @param samplingMode sampling mode to use
-     * @param errorMode    error mode to use
-     *
-     * @return Real at the given location and time
-     *
-     * @throws RemoteException On badness
-     * @throws VisADException On badness
-     */
-    public static RealTuple sampleToRealTuple(FieldImpl grid,
-            EarthLocation el, Real animationValue, int samplingMode,
-            int errorMode)
-            throws VisADException, RemoteException {
-        if (is3D(grid) && !isVolume(grid)) {
-            grid = make2DGridFromSlice(grid, false);
-        }
-
-        FieldImpl sampleAtLocation;
-        if (is3D(grid)) {
-            sampleAtLocation = GridUtil.sample(grid, el, samplingMode,
-                    errorMode);
-        } else {
-            sampleAtLocation = GridUtil.sample(grid, el.getLatLonPoint(),
-                    samplingMode, errorMode);
-        }
-        Data data = ((animationValue == null)
-                     ? (Data) sampleAtLocation
-                     : (Data) sampleAtLocation.evaluate(animationValue,
-                         samplingMode, errorMode));
-
-        while ((data != null) && !(data instanceof RealTuple)) {
-            if (data instanceof FieldImpl) {
-                data = ((FieldImpl) data).getSample(0);
-            } else if (data instanceof Tuple) {
-                data = ((Tuple) data).getComponent(0);
-            } else if (data instanceof Real) {
-                data = new RealTuple(new Real[] { (Real) data });
-            } else if ( !(data instanceof RealTuple)) {
-                data = null;
-            }
-        }
-        return (RealTuple) data;
-
-    }
-
-    /**
-     * This samples the given grid in both time and space and trys to return a
-     * Real value
-     *
-     * @param grid The grid
-     * @param el Location
-     * @param animationValue Time
-     *
-     * @return Real at the given location and time
-     *
-     * @throws RemoteException On badness
-     * @throws VisADException On badness
-     */
-    public static Real sampleToReal(FieldImpl grid, EarthLocation el,
-                                    Real animationValue)
-            throws VisADException, RemoteException {
-
-        return sampleToReal(grid, el, animationValue, Data.NEAREST_NEIGHBOR);
-    }
-
-    /**
-     * This samples the given grid in both time and space and trys to return a
-     * Real value
-     *
-     * @param grid The grid
-     * @param el Location
-     * @param animationValue The time to sample at. If null then we just sample
-     *                       at the location
-     * @param samplingMode mode to use
-     *
-     * @return Real at the given location and time
-     *
-     * @throws RemoteException On badness
-     * @throws VisADException On badness
-     */
-    public static Real sampleToReal(FieldImpl grid, EarthLocation el,
-                                    Real animationValue, int samplingMode)
-            throws VisADException, RemoteException {
-        return sampleToReal(grid, el, animationValue, samplingMode,
-                            DEFAULT_ERROR_MODE);
-    }
-
-    /**
-     * This samples the given grid in both time and space and trys to return a
-     * Real value
-     *
-     * @param grid The grid
-     * @param el Location
-     * @param animationValue The time to sample at. If null then we just sample
-     *                       at the location
-     * @param samplingMode sampling mode to use
-     * @param errorMode error mode to use
-     *
-     * @return Real at the given location and time
-     *
-     * @throws RemoteException On badness
-     * @throws VisADException On badness
-     */
-    public static Real sampleToReal(FieldImpl grid, EarthLocation el,
-                                    Real animationValue, int samplingMode,
-                                    int errorMode)
-            throws VisADException, RemoteException {
-        RealTuple sample = sampleToRealTuple(grid, el, animationValue,
-                                             samplingMode, errorMode);
-        return (sample == null)
-               ? (Real) null
-               : sample.getRealComponents()[0];
-    }
-
-
-
-    /**
-     * Check to see if this is a 3D domain
-     *
-     * @param domainSet   spatial domain of the grid
-     *
-     * @return true if the spatial domain is 3 dimensional (i.e, (x,y,z))
-     *
-     * @throws VisADException     unable to get the information
-     */
-    public static boolean is3D(SampledSet domainSet) throws VisADException {
-        return (domainSet.getDimension() == 3);
-    }
-
-    /**
-     * Check to see if this is a 2D grid
-     *
-     * @param grid     grid to check
-     *
-     * @return true if the spatial domain is 2 dimensional (i.e, (x,y))
-     *
-     * @throws VisADException     unable to get the information
-     */
-    public static boolean is2D(FieldImpl grid) throws VisADException {
-        return is2D(getSpatialDomain(grid));
-    }
-
-    /**
-     * Check to see if this is a 2D domain
-     *
-     * @param domainSet    spatial domain to check
-     *
-     * @return true if the spatial domain is 2 dimensional (i.e, (x,y))
-     *
-     * @throws VisADException     unable to get the information
-     */
-    public static boolean is2D(SampledSet domainSet) throws VisADException {
-        return domainSet.getDimension() == 2;
-    }
-
-    /**
-     * Create a subset of the grid, skipping every nth point in
-     * the X and Y direction.
-     *
-     * @param grid   grid to subset
-     * @param skip   x and y skip factor
-     * @return   subsampled grid
-     *
-     * @throws VisADException   unable to subset the grid
-     */
-    public static FieldImpl subset(FieldImpl grid, int skip)
-            throws VisADException {
-        return subset(grid, skip, skip);
-    }
-
-    /**
-     * Create a subset of the grid skipping every i'th x and
-     * j'th y point.
-     *
-     * @param grid     grid to subsample
-     * @param skipx    x skip factor
-     * @param skipy    y skip factor
-     * @return   subsampled grid
-     *
-     * @throws VisADException   unable to subsample grid
-     */
-    public static FieldImpl subset(FieldImpl grid, int skipx, int skipy)
-            throws VisADException {
-        return subset(grid, skipx, skipy, 1);
-    }
-
-    /**
-     * Create a subset of the grid skipping every i'th x and
-     * j'th y point and k'th z point
-     *
-     * @param grid     grid to subsample
-     * @param skipx    x skip factor
-     * @param skipy    y skip factor
-     * @param skipz    z skip factor
-     * @return   subsampled grid
-     *
-     * @throws VisADException   unable to subsample grid
-     */
-    public static FieldImpl subset(FieldImpl grid, int skipx, int skipy,
-                                   int skipz)
-            throws VisADException {
-        FieldImpl fi = grid;
-        if ((getTimeSet(grid) == null) || isConstantSpatialDomain(grid)) {
-            fi = subsetGrid(grid, skipx, skipy, skipz);
-        } else {
-            try {
-                Set timeSet = getTimeSet(grid);
-                fi = new FieldImpl((FunctionType) grid.getType(), timeSet);
-                for (int i = 0; i < timeSet.getLength(); i++) {
-                    FieldImpl ff    = (FieldImpl) grid.getSample(i);
-                    FieldImpl slice = null;
-                    if (ff.isMissing()) {
-                        slice = ff;
-                    } else {
-                        slice = subsetGrid(ff, skipx, skipy, skipz);
-                    }
-                    fi.setSample(i, slice, false);
-                }
-            } catch (RemoteException re) {}  // won't happen - grids are local
-        }
-        return fi;
-    }
-
-    /**
-     * Create a subset of the grid skipping every i'th x and
-     * j'th y point.
-     *
-     * @param grid     grid to subsample
-     * @param skipx    x skip factor
-     * @param skipy    y skip factor
-     * @return   subsampled grid
-     *
-     * @throws VisADException   unable to subsample grid
-     */
-    private static FieldImpl subsetGrid(FieldImpl grid, int skipx, int skipy)
-            throws VisADException {
-        return subsetGrid(grid, skipx, skipy, 1);
-    }
-
-    /**
-     * Create a subset of the grid skipping every i'th x and
-     * j'th y point.
-     *
-     * @param grid     grid to subsample
-     * @param skipx    x skip factor
-     * @param skipy    y skip factor
-     * @param skipz    z skip factor
-     * @return   subsampled grid
-     *
-     * @throws VisADException   unable to subsample grid
-     */
-    private static FieldImpl subsetGrid(FieldImpl grid, int skipx, int skipy,
-                                        int skipz)
-            throws VisADException {
-
-        FieldImpl subGrid = null;
-        if ((skipx == 1) && (skipy == 1) && (skipz == 1)) {
-            return grid;  // no-op
-        }
-        GriddedSet domainSet = (GriddedSet) getSpatialDomain(grid);
-
-
-        GriddedSet subDomain = null;
-        if ((skipz > 1) && (domainSet.getManifoldDimension() < 3)) {
-            throw new VisADException(
-                "Unable to subset in Z for a 2D manifold");
-        }
-        if (domainSet instanceof LinearSet) {
-            Linear1DSet xSet =
-                ((LinearSet) domainSet).getLinear1DComponent(0);
-            Linear1DSet ySet =
-                ((LinearSet) domainSet).getLinear1DComponent(1);
-            int         numSteps = 1 + (xSet.getLength() - 1) / skipx;
-            Linear1DSet newX     = (skipx == 1)
-                                   ? xSet
-                                   : new Linear1DSet(xSet.getType(), xSet
-                                       .getFirst(), xSet.getFirst()
-                                           + (numSteps - 1) * xSet.getStep()
-                                             * skipx, numSteps);
-            numSteps = 1 + (ySet.getLength() - 1) / skipy;
-            Linear1DSet newY = (skipy == 1)
-                               ? ySet
-                               : new Linear1DSet(ySet.getType(), ySet
-                                   .getFirst(), ySet.getFirst()
-                                       + (numSteps - 1) * ySet.getStep()
-                                         * skipy, numSteps);
-
-            if (domainSet instanceof LinearLatLonSet) {
-                subDomain = new LinearLatLonSet(domainSet.getType(),
-                        new Linear1DSet[] { newX,
-                                            newY }, domainSet
-                                            .getCoordinateSystem(), domainSet
-                                            .getSetUnits(), domainSet
-                                            .getSetErrors());
-            } else if (domainSet instanceof Linear2DSet) {
-                subDomain = new Linear2DSet(domainSet.getType(),
-                                            new Linear1DSet[] { newX,
-                        newY }, domainSet.getCoordinateSystem(),
-                                domainSet.getSetUnits(),
-                                domainSet.getSetErrors());
-            } else if (domainSet instanceof Linear3DSet) {
-                Linear1DSet zSet =
-                    ((LinearSet) domainSet).getLinear1DComponent(2);
-                if (zSet.getLength() > 1) {
-                    numSteps = 1 + (zSet.getLength() - 1) / skipz;
-                    Linear1DSet newZ = (skipz == 1)
-                                       ? zSet
-                                       : new Linear1DSet(zSet.getType(),
-                                           zSet.getFirst(),
-                                           zSet.getFirst()
-                                           + (numSteps - 1) * zSet.getStep()
-                                             * skipz, numSteps);
-                    subDomain = new Linear3DSet(domainSet.getType(),
-                            new Linear1DSet[] { newX,
-                            newY, newZ }, domainSet.getCoordinateSystem(),
-                                          domainSet.getSetUnits(),
-                                          domainSet.getSetErrors());
-                } else {  // single level 3D grid
-                    float[][] samples    = domainSet.getSamples(false);
-                    int       sizeX      = domainSet.getLength(0);
-                    int       sizeY      = domainSet.getLength(1);
-                    int       sizeZ      = 1;
-                    int       newSizeX   = 1 + (sizeX - 1) / skipx;
-                    int       newSizeY   = 1 + (sizeY - 1) / skipy;
-
-                    float[][] subSamples =
-                        new float[domainSet.getDimension()][newSizeX * newSizeY * sizeZ];
-                    int l = 0;
-                    for (int k = 0; k < sizeZ; k++) {
-                        for (int j = 0; j < sizeY; j += skipy) {
-                            for (int i = 0; i < sizeX; i += skipx) {
-                                //compute stride into 1D array of 3D data
-                                int elem = i + (j + k * sizeY) * sizeX;
-
-                                subSamples[0][l] = samples[0][elem];
-                                subSamples[1][l] = samples[1][elem];
-                                subSamples[2][l] = samples[2][elem];
-                                l++;
-
-                            }
-                        }
-                    }
-                    subDomain = new Gridded3DSet(domainSet.getType(),
-                            subSamples, newSizeX, newSizeY,
-                            domainSet.getCoordinateSystem(),
-                            domainSet.getSetUnits(),
-                            domainSet.getSetErrors(), false);
-                }
-            }
-
-        } else {  // GriddedSet
-            float[][] samples    = domainSet.getSamples(false);
-            int       sizeX      = domainSet.getLength(0);
-            int       sizeY      = domainSet.getLength(1);
-            int       sizeZ      = (domainSet.getManifoldDimension() == 3)
-                                   ? domainSet.getLength(2)
-                                   : 1;
-            int       newSizeX   = 1 + (sizeX - 1) / skipx;
-            int       newSizeY   = 1 + (sizeY - 1) / skipy;
-            int       newSizeZ   = 1 + (sizeZ - 1) / skipz;
-
-            float[][] subSamples =
-                new float[domainSet.getDimension()][newSizeX * newSizeY * newSizeZ];
-            int l = 0;
-            for (int k = 0; k < sizeZ; k += skipz) {
-                for (int j = 0; j < sizeY; j += skipy) {
-                    for (int i = 0; i < sizeX; i += skipx) {
-                        //compute stride into 1D array of 3D data
-                        int elem = i + (j + k * sizeY) * sizeX;
-
-                        subSamples[0][l] = samples[0][elem];
-                        subSamples[1][l] = samples[1][elem];
-                        if (domainSet.getDimension() == 3) {
-                            subSamples[2][l] = samples[2][elem];
-                        }
-                        l++;
-
-                    }
-                }
-            }
-            int[] newSizes = (domainSet.getManifoldDimension() == 3)
-                             ? new int[] { newSizeX, newSizeY, newSizeZ }
-                             : new int[] { newSizeX, newSizeY };
-            try {
-                subDomain = GriddedSet.create(domainSet.getType(),
-                        subSamples, newSizes,
-                        domainSet.getCoordinateSystem(),
-                        domainSet.getSetUnits(), domainSet.getSetErrors(),
-                        false, true);
-            } catch (SetException se) {
-                // if a SetException is thrown, then it's possible that the 
-                // samples are missing or inconsistent.  Try again with 
-                // test = false
-                String msg = se.getMessage();
-                if ((msg.indexOf("form a valid grid") >= 0)
-                        || (msg.indexOf("may not be missing") >= 0)) {
-                    subDomain = GriddedSet.create(domainSet.getType(),
-                            subSamples, newSizes,
-                            domainSet.getCoordinateSystem(),
-                            domainSet.getSetUnits(),
-                            domainSet.getSetErrors(), false, false);
-                } else {
-                    throw new VisADException(se);
-                }
-            }
-
-
-            /*
-            if (domainSet.getDimension() == 2) {
-                subDomain = new Gridded2DSet(domainSet.getType(), subSamples,
-                                             newSizeX, newSizeY,
-                                             domainSet.getCoordinateSystem(),
-                                             domainSet.getSetUnits(),
-                                             domainSet.getSetErrors(), false);
-                // this doesn't seem to work.
-            } else if (domainSet.getManifoldDimension() == 2) {
-                subDomain = new Gridded3DSet(domainSet.getType(), subSamples,
-                                             newSizeX, newSizeY,
-                                             domainSet.getCoordinateSystem(),
-                                             domainSet.getSetUnits(),
-                                             domainSet.getSetErrors(), false);
-            } else if (domainSet.getDimension() == 3) {
-                subDomain = new Gridded3DSet(domainSet.getType(), subSamples,
-                                             newSizeX, newSizeY, newSizeZ,
-                                             domainSet.getCoordinateSystem(),
-                                             domainSet.getSetUnits(),
-                                             domainSet.getSetErrors(), false);
-            }
-            */
-        }
-
-        return ((subDomain.getDimension() == 3)
-                && (subDomain.getManifoldDimension() == 2))
-               ? resample2DManifold(grid, subDomain, skipx, skipy)
-               : resampleGrid(grid, subDomain, Data.NEAREST_NEIGHBOR);
-    }
-
-    /**
-     * Slice the grid at the vertical level indictated.
-     *
-     * @param  grid   grid to slice (must be a valid 3D grid)
-     * @param  level  level to slice at.  level must have units
-     *         convertible with the vertial coordinate of the spatial
-     *         domain or it's reference if there is a CoordinateSystem
-     *         associated with the domain.
-     *
-     * @return  spatial slice at level.  If this is a sequence of grids
-     *          it will be a sequence of the slices.
-     *
-     * @throws  VisADException  problem in resampling
-     */
-    public static FieldImpl sliceAtLevel(FieldImpl grid, Real level)
-            throws VisADException {
-        return sliceAtLevel(grid, level, DEFAULT_SAMPLING_MODE);
-    }
-
-    /**
-     * Slice the grid at the vertical level indictated.
-     *
-     * @param  grid   grid to slice (must be a valid 3D grid)
-     * @param  level  level to slice at.  level must have units
-     *         convertible with the vertial coordinate of the spatial
-     *         domain or it's reference if there is a CoordinateSystem
-     *         associated with the domain.
-     * @param  samplingMode Data.WEIGHTED_AVERAGE or Data.NEAREST_NEIGHBOR
-     *
-     * @return  spatial slice at level.  If this is a sequence of grids
-     *          it will be a sequence of the slices.
-     *
-     * @throws  VisADException  problem in resampling
-     */
-    public static FieldImpl sliceAtLevel(FieldImpl grid, Real level,
-                                         int samplingMode)
-            throws VisADException {
-        return sliceAtLevel(grid, level, samplingMode, DEFAULT_ERROR_MODE);
-    }
-
-    /**
-     * Slice the grid at the vertical level indictated.
-     *
-     * @param  grid   grid to slice (must be a valid 3D grid)
-     * @param  level  level to slice at.  level must have units
-     *         convertible with the vertial coordinate of the spatial
-     *         domain or it's reference if there is a CoordinateSystem
-     *         associated with the domain.
-     * @param  samplingMode Data.WEIGHTED_AVERAGE or Data.NEAREST_NEIGHBOR
-     * @param  errorMode Data.NO_ERRORS, Data.DEPENDENT, Data.INDEPENDENT
-     *
-     * @return  spatial slice at level.  If this is a sequence of grids
-     *          it will be a sequence of the slices.
-     *
-     * @throws  VisADException  problem in resampling
-     */
-    public static FieldImpl sliceAtLevel(FieldImpl grid, Real level,
-                                         int samplingMode, int errorMode)
-            throws VisADException {
-
-        FieldImpl fi = grid;
-        if ((getTimeSet(grid) == null) || isConstantSpatialDomain(grid)) {
-            fi = slice(
-                grid,
-                makeSliceFromLevel(
-                    (GriddedSet) getSpatialDomain(grid),
-                    level), samplingMode, errorMode);
-        } else {
-            try {
-                Set timeSet = getTimeSet(grid);
-                for (int i = 0; i < timeSet.getLength(); i++) {
-                    FieldImpl ff    = (FieldImpl) grid.getSample(i);
-                    FieldImpl slice = null;
-                    if (ff.isMissing()) {
-                        slice = ff;
-                    } else {
-                        slice = slice(
-                            ff,
-                            makeSliceFromLevel(
-                                (GriddedSet) getSpatialDomain(grid, i),
-                                level), samplingMode, errorMode);
-                    }
-                    if (i == 0) {
-                        fi = new FieldImpl(
-                            new FunctionType(
-                                ((SetType) timeSet.getType()).getDomain(),
-                                (FunctionType) slice.getType()), timeSet);
-                    }
-                    fi.setSample(i, slice, false);
-                }
-            } catch (RemoteException re) {}  // won't happen - grids are local
-        }
-        return fi;
-
-    }
-
-    /**
-     * Check if all real values in a FieldImpl are missing.
-     *
-     * @param field  fieldImpl to check
-     *
-     * @return true if all values are missing
-     *
-     * @throws VisADException  unable to open VisAD object
-     */
-    public static boolean isAllMissing(FieldImpl field)
-            throws VisADException {
-        return isAllMissing(field, false);
-    }
-
-    /**
-     * Check if all real values in a FieldImpl are missing.
-     *
-     * @param grid   grid to check
-     * @param popupErrorMessage  pop up a JOptionDialog box is all are missing
-     * @return true if all values are missing
-     *
-     * @throws VisADException  unable to open VisAD object
-     */
-    public static boolean isAllMissing(FieldImpl grid,
-                                       boolean popupErrorMessage)
-            throws VisADException {
-        try {
-            float[][] values = grid.getFloats(false);
-            if (values == null) {
-                return true;
-            }
-            if (Misc.isNaN(values)) {
-                if (popupErrorMessage) {
-                    String msg =
-                        new String("All " + values.length * values[0].length
-                                   + " data values missing");
-                    LogUtil.userErrorMessage(msg);
-                }
-                // if we got here, then we're all missing
-                return true;
-            }
-        } catch (RemoteException re) {
-            throw new VisADException("RemoteException checking missing data");
-        }
-        return false;
-    }
-
-
-
-    /**
-     * Check if any of the  real values in a FieldImpl are missing.
-     *
-     * @param grid   grid to check
-     * @return true if all values are missing
-     *
-     * @throws VisADException  unable to open VisAD object
-     */
-    public static boolean isAnyMissing(FieldImpl grid) throws VisADException {
-        try {
-            float[][] values = grid.getFloats(false);
-            if (values == null) {
-                return true;
-            }
-            for (int i = 0; i < values.length; i++) {
-                for (int j = 0; j < values[i].length; j++) {
-                    float value = values[i][j];
-                    if (value != value) {
-                        return true;
-                    }
-                }
-            }
-        } catch (RemoteException re) {
-            throw new VisADException("RemoteException checking missing data");
-        }
-        return false;
-    }
-
-
-
-
-    /**
-     * Average the grid over time
-     *
-     * @param grid   grid to average
-     * @param makeTimes If true then make a time field with the range being the same computed value
-     * If false then just return a single field of the computed values
-     * @return the new field
-     *
-     * @throws VisADException  On badness
-     * @deprecated use GridMath.averageOverTime(FieldImpl, boolean)
-     */
-    public static FieldImpl averageOverTime(FieldImpl grid, boolean makeTimes)
-            throws VisADException {
-        return GridMath.applyFunctionOverTime(grid, GridMath.FUNC_AVERAGE,
-                makeTimes);
-    }
-
-
-    /**
-     * This creates a field where D(T) = D(T)-D(T+offset)
-     * Any time steps up to the offset time are set to missing
-     * @param grid   grid to average
-     * @param offset time step offset. e.g., offset=-1 results in D(T)=D(T)-D(T-1)
-     * @return the new field
-     *
-     * @throws VisADException  On badness
-     * @deprecated use GridMath.timeStepDifference(FieldImpl, int)
-     */
-    public static FieldImpl timeStepDifference(FieldImpl grid, int offset)
-            throws VisADException {
-        return GridMath.timeStepFunc(grid, offset, GridMath.FUNC_DIFFERENCE);
-    }
-
-
-
-    /**
-     * This creates a field where D(T) = D(T)+D(T+offset)
-     * Any time steps up to the offset time are set to missing
-     * @param grid   grid to average
-     * @param offset time step offset. e.g., offset=-1 results in D(T)=D(T)+D(T-1)
-     * @return the new field
-     *
-     * @throws VisADException  On badness
-     * @deprecated use GridMath.timeStepSum(FieldImpl, int)
-     */
-    public static FieldImpl timeStepSum(FieldImpl grid, int offset)
-            throws VisADException {
-        return GridMath.timeStepFunc(grid, offset, GridMath.FUNC_SUM);
-    }
-
-
-    /**
-     * This creates a field where D(T) = D(T)-D(0)
-     * Any time steps up to the offset time are set to missing
-     * @param grid   grid to average
-     * @return the new field
-     *
-     * @throws VisADException  On badness
-     * @deprecated use GridMath.differenceFromBaseTime(FieldImpl)
-     */
-    public static FieldImpl differenceFromBaseTime(FieldImpl grid)
-            throws VisADException {
-        return GridMath.timeStepFunc(grid, 0, GridMath.FUNC_DIFFERENCE);
-    }
-
-
-
-    /**
-     * This creates a field where D(T) = D(T)+D(0)
-     * Any time steps up to the offset time are set to missing
-     * @param grid   grid to average
-     * @return the new field
-     *
-     * @throws VisADException  On badness
-     * @deprecated use GridMath.sumFromBaseTime(FieldImpl)
-     */
-    public static FieldImpl sumFromBaseTime(FieldImpl grid)
-            throws VisADException {
-        return GridMath.timeStepFunc(grid, 0, GridMath.FUNC_SUM);
-    }
-
-
-    /**
-     * This creates a field where is either D(T) = D(T)-D(T+offset)
-     * or D(T) = D(T)+D(T+offset) depending on the value of the func argument
-     * Any time steps up to the offset time are set to missing. If offset == 0
-     * then we use D(0) as the fixed operand foreach operator, e.g.:
-     * D(T) = D(T) - D(0)
-     * @param grid   grid to average
-     * @param offset time step offset.
-     * @param func which function to apply, SUM or DIFFERENCE
-     * @return the new field
-     *
-     * @throws VisADException  On badness
-     * @deprecated use GridMath.timeStepFunc(FieldImpl, int, String)
-     */
-    public static FieldImpl timeStepFunc(FieldImpl grid, int offset,
-                                         String func)
-            throws VisADException {
-        return GridMath.timeStepFunc(grid, offset, func);
-    }
-
-
-    /**
-     * Sum each grid point
-     *
-     * @param grid   grid to analyze
-     * @param makeTimes If true then make a time field with the range
-     *                  being the same computed value. If false then just
-     *                  return a single field of the computed values
-     * @return the new field
-     *
-     * @throws VisADException  On badness
-     * @deprecated use GridMath.sumOverTime(FieldImpl, boolean)
-     */
-    public static FieldImpl sumOverTime(FieldImpl grid, boolean makeTimes)
-            throws VisADException {
-        return GridMath.applyFunctionOverTime(grid, GridMath.FUNC_SUM,
-                makeTimes);
-    }
-
-    /**
-     * Take the min value at each grid point
-     *
-     * @param grid   grid to analyze
-     * @param makeTimes If true then make a time field with the range
-     *                  being the same computed value. If false then just
-     *                  return a single field of the computed values
-     * @return the new field
-     *
-     * @throws VisADException  On badness
-     * @deprecated use GridMath.minOverTime
-     */
-    public static FieldImpl minOverTime(FieldImpl grid, boolean makeTimes)
-            throws VisADException {
-        return GridMath.applyFunctionOverTime(grid, GridMath.FUNC_MIN,
-                makeTimes);
-    }
-
-    /**
-     * Take the max value at each grid point
-     *
-     * @param grid   grid to analyze
-     * @param makeTimes If true then make a time field with the range
-     *                  being the same computed value. If false then just
-     *                  return a single field of the computed values
-     * @return the new field
-     *
-     * @throws VisADException  On badness
-     * @deprecated use GridMath.maxOverTime(FieldImpl, boolean)
-     */
-    public static FieldImpl maxOverTime(FieldImpl grid, boolean makeTimes)
-            throws VisADException {
-        return GridMath.applyFunctionOverTime(grid, GridMath.FUNC_MAX,
-                makeTimes);
-    }
-
-
-    /**
-     * Apply the function to the time steps of the given grid.
-     * The function is one of the GridMath.FUNC_ enums
-     *
-     * @param grid   grid to average
-     * @param function One of the GridMath.FUNC_ enums
-     * @param makeTimes If true then make a time field with the range
-     *                  being the same computed value. If false then just
-     *                  return a single field of the computed values
-     * @return the new field
-     *
-     * @throws VisADException  On badness
-     * @deprecated use GridMath.applyFunctionOverTime(FieldImpl, String, boolean)
-     */
-    public static FieldImpl applyFunctionOverTime(FieldImpl grid,
-            String function, boolean makeTimes)
-            throws VisADException {
-        return GridMath.applyFunctionOverTime(grid, function, makeTimes);
-    }
-
-    /**
-     * Transform a (possibly) 3D set into a 2D set (removing the Z dimension)
-     *
-     * @param domainSet  the 2 or 3D domain
-     * @return a 2D version with Z values removed
-     *
-     * @throws VisADException   unable to create 2D slice
-     */
-    public static Gridded2DSet makeDomain2D(GriddedSet domainSet)
-            throws VisADException {
-        if ( !(domainSet.getManifoldDimension() >= 2)) {
-            throw new VisADException(
-                "grid needs to be at least a 2D manifold");
-        }
-        if (domainSet instanceof Gridded2DSet) {
-            return (Gridded2DSet) domainSet;
-        }
-        Gridded2DSet  newDomainSet = null;
-        RealTupleType domainType   =
-            ((SetType) domainSet.getType()).getDomain();
-        RealTupleType    newType = null;
-        CoordinateSystem cs      = domainSet.getCoordinateSystem();
-        if (cs != null) {
-            // hack for WRF empirical cs - getNavigation returns the lat/lon set
-            if (cs instanceof EmpiricalCoordinateSystem) {
-                domainSet =
-                    ((EmpiricalCoordinateSystem) cs).getReferenceSet();
-                domainType = ((SetType) domainSet.getType()).getDomain();
-                newType    =
-                    new RealTupleType((RealType) domainType.getComponent(0),
-                                      (RealType) domainType.getComponent(1));
-            } else {
-                MapProjection mp = getNavigation(domainSet);
-                newType =
-                    new RealTupleType((RealType) domainType.getComponent(0),
-                                      (RealType) domainType.getComponent(1),
-                                      mp, null);
-            }
-        } else {
-            newType =
-                new RealTupleType((RealType) domainType.getComponent(0),
-                                  (RealType) domainType.getComponent(1));
-        }
-        if (domainSet instanceof Linear3DSet) {
-            Linear3DSet linearSet = (Linear3DSet) domainSet;
-            newDomainSet = new Linear2DSet(newType,
-                                           new Linear1DSet[] {
-                                               linearSet.getX(),
-                    linearSet.getY() });
-            return newDomainSet;
-        }
-        // if we make it to here, we have a Gridded3DSet, possibly on
-        // a 1D manifold;
-
-        float[][] samples    = domainSet.getSamples(false);
-        int[]     lengths    = domainSet.getLengths();
-        Unit[]    setUnits   = domainSet.getSetUnits();
-        int       sizeX      = lengths[0];
-        int       sizeY      = lengths[1];
-        float[][] newSamples = null;
-        if (domainSet.getManifoldDimension() == 2) {
-            newSamples = new float[][] {
-                samples[0], samples[1]
-            };
-        } else {  // full 3D set
-            newSamples = new float[2][sizeX * sizeY];
-            for (int j = 0; j < sizeY; j++) {
-                for (int i = 0; i < sizeX; i++) {
-                    int index = j * sizeX + i;
-                    newSamples[0][index] = samples[0][index];
-                    newSamples[1][index] = samples[1][index];
-                }
-            }
-        }
-        newDomainSet = new Gridded2DSet(newType, newSamples, sizeX, sizeY,
-                                        (CoordinateSystem) null,
-                                        new Unit[] { setUnits[0],
-                setUnits[1] }, (ErrorEstimate[]) null, true);  // copy samples
-        return newDomainSet;
-    }
-
-
-    /**
-     * Make a new type for the field by appending the suffix to the exiting
-     * RealTypes in the range
-     *
-     * @param oldParamType  old parameter type containing only real components
-     * @param newSuffix     the new suffix for Range RealTypes
-     *
-     * @return  the new Range type
-     *
-     * @throws VisADException  problem creating new types
-     */
-    public static TupleType makeNewParamType(TupleType oldParamType,
-                                             String newSuffix)
-            throws VisADException {
-        RealType[] rts    = oldParamType.getRealComponents();
-        RealType[] newRTs = new RealType[rts.length];
-        for (int i = 0; i < rts.length; i++) {
-            String oldName     = rts[i].getName();
-            String baseName    = Util.cleanTypeName(oldName);
-            Unit   defaultUnit = rts[i].getDefaultUnit();
-            newRTs[i] = Util.makeRealType(baseName + newSuffix, defaultUnit);
-            // name could be   xxx[unit:foo]_1, we want to preserve the _1
-            int unitBracket = oldName.indexOf("[unit:");
-            if (unitBracket >= 0) {
-                int finalBracket = oldName.lastIndexOf("]");
-                if (finalBracket > unitBracket) {
-                    String extra = oldName.substring(finalBracket + 1);
-                    if ( !extra.isEmpty()) {
-                        newRTs[i] = RealType.getRealType(newRTs[i].getName()
-                                + extra, defaultUnit);
-                        // make sure it's not null
-                        if (newRTs[i] == null) {
-                            newRTs[i] = Util.makeRealType(baseName
-                                    + newSuffix + extra, defaultUnit);
-                        }
-                    }
-                }
-            }
-        }
-        if (rts.length == oldParamType.getDimension()) {  // just straight reals
-            if (oldParamType instanceof RealVectorType) {
-                return new EarthVectorType(newRTs);
-            } else {
-                return new RealTupleType(newRTs);
-            }
-        } else {                                          // loop through the individual types
-            MathType[] types         = oldParamType.getComponents();
-            MathType[] newTypes      = new MathType[types.length];
-            int        usedRealTypes = 0;
-            // The range of a FlatField can be a Real, a RealTuple or a
-            // Tuple of Reals and RealTuples ;-)
-            for (int i = 0; i < types.length; i++) {
-                MathType mt = types[i];
-                if (mt instanceof RealTupleType) {
-                    RealType[] subTypes =
-                        new RealType[((RealTupleType) mt).getDimension()];
-                    for (int j = 0; j < subTypes.length; j++) {
-                        subTypes[j] = newRTs[usedRealTypes++];
-                    }
-                    if (mt instanceof RealVectorType) {
-                        newTypes[i] = new EarthVectorType(subTypes);
-                    } else {
-                        newTypes[i] = new RealTupleType(subTypes);
-                    }
-                } else if (mt instanceof RealType) {
-                    newTypes[i] = newRTs[usedRealTypes++];
-                } else {
-                    throw new VisADException(
-                        "Unable to create new MathType for old param type: "
-                        + oldParamType);
-                }
-            }
-            return new TupleType(newTypes);
-        }
-    }
-
-    /**
-     * Class Grid2D holds a 2d lat/lon and value array
-     *
-     *
-     * @author IDV Development Team
-     */
-    public static class Grid2D {
-
-        /** the lats */
-        float[][] lats;
-
-        /** the lons */
-        float[][] lons;
-
-        /** the values */
-        float[][][] values;
-
-        /**
-         * ctor
-         *
-         * @param lats lats
-         * @param lons lons
-         * @param values values
-         */
-        public Grid2D(float[][] lats, float[][] lons, float[][][] values) {
-            this.lats   = lats;
-            this.lons   = lons;
-            this.values = values;
-        }
-
-        /**
-         * get the lons
-         *
-         * @return the lons
-         */
-        public float[][] getlons() {
-            return lons;
-        }
-
-        /**
-         * get the lats
-         *
-         * @return the lats
-         */
-        public float[][] getlats() {
-            return lats;
-        }
-
-        /**
-         * get the values
-         *
-         * @return the values
-         */
-        public float[][][] getvalues() {
-            return values;
-        }
-    }
-
-    ;
-
-    /**
-     * rectangulrize the given field, making a grid2d out of its spatial domain and values
-     *
-     * @param grid the grid
-     *
-     * @return the grid2d
-     *
-     * @throws RemoteException On badness
-     * @throws VisADException On badness
-     */
-    public static Grid2D makeGrid2D(FieldImpl grid)
-            throws VisADException, RemoteException {
-        SampledSet domain = getSpatialDomain(grid);
-        if ( !(domain instanceof GriddedSet)) {
-            throw new IllegalArgumentException(
-                "Spatial domain is not a griddedset:"
-                + domain.getClass().getName());
-        }
-        GriddedSet griddedSet = (GriddedSet) domain;
-        int[]      lengths    = griddedSet.getLengths();
-        if (lengths.length != 2) {
-            throw new IllegalArgumentException("Spatial domain is not 2D:"
-                    + lengths.length);
-        }
-        int latIndex = isLatLonOrder(domain)
-                       ? 0
-                       : 1;
-        int lonIndex = isLatLonOrder(domain)
-                       ? 1
-                       : 0;
-        int xCnt     = lengths[0];
-        int yCnt     = lengths[1];
-        //System.err.println("X =" + xCnt + " Y=" + yCnt);
-        float[][]   latLons  = getEarthLocationPoints(griddedSet);
-        float[]     lats     = latLons[latIndex];
-        float[]     lons     = latLons[lonIndex];
-        float[][]   values   = grid.getFloats(false);
-        float[][]   lat2D    = new float[xCnt][yCnt];
-        float[][]   lon2D    = new float[xCnt][yCnt];
-        int         rangeCnt = values.length;
-        float[][][] value2D  = new float[rangeCnt][xCnt][yCnt];
-
-        for (int i = 0; i < lats.length; i++) {
-            //We need to map the linear idx into the 2d space
-            //Do we know how to do this
-            int xIdx = i % xCnt;
-            int yIdx = i / xCnt;
-            lat2D[xIdx][yIdx] = lats[i];
-            lon2D[xIdx][yIdx] = lons[i];
-            for (int rangeIdx = 0; rangeIdx < rangeCnt; rangeIdx++) {
-                value2D[rangeIdx][xIdx][yIdx] = values[rangeIdx][i];
-            }
-        }
-
-        /*
-        for (int yIdx = 0; yIdx < yCnt; yIdx++) {
-            for (int xIdx = 0; xIdx < xCnt; xIdx++) {
-                System.err.print(" " + lat2D[xIdx][yIdx] + "/"
-                                 + lon2D[xIdx][yIdx]);
-            }
-            //System.err.println("");
-            }*/
-        return new Grid2D(lat2D, lon2D, value2D);
-
-    }
-
-
-    /**
-     * test
-     *
-     * @param grid test
-     *
-     * @throws RemoteException On badness
-     * @throws VisADException On badness
-     */
-    public static void testIt(FieldImpl grid)
-            throws VisADException, RemoteException {
-        if ( !isTimeSequence(grid)) {
-            Grid2D grid2D = makeGrid2D(grid);
-            return;
-        }
-        float[][] values       = null;
-        final Set timeDomain   = Util.getDomainSet(grid);
-        int       numTimeSteps = timeDomain.getLength();
-        for (int timeStepIdx = 0; timeStepIdx < timeDomain.getLength();
-                timeStepIdx++) {
-            FieldImpl timeStep = (FieldImpl) grid.getSample(timeStepIdx);
-            if (timeStepIdx == 0) {
-                Grid2D grid2D = makeGrid2D(timeStep);
-            }
-        }
-    }
-
-
-
-    /**
-     * Slice the grid at the vertical level indictated.  Value is
-     * assumed to be in the units of the domain set.
-     *
-     * @param  grid   grid to slice (must be a valid 3D grid)
-     * @param  levelValue  level value to slice at. Value is assumed
-     *         to be in the units of the vertical coordinate of the
-     *         spatial domain of the FieldImpl
-     *
-     * @return  spatial slice at level.  If this is a sequence of grids
-     *          it will be a sequence of the slices.
-     *
-     * @throws  VisADException  problem in resampling
-     */
-    public static FieldImpl sliceAtLevel(FieldImpl grid, double levelValue)
-            throws VisADException {
-
-        return sliceAtLevel(grid, new Real(levelValue));
-
-    }
-
-
-    /*  TODO: Gotta implement this
-    public static EarthLocation getEarthLocation(FieldImpl grid,
-                                                 RealTuple gridPoint)
-      throws VisADException {
-
-        EarthLocationTuple elt = null;
-        try {
-            SampledSet ss = getSpatialDomain(grid);
-            CoordinateSystem cs = ss.getCoordinateSystem();
-            if (ss.getDimension() == gridPoint.getDimension()) {
-            } else if (ss.getDimension() < gridPoint.getDimension()) {
-            } else {
-            }
-            elt = new EarthLocationTuple(0, 0, 0);
-        } catch (RemoteException excp) {
-            throw new VisADException(
-                "getEarthLocation() got RemoteException " + excp);
-        }
-        return  elt;
-    }
-    */
-
-    /**
-     * Returns a vertical profile of a grid at a Lat/Lon point.  Returns
-     * <code>null</code> if no such profile could be created.
-     *
-     * @param  grid   grid to slice (must be a valid 3D grid)
-     * @param  point  LatLonPoint to sample at.
-     *
-     * @return  vertical slice at point or <code>null</code>.  If this is a
-     *          sequence of grids it will be a sequence of the slices.
-     *
-     * @throws  VisADException  problem in resampling
-     */
-    public static FieldImpl getProfileAtLatLonPoint(FieldImpl grid,
-            LatLonPoint point)
-            throws VisADException {
-        return getProfileAtLatLonPoint(grid, point, DEFAULT_SAMPLING_MODE);
-    }
-
-    /**
-     * Returns a vertical profile of a grid at a Lat/Lon point.  Returns
-     * <code>null</code> if no such profile could be created.
-     *
-     * @param  grid   grid to slice (must be a valid 3D grid)
-     * @param  point  LatLonPoint to sample at.
-     * @param  samplingMode Data.WEIGHTED_AVERAGE or NEAREST_NEIGHBOR
-     *
-     * @return  vertical slice at point or <code>null</code>.  If this is a
-     *          sequence of grids it will be a sequence of the slices.
-     *
-     * @throws  VisADException  problem in resampling
-     */
-    public static FieldImpl getProfileAtLatLonPoint(FieldImpl grid,
-            LatLonPoint point, int samplingMode)
-            throws VisADException {
-        return getProfileAtLatLonPoint(grid, point, samplingMode,
-                                       DEFAULT_ERROR_MODE);
-    }
-
-    /**
-     * Returns a vertical profile of a grid at a Lat/Lon point.  Returns
-     * <code>null</code> if no such profile could be created.
-     *
-     * @param  grid   grid to slice (must be a valid 3D grid)
-     * @param  point  LatLonPoint to sample at.
-     * @param  samplingMode Data.WEIGHTED_AVERAGE or NEAREST_NEIGHBOR
-     * @param  errorMode Data.NO_ERRORS, Data.DEPENDENT, Data.INDEPENDENT
-     *
-     * @return  vertical slice at point or <code>null</code>.  If this is a
-     *          sequence of grids it will be a sequence of the slices.
-     *
-     * @throws  VisADException  problem in resampling
-     */
-    public static FieldImpl getProfileAtLatLonPoint(FieldImpl grid,
-            LatLonPoint point, int samplingMode, int errorMode)
-            throws VisADException {
-        return sliceAlongLatLonLine(grid, point, point, samplingMode,
-                                    errorMode);
-    }
-
-    /**
-     * Slice the grid along the line specified by the two LatLonPoint-s
-     *
-     * @param  grid   grid to slice (must be a valid 2D or 3D grid)
-     * @param  start  starting LatLonPoint of the line
-     * @param  end    starting LatLonPoint of the line
-     *
-     * @return  spatial slice along the line.  If this is a sequence of grids
-     *          it will be a sequence of the slices.
-     *
-     * @throws  VisADException  problem in resampling
-     */
-    public static FieldImpl sliceAlongLatLonLine(FieldImpl grid,
-            LatLonPoint start, LatLonPoint end)
-            throws VisADException {
-        return sliceAlongLatLonLine(grid, start, end, DEFAULT_SAMPLING_MODE);
-    }
-
-    /**
-     * Slice the grid along the line specified by the two LatLonPoint-s
-     *
-     * @param  grid   grid to slice (must be a valid 2D or 3D grid)
-     * @param  start  starting LatLonPoint of the line
-     * @param  end    starting LatLonPoint of the line
-     * @param  samplingMode Data.WEIGHTED_AVERAGE or NEAREST_NEIGHBOR
-     *
-     * @return  spatial slice along the line.  If this is a sequence of grids
-     *          it will be a sequence of the slices.
-     *
-     * @throws  VisADException  problem in resampling
-     */
-    public static FieldImpl sliceAlongLatLonLine(FieldImpl grid,
-            LatLonPoint start, LatLonPoint end, int samplingMode)
-            throws VisADException {
-        return sliceAlongLatLonLine(grid, start, end, samplingMode,
-                                    DEFAULT_ERROR_MODE);
-    }
-
-    /**
-     * Slice the grid along the line specified by the two LatLonPoint-s
-     *
-     * @param  grid   grid to slice (must be a valid 2D or 3D grid)
-     * @param  start  starting LatLonPoint of the line
-     * @param  end    starting LatLonPoint of the line
-     * @param samplingMode mode for sampling
-     * @param  errorMode Data.NO_ERRORS, Data.DEPENDENT, Data.INDEPENDENT
-     *
-     * @return  spatial slice along the line.  If this is a sequence of grids
-     *          it will be a sequence of the slices.
-     *
-     * @throws  VisADException  problem in resampling
-     */
-    public static FieldImpl sliceAlongLatLonLine(FieldImpl grid,
-            LatLonPoint start, LatLonPoint end, int samplingMode,
-            int errorMode)
-            throws VisADException {
-        FieldImpl fi = grid;
-        if (isSinglePointDomain(grid)) {
-            return grid;
-        }
-        if ((getTimeSet(grid) == null) || isConstantSpatialDomain(grid)) {
-            fi = slice(
-                grid,
-                makeSliceFromLatLonPoints(
-                    (GriddedSet) getSpatialDomain(grid), start,
-                    end), samplingMode, errorMode);
-        } else {
-            try {
-                Set timeSet = getTimeSet(grid);
-                for (int i = 0; i < timeSet.getLength(); i++) {
-                    FieldImpl ff    = (FieldImpl) grid.getSample(i);
-                    FieldImpl slice = null;
-                    if (ff.isMissing()) {
-                        slice = ff;
-                    } else {
-                        slice = slice(
-                            ff,
-                            makeSliceFromLatLonPoints(
-                                (GriddedSet) getSpatialDomain(grid, i),
-                                start, end), samplingMode, errorMode);
-                    }
-                    if (i == 0) {
-                        fi = new FieldImpl(
-                            new FunctionType(
-                                ((SetType) timeSet.getType()).getDomain(),
-                                (FunctionType) slice.getType()), timeSet);
-                    }
-                    fi.setSample(i, slice, false);
-
-                }
-            } catch (RemoteException re) {}  // won't happen - grids are local
-        }
-        return fi;
-    }
-
-    /**
-     * Sample the grid at the position defined by the EarthLocation
-     *
-     * @param  grid   grid to sample (must be a valid 3D grid)
-     * @param  location  EarthLocation to sample at.
-     *
-     * @return  grid representing the values of the original grid at the
-     *          point defined by location.  If this is a sequence of grids
-     *          it will be a sequence of the values.
-     *
-     * @throws  VisADException  invalid point or some other problem
-     */
-    public static FieldImpl sample(FieldImpl grid, EarthLocation location)
-            throws VisADException {
-        return sample(grid, location, DEFAULT_SAMPLING_MODE);
-    }
-
-    /**
-     * Sample the grid at the position defined by the EarthLocation
-     *
-     * @param  grid   grid to sample (must be a valid 3D grid)
-     * @param  location  EarthLocation to sample at.
-     * @param  samplingMode Data.WEIGHTED_AVERAGE or NEAREST_NEIGHBOR
-     *
-     * @return  grid representing the values of the original grid at the
-     *          point defined by location.  If this is a sequence of grids
-     *          it will be a sequence of the values.
-     *
-     * @throws  VisADException  invalid point or some other problem
-     */
-    public static FieldImpl sample(FieldImpl grid, EarthLocation location,
-                                   int samplingMode)
-            throws VisADException {
-        return sample(grid, location, samplingMode, DEFAULT_ERROR_MODE);
-    }
-
-    /**
-     * Sample the grid at the position defined by the EarthLocation
-     * with the VisAD resampling method given.
-     *
-     * @param  grid   grid to sample (must be a valid 3D grid)
-     * @param  location  EarthLocation to sample at.
-     * @param  samplingMode Data.WEIGHTED_AVERAGE or NEAREST_NEIGHBOR
-     * @param  errorMode Data.NO_ERRORS, Data.DEPENDENT, Data.INDEPENDENT
-     *
-     * @return  grid representing the values of the original grid at the
-     *          point defined by location.  If this is a sequence of grids
-     *          it will be a sequence of the values.
-     *
-     * @throws  VisADException  invalid point or some other problem
-     */
-    public static FieldImpl sample(FieldImpl grid, EarthLocation location,
-                                   int samplingMode, int errorMode)
-            throws VisADException {
-        SampledSet spatialSet = getSpatialDomain(grid);
-        if ( !isNavigated(spatialSet)) {
-            throw new IllegalArgumentException("Domain is not georeferenced");
-        }
-        if (spatialSet.getManifoldDimension() != 3) {
-            throw new IllegalArgumentException("Grid must be 3D");
-        }
-        RealTuple point     = null;
-        Real      longitude = normalizeLongitude(spatialSet,
-                                            location.getLongitude());
-        try {
-            if (isLatLonOrder(grid)) {
-                point = new RealTuple(new Real[] { location.getLatitude(),
-                        longitude, location.getAltitude() });
-            } else {
-                point = new RealTuple(new Real[] { longitude,
-                        location.getLatitude(), location.getAltitude() });
-            }
-        } catch (RemoteException re) {
-            throw new VisADException("Can't get position from point");
-        }
-        return sampleAtPoint(grid, point, samplingMode, errorMode);
-    }
-
-    /**
-     * Sample the grid at the position defined by the LatLonPoint
-     *
-     * @param  grid   grid to sample (must be a valid 3D grid)
-     * @param  point  LatLonPoint to sample at.
-     *
-     * @return  grid representing the values of the original grid at the
-     *          point defined by point.  If this is a sequence of grids
-     *          it will be a sequence of the values.
-     *
-     * @throws  VisADException  invalid point or some other problem
-     */
-    public static FieldImpl sample(FieldImpl grid, LatLonPoint point)
-            throws VisADException {
-        return sample(grid, point, DEFAULT_SAMPLING_MODE);
-    }
-
-    /**
-     * Sample the grid at the position defined by the LatLonPoint
-     *
-     * @param  grid   grid to sample (must be a valid 3D grid)
-     * @param  point  LatLonPoint to sample at.
-     * @param  samplingMode Data.WEIGHTED_AVERAGE or NEAREST_NEIGHBOR
-     *
-     * @return  grid representing the values of the original grid at the
-     *          point defined by point.  If this is a sequence of grids
-     *          it will be a sequence of the values.
-     *
-     * @throws  VisADException  invalid point or some other problem
-     */
-    public static FieldImpl sample(FieldImpl grid, LatLonPoint point,
-                                   int samplingMode)
-            throws VisADException {
-        return sample(grid, point, samplingMode, DEFAULT_ERROR_MODE);
-    }
-
-    /**
-     * Sample the grid at the position defined by the LatLonPoint
-     *
-     * @param  grid   grid to sample (must be a valid 3D grid)
-     * @param  point  LatLonPoint to sample at.
-     * @param  samplingMode Data.WEIGHTED_AVERAGE or NEAREST_NEIGHBOR
-     * @param  errorMode Data.NO_ERRORS, Data.DEPENDENT, Data.INDEPENDENT
-     *
-     * @return  grid representing the values of the original grid at the
-     *          point defined by point.  If this is a sequence of grids
-     *          it will be a sequence of the values.
-     *
-     * @throws  VisADException  invalid point or some other problem
-     */
-    public static FieldImpl sample(FieldImpl grid, LatLonPoint point,
-                                   int samplingMode, int errorMode)
-            throws VisADException {
-        SampledSet spatialSet = getSpatialDomain(grid);
-        if ( !isNavigated(spatialSet)) {
-            throw new IllegalArgumentException("Domain is not georeferenced");
-        }
-        if (spatialSet.getManifoldDimension() != 2) {
-            throw new IllegalArgumentException(
-                "Can't sample a 3-D grid on Lat/Lon only");
-        }
-        RealTuple location = null;
-        Real longitude = normalizeLongitude(spatialSet, point.getLongitude());
-        try {
-            if (isLatLonOrder(grid)) {
-                location = new RealTuple(new Real[] { point.getLatitude(),
-                        longitude });
-            } else {
-                location = new RealTuple(new Real[] { longitude,
-                        point.getLatitude() });
-            }
-        } catch (RemoteException re) {
-            throw new VisADException("Can't get position from point");
-        }
-        return sampleAtPoint(grid, location, samplingMode, errorMode);
-    }
-
-    /**
-     * Slice the grid at the positions defined by a SampledSet.
-     *
-     * @param  grid   grid to slice (must be a valid 3D grid)
-     * @param  slice  set of points to sample on.  It must be compatible
-     *         with the spatial domain of the grid.
-     *
-     * @return  a FieldImpl the grid representing the values
-     *          of the original grid at the
-     *          points defined by slice.  If this is a sequence of grids
-     *          it will be a sequence of the slices.
-     *
-     * @throws  VisADException  invalid slice or some other problem
-     */
-    public static FieldImpl slice(FieldImpl grid, SampledSet slice)
-            throws VisADException {
-        return slice(grid, slice, DEFAULT_SAMPLING_MODE);
-    }
-
-    /**
-     * Slice the grid at the positions defined by a SampledSet.
-     *
-     * @param  grid   grid to slice (must be a valid 3D grid)
-     * @param  slice  set of points to sample on.  It must be compatible
-     *         with the spatial domain of the grid.
-     * @param  samplingMode Data.WEIGHTED_AVERAGE or NEAREST_NEIGHBOR
-     *
-     * @return  a FieldImpl the grid representing the values
-     *          of the original grid at the
-     *          points defined by slice.  If this is a sequence of grids
-     *          it will be a sequence of the slices.
-     *
-     * @throws  VisADException  invalid slice or some other problem
-     */
-    public static FieldImpl slice(FieldImpl grid, SampledSet slice,
-                                  int samplingMode)
-            throws VisADException {
-        return slice(grid, slice, samplingMode, DEFAULT_ERROR_MODE);
-    }
-
-    /**
-     * Slice the grid at the positions defined by a SampledSet.
-     *
-     * @param  grid   grid to slice (must be a valid 3D grid)
-     * @param  slice  set of points to sample on.  It must be compatible
-     *         with the spatial domain of the grid.
-     * @param  samplingMode Data.WEIGHTED_AVERAGE or NEAREST_NEIGHBOR
-     * @param  errorMode Data.NO_ERRORS, Data.DEPENDENT, Data.INDEPENDENT
-     *
-     * @return  a FieldImpl the grid representing the values
-     *          of the original grid at the
-     *          points defined by slice.  If this is a sequence of grids
-     *          it will be a sequence of the slices.
-     *
-     * @throws  VisADException  invalid slice or some other problem
-     */
-    public static FieldImpl slice(FieldImpl grid, SampledSet slice,
-                                  int samplingMode, int errorMode)
-            throws VisADException {
-        return resampleGrid(grid, slice, samplingMode, errorMode);
-    }
-
-    /**
-     * Transform a 2D slice (3D grid with 2D manifold) into a 2D
-     * grid.
-     *
-     * @param slice    slice to transform
-     * @return   slice as a 2D grid
-     *
-     * @throws VisADException   unable to create 2D slice
-     */
-    public static FieldImpl make2DGridFromSlice(FieldImpl slice)
-            throws VisADException {
-        return make2DGridFromSlice(slice, true);
-    }
-
-    /**
-     * Transform a 2D slice (3D grid with 2D manifold) into a 2D
-     * grid.
-     *
-     * @param slice    slice to transform
-     * @param copy     true to copy data
-     * @return   slice as a 2D grid
-     *
-     * @throws VisADException   unable to create 2D slice
-     */
-    public static FieldImpl make2DGridFromSlice(FieldImpl slice, boolean copy)
-            throws VisADException {
-        GriddedSet domainSet = (GriddedSet) getSpatialDomain(slice);
-        if ((domainSet.getDimension() != 3)
-                && (domainSet.getManifoldDimension() != 2)) {
-            throw new VisADException("slice is not 3D with 2D manifold");
-        }
-        Gridded2DSet new2DDomainSet = makeDomain2D(domainSet);
-        if (isConstantSpatialDomain(slice)) {
-            return setSpatialDomain(slice, new2DDomainSet, copy);
-        } else {
-            if (isTimeSequence(slice)) {
-                Set          timeSet         = getTimeSet(slice);
-                GriddedSet   lastDomainSet   = domainSet;
-                Gridded2DSet last2DDomainSet = new2DDomainSet;
-                try {
-                    FieldImpl newSlice =
-                        setSpatialDomain((FieldImpl) slice.getSample(0),
-                                         last2DDomainSet, copy);
-                    FieldImpl retField =
-                        new FieldImpl(
-                            new FunctionType(
-                                ((SetType) timeSet.getType()).getDomain(),
-                                newSlice.getType()), timeSet);
-                    retField.setSample(0, newSlice, copy);
-                    for (int t = 1; t < timeSet.getLength(); t++) {
-                        FieldImpl timeStep = (FieldImpl) slice.getSample(t,
-                                                 false);
-                        GriddedSet domain =
-                            (GriddedSet) getSpatialDomain(timeStep);
-                        if ( !domain.equals(lastDomainSet)) {
-                            lastDomainSet   = domain;
-                            last2DDomainSet = makeDomain2D(domain);
-                        }
-                        newSlice =
-                            setSpatialDomain((FieldImpl) slice.getSample(t),
-                                             last2DDomainSet, copy);
-                        retField.setSample(t, newSlice, copy);
-                    }
-                    return retField;
-
-                } catch (RemoteException re) {
-                    throw new VisADException(
-                        "Got unexpected RemoteException: " + re.getMessage());
-                }
-            } else {
-                throw new VisADException(
-                    "Unable to handle time series with different spatial domains");
-            }
-        }
-    }
-
-    /**
-     * Get the range MathType of the lowest element.  If this is
-     * a sequence, it will be the range type of the individual elements.
-     * If not, it will be the range
-     *
-     * @param grid    grid to check
-     * @return   TupleType of lowest element
-     *
-     * @throws VisADException   unable to get at data types
-     */
-    public static Unit[] getParamUnits(FieldImpl grid) throws VisADException {
-        Unit[] units = null;
-        try {
-            if (grid instanceof FlatField) {                  // single time (domain -> range)
-                units = DataUtility.getRangeUnits((FlatField) grid);
-            } else if (isTimeSequence(grid)) {                // (time -> something)
-                Data d = grid.getSample(0);
-                if (d instanceof FlatField) {                 // (domain -> range)
-                    units = DataUtility.getRangeUnits((FlatField) d);
-                } else if (d instanceof FieldImpl) {          // (index -> (something)
-                    if (isSequence((FieldImpl) d)) {
-                        d = ((FieldImpl) d).getSample(0);
-                        if (d instanceof Real) {              // (index -> value)
-                            units = new Unit[] { ((Real) d).getUnit() };
-                        } else if (d instanceof Tuple) {      // index -> (value)
-                            Real[] reals = ((Tuple) d).getRealComponents();
-                            units = new Unit[reals.length];
-                            for (int i = 0; i < reals.length; i++) {
-                                units[i] = reals[i].getUnit();
-                            }
-                        } else if (d instanceof FlatField) {  // index -> (value)
-                            units = DataUtility.getRangeUnits((FlatField) d);
-                        }
-                    } else {                      // index -> value
-                        units = DataUtility.getRangeUnits((FlatField) d);
-                    }
-                }
-            } else if (isSequence(grid)) {        // (index -> something)
-                Data d = grid.getSample(0);
-                if (d instanceof FlatField) {     // (domain -> range)
-                    units = DataUtility.getRangeUnits((FlatField) d);
-                } else if (d instanceof Real) {   // (index -> value)
-                    units = new Unit[] { ((Real) d).getUnit() };
-                } else if (d instanceof Tuple) {  // index -> (value)
-                    Real[] reals = ((Tuple) d).getRealComponents();
-                    units = new Unit[reals.length];
-                    for (int i = 0; i < reals.length; i++) {
-                        units[i] = reals[i].getUnit();
-                    }
-                }
-            }
-        } catch (RemoteException re) {
-            throw new VisADException("problem getting param units " + re);
-        }
-        return units;
-    }
-
-    /**
-     * Print the type of the sample of a data object
-     *
-     * @param field  the field
-     *
-     * @return  the data type
-     *
-     * @throws RemoteException java RMI problem
-     * @throws VisADException   unable to get at data types
-     */
-    public static String printit(FieldImpl field)
-            throws VisADException, RemoteException {
-        Data d = field.getSample(0);
-        return "sample:" + d.getClass().getName();
-
-    }
-
-    /**
-     * Get the range MathType of the lowest element.  If this is
-     * a sequence, it will be the range type of the individual elements.
-     * If not, it will be the range
-     *
-     * @param grid    grid to check
-     * @return   TupleType of lowest element
-     *
-     * @throws VisADException   unable to get at data types
-     */
-    public static TupleType getParamType(FieldImpl grid)
-            throws VisADException {
-        TupleType tt = null;
-        try {
-            if (grid instanceof FlatField) {          // single time (domain -> range)
-                tt = DataUtility.getRangeTupleType(grid);
-            } else if (isTimeSequence(grid)) {        // (time -> something)
-                Data d = grid.getSample(0);
-                if (d instanceof FlatField) {         // (domain -> range)
-                    tt = DataUtility.getRangeTupleType((FlatField) d);
-                } else if (d instanceof FieldImpl) {  // (index -> (something)
-                    if (isSequence((FieldImpl) d)) {
-                        d = ((FieldImpl) d).getSample(0);
-                        if (d instanceof Real) {      // (index -> value)
-                            tt = new RealTupleType(
-                                (RealType) ((Real) d).getType());
-                        } else if (d instanceof Tuple) {      // index -> (value)
-                            tt = (TupleType) d.getType();
-                        } else if (d instanceof FlatField) {  // index -> (value)
-                            tt = DataUtility.getRangeTupleType((FlatField) d);
-                        }
-                    } else {                      // index -> value
-                        tt = DataUtility.getRangeTupleType((FieldImpl) d);
-                    }
-                }
-            } else if (isSequence(grid)) {        // (index -> something)
-                Data d = grid.getSample(0);
-                if (d instanceof FlatField) {     // (domain -> range)
-                    tt = DataUtility.getRangeTupleType((FlatField) d);
-                } else if (d instanceof Real) {   // (index -> value)
-                    tt = new RealTupleType((RealType) ((Real) d).getType());
-                } else if (d instanceof Tuple) {  // index -> (value)
-                    tt = (TupleType) d.getType();
-                }
-            }
-            if (tt == null) {
-                throw new VisADException("Can't handle data of type "
-                                         + grid.getType());
-            }
-        } catch (RemoteException re) {
-            throw new VisADException("problem getting param type " + re);
-        }
-        return tt;
-    }
-
-    /**
-     * Extract the range MathType of the lowest element.  If this is
-     * a sequence, it will be the range type of the individual elements.
-     * If not, it will be the range
-     *
-     * @param grid    grid to check
-     * @param index   parameter index
-     * @return   TupleType of lowest element
-     *
-     * @throws VisADException   unable to get at data types
-     */
-    public static FieldImpl getParam(FieldImpl grid, int index)
-            throws VisADException {
-        return getParam(grid, index, true);
-    }
-
-    /**
-     * Extract the range MathType of the lowest element.  If this is
-     * a sequence, it will be the range type of the individual elements.
-     * If not, it will be the range
-     *
-     * @param grid    grid to check
-     * @param index   parameter index
-     * @param copy    true to make a copy
-     * @return   TupleType of lowest element
-     *
-     * @throws VisADException   unable to get at data types
-     */
-    public static FieldImpl getParam(FieldImpl grid, int index, boolean copy)
-            throws VisADException {
-
-        FieldImpl newField = null;
-        if (grid == null) {
-            return newField;
-        }
-        TupleType tt = getParamType(grid);
-        if (index > tt.getDimension()) {
-            return null;
-        }
-        MathType newParam = tt.getComponent(index);
-
-        try {
-            Data         step1   = null;
-            FunctionType newType = null;
-
-            if (isSequence(grid)) {
-
-                // get sample at first time step
-                try {
-                    step1 = grid.getSample(0);
-                } catch (RemoteException re) {
-                    throw new VisADException("problem setting param type "
-                                             + re);
-                }
-                // if "step1" is NOT yet ANOTHER sequence
-                if ( !isSequence((FieldImpl) step1)) {
-                    Trace.call1("GridUtil.setParam:sequence");
-                    // get "time" domain from "grid"
-                    MathType domRT =
-                        ((FunctionType) grid.getType()).getDomain();
-                    // get "(x,y,z)->param"
-                    FunctionType ffRT =
-                        (FunctionType) ((FunctionType) grid.getType())
-                            .getRange();
-                    // get "(x,y,z)"
-                    MathType ffdomRT = ffRT.getDomain();
-                    // make new "time->(x,y,z) - >NEWparam"
-                    newType = new FunctionType(domRT,
-                            new FunctionType(ffdomRT, newParam));
-
-                    Set timeDomain = Util.getDomainSet(grid);
-                    newField = new FieldImpl(newType, timeDomain);
-                    for (int i = 0; i < timeDomain.getLength(); i++) {
-                        newField.setSample(i, ((FlatField) grid.getSample(i,
-                                false)).extract(index, copy), false);
-                    }
-                    Trace.call2("GridUtil.setParam:sequence");
-                }
-                // if this data is a double 1D sequence, as for the radar RHI
-                // time -> (integer_index -> ((Range, Azimuth, Elevation_Angle) 
-                //                               -> Reflectivity_0))
-                else {
-                    // get "time" domain from "grid"
-                    Trace.call1("GridUtil.setParam:indexsequence");
-                    MathType timedomRT =
-                        ((FunctionType) grid.getType()).getDomain();
-                    // get "integer_index" domain from first time step, step1
-                    MathType indexdomRT =
-                        ((FunctionType) step1.getType()).getDomain();
-                    // get "(x,y,z)->param"
-                    FunctionType ffRT =
-                        (FunctionType) ((FunctionType) step1.getType())
-                            .getRange();
-                    // get "(x,y,z)"
-                    MathType ffdomRT = ffRT.getDomain();
-                    // make new "time->index->(x,y,z) - >NEWparam"
-                    FunctionType paramRange = new FunctionType(ffdomRT,
-                                                  newParam);
-                    FunctionType indexRange = new FunctionType(indexdomRT,
-                                                  paramRange);
-                    newType = new FunctionType(timedomRT, indexRange);
-                    Set timeDomain = Util.getDomainSet(grid);
-                    newField = new FieldImpl(newType, timeDomain);
-                    for (int i = 0; i < timeDomain.getLength(); i++) {
-                        FieldImpl indexField = (FieldImpl) grid.getSample(i,
-                                                   false);
-                        Set       indexSet = Util.getDomainSet(indexField);
-                        FieldImpl newIndexField = new FieldImpl(indexRange,
-                                                      indexSet);
-                        for (int j = 0; j < indexSet.getLength(); j++) {
-                            newIndexField.setSample(j,
-                                    ((FlatField) indexField.getSample(j,
-                                        false)).extract(index, copy), false);
-                        }
-                        newField.setSample(i, newIndexField);
-                    }
-                    Trace.call2("GridUtil.setParam:indexsequence");
-                }
-
-            } else {
-                // have "grid" single FlatField; neither time nor index domain
-                //newField = (FieldImpl) Util.clone(grid, newParam, true, copy);
-                newField = (FieldImpl) ((FlatField) grid).extract(index,
-                        copy);
-            }
-        } catch (RemoteException re) {
-            throw new VisADException("problem setting param type " + re);
-        }
-        return newField;
-
-    }
-
-    /**
-     * Set the range MathType of the lowest element.  If this is
-     * a sequence, it will be the range type of the individual elements.
-     * If not, it will be the range.  Data is replicated.
-     *
-     * @param  grid  grid to change
-     * @param  newName  name of new parameter
-     *
-     * @return   a new FieldImpl with the new parameter type
-     *
-     * @throws VisADException   problem setting new parameter
-     */
-    public static FieldImpl setParamType(FieldImpl grid, String newName)
-            throws VisADException {
-        return setParamType(grid, newName, true);
-    }
-
-    /**
-     * Set the range MathType of the lowest element.  If this is
-     * a sequence, it will be the range type of the individual elements.
-     * If not, it will be the range.  Data is replicated.
-     *
-     * @param  grid  grid to change
-     * @param  newName  name of new parameter
-     * @param  copy  true to make a copy
-     *
-     * @return   a new FieldImpl with the new parameter type
-     *
-     * @throws VisADException   problem setting new parameter
-     */
-    public static FieldImpl setParamType(FieldImpl grid, String newName,
-                                         boolean copy)
-            throws VisADException {
-        return setParamType(grid, new String[] { newName }, copy);
-    }
-
-    /**
-     * Set the range MathType of the lowest element.  If this is
-     * a sequence, it will be the range type of the individual elements.
-     * If not, it will be the range.  Data is replicated.
-     *
-     * @param  grid  grid to change
-     * @param  newNames  names of new parameters
-     * @param  copy  true to make a copy
-     *
-     * @return   a new FieldImpl with the new parameter type
-     *
-     * @throws VisADException   problem setting new parameter
-     */
-    public static FieldImpl setParamType(FieldImpl grid, String[] newNames,
-                                         boolean copy)
-            throws VisADException {
-        TupleType  tt  = getParamType(grid);
-        RealType[] rts = tt.getRealComponents();
-        if (rts.length != newNames.length) {
-            throw new VisADException(
-                "number of names must match number of components");
-        }
-        RealType[] newTypes = new RealType[newNames.length];
-        for (int i = 0; i < newNames.length; i++) {
-            newTypes[i] = DataUtil.makeRealType(newNames[i],
-                    rts[i].getDefaultUnit());
-
-        }
-        RealTupleType newParam = new RealTupleType(newTypes);
-        return setParamType(grid, newParam, copy);
-    }
-
-    /**
-     * Set the range MathType of the lowest element.  If this is
-     * a sequence, it will be the range type of the individual elements.
-     * If not, it will be the range.  Data is replicated.
-     *
-     * @param  grid  grid to change
-     * @param  newParam  MathType of new parameter
-     *
-     * @return   a new FieldImpl with the new parameter type
-     *
-     * @throws VisADException   problem setting new parameter
-     */
-    public static FieldImpl setParamType(FieldImpl grid, RealType newParam)
-            throws VisADException {
-        return setParamType(grid, newParam, true);
-    }
-
-    /**
-     * Set the range MathType of the lowest element.  If this is
-     * a sequence, it will be the range type of the individual elements.
-     * If not, it will be the range.
-     *
-     * @param  grid  grid to change
-     * @param  newParam  RealType of new parameter
-     * @param  copy    true to copy data
-     *
-     * @return   a new FieldImpl with the new parameter type
-     *
-     * @throws VisADException   problem setting new parameter
-     */
-    public static FieldImpl setParamType(FieldImpl grid, RealType newParam,
-                                         boolean copy)
-            throws VisADException {
-        return setParamType(grid, new RealTupleType(newParam), copy);
-    }
-
-    /**
-     * Set the range MathType of the lowest element.  If this is
-     * a sequence, it will be the range type of the individual elements.
-     * If not, it will be the range.  Data is replicated.
-     *
-     * @param  grid  grid to change
-     * @param  newParam  MathType of new parameter
-     *
-     * @return   a new FieldImpl with the new parameter type
-     *
-     * @throws VisADException   problem setting new parameter
-     */
-    public static FieldImpl setParamType(FieldImpl grid, TupleType newParam)
-            throws VisADException {
-        return setParamType(grid, newParam, true);
-    }
-
-    /**
-     * Set the range MathType of the lowest element.  If this is
-     * a sequence, it will be the range type of the individual elements.
-     * If not, it will be the range.
-     *
-     * @param  grid  grid to change
-     * @param  newParam  MathType of new parameter
-     * @param  copy  true to copy the data
-     *
-     * @return   a new FieldImpl with the new parameter type
-     *
-     * @throws VisADException   problem setting new parameter
-     */
-    public static FieldImpl setParamType(FieldImpl grid, TupleType newParam,
-                                         boolean copy)
-            throws VisADException {
-
-        FieldImpl newField = null;
-        if (grid == null) {
-            return newField;
-        }
-        // TODO:  uncomment this
-        /*
-        if (newParam.equals(getParamType(grid)) && !copy) {
-            System.out.println("new param == old param");
-            return grid;
-        }
-        */
-        try {
-            Data         step1   = null;
-            FunctionType newType = null;
-
-            if (isSequence(grid)) {
-
-                // get sample at first time step
-                try {
-                    step1 = grid.getSample(0);
-                } catch (RemoteException re) {
-                    throw new VisADException("problem setting param type "
-                                             + re);
-                }
-                // if "step1" is NOT yet ANOTHER sequence
-                if ( !isSequence((FieldImpl) step1)) {
-                    Trace.call1("GridUtil.setParamType:sequence");
-                    // get "time" domain from "grid"
-                    MathType domRT =
-                        ((FunctionType) grid.getType()).getDomain();
-                    // get "(x,y,z)->param"
-                    FunctionType ffRT =
-                        (FunctionType) ((FunctionType) grid.getType())
-                            .getRange();
-                    // get "(x,y,z)"
-                    MathType ffdomRT = ffRT.getDomain();
-                    // make new "time->(x,y,z) - >NEWparam"
-                    newType = new FunctionType(domRT,
-                            new FunctionType(ffdomRT, newParam));
-
-                    Set timeDomain = Util.getDomainSet(grid);
-                    newField = new FieldImpl(newType, timeDomain);
-                    for (int i = 0; i < timeDomain.getLength(); i++) {
-                        newField.setSample(
-                            i, (FieldImpl) Util.clone(
-                                grid.getSample(i, false), newParam, true,
-                                copy, false), false);
-                    }
-                    Trace.call2("GridUtil.setParamType:sequence");
-                }
-                // if this data is a double 1D sequence, as for the radar RHI
-                // time -> (integer_index -> ((Range, Azimuth, Elevation_Angle) 
-                //                               -> Reflectivity_0))
-                else {
-                    // get "time" domain from "grid"
-                    Trace.call1("GridUtil.setParamType:indexsequence");
-                    MathType timedomRT =
-                        ((FunctionType) grid.getType()).getDomain();
-                    // get "integer_index" domain from first time step, step1
-                    MathType indexdomRT =
-                        ((FunctionType) step1.getType()).getDomain();
-                    // get "(x,y,z)->param"
-                    FunctionType ffRT =
-                        (FunctionType) ((FunctionType) step1.getType())
-                            .getRange();
-                    // get "(x,y,z)"
-                    MathType ffdomRT = ffRT.getDomain();
-                    // make new "time->index->(x,y,z) - >NEWparam"
-                    FunctionType paramRange = new FunctionType(ffdomRT,
-                                                  newParam);
-                    FunctionType indexRange = new FunctionType(indexdomRT,
-                                                  paramRange);
-                    newType = new FunctionType(timedomRT, indexRange);
-                    Set timeDomain = Util.getDomainSet(grid);
-                    newField = new FieldImpl(newType, timeDomain);
-                    for (int i = 0; i < timeDomain.getLength(); i++) {
-                        FieldImpl indexField = (FieldImpl) grid.getSample(i,
-                                                   false);
-                        Set       indexSet = Util.getDomainSet(indexField);
-                        FieldImpl newIndexField = new FieldImpl(indexRange,
-                                                      indexSet);
-                        for (int j = 0; j < indexSet.getLength(); j++) {
-                            newIndexField.setSample(
-                                j, (FieldImpl) Util.clone(
-                                    indexField.getSample(j, false),
-                                    paramRange, true, copy, false), false);
-                        }
-                        newField.setSample(i, newIndexField);
-                    }
-                    Trace.call2("GridUtil.setParamType:indexsequence");
-                }
-
-            } else {
-                // have "grid" single FlatField; neither time nor index domain
-                newField = (FieldImpl) Util.clone(grid, newParam, true, copy,
-                        false);
-            }
-        } catch (RemoteException re) {
-            throw new VisADException("problem setting param type " + re);
-        }
-        return newField;
-
-    }
-
-    /**
-     * Extract the param from a sequence, it will be the range type
-     * of the individual elements. If not, it will be the range.
-     *
-     * @param  grid  grid to change
-     * @param  param  MathType of new parameter
-     *
-     * @return   grid with just param in it
-     *
-     * @throws VisADException   problem setting new parameter
-     */
-    public static FieldImpl extractParam(FieldImpl grid, ScalarType param)
-            throws VisADException {
-
-        try {
-
-            FieldImpl newGrid = null;
-
-            if ( !MathType.findScalarType(grid.getType(), param)) {
-                newGrid = setParamType(grid, (param instanceof RealType)
-                                             ? new RealTupleType(
-                                             (RealType) param)
-                                             : new TupleType(new MathType[] {
-                                             param }));
-            } else {
-
-
-                if (isSequence(grid)) {
-
-                    SampledSet   s = (SampledSet) Util.getDomainSet(grid);
-                    FunctionType newType = null;
-                    Data         step1   = null;
-
-                    step1 = grid.getSample(0);
-
-                    // if "step1" is NOT yet ANOTHER sequence
-                    if ( !isSequence((FieldImpl) step1)) {
-                        // get "time" domain from "grid"
-                        MathType domRT =
-                            ((FunctionType) grid.getType()).getDomain();
-                        // get "(x,y,z)->param"
-                        FunctionType ffRT =
-                            (FunctionType) ((FunctionType) grid.getType())
-                                .getRange();
-                        // get params
-                        MathType ffRange = ffRT.getRange();
-
-                        //only one param, so must be same as what we are seeking
-                        if ((ffRange instanceof RealType)
-                                || ((TupleType) ffRange).getDimension()
-                                   == 1) {
-                            return grid;
-                        }
-                        TupleType ffrangeRT  = (TupleType) ffRange;
-
-                        int       paramIndex = ffrangeRT.getIndex(param);
-
-                        // get "(x,y,z)"
-                        MathType ffdomRT = ffRT.getDomain();
-
-                        // make new "time->(x,y,z) - >NEWparam"
-                        newType = new FunctionType(domRT,
-                                new FunctionType(ffdomRT, param));
-                        newGrid = new FieldImpl(newType, s);
-                        for (int i = 0; i < s.getLength(); i++) {
-                            newGrid.setSample(i,
-                                    ((FieldImpl) grid.getSample(i,
-                                        false)).extract(paramIndex), false);
-                        }
-                    }
-                    // if this data is a double 1D sequence, as for the radar RHI
-                    // time -> (integer_index -> ((Range, Azimuth, Elevation_Angle) 
-                    //                               -> Reflectivity_0))
-                    else {
-                        // get "time" domain from "grid"
-                        MathType timedomRT =
-                            ((FunctionType) grid.getType()).getDomain();
-                        // get "integer_index" domain from first time step, step1
-                        MathType indexdomRT =
-                            ((FunctionType) step1.getType()).getDomain();
-                        // get "(x,y,z)->param"
-                        FunctionType ffRT =
-                            (FunctionType) ((FunctionType) step1.getType())
-                                .getRange();
-                        // get params
-                        TupleType ffrangeRT = (TupleType) ffRT.getRange();
-                        //only one param, so must be same as what we are seeking
-                        if (ffrangeRT.getDimension() == 1) {
-                            return grid;
-                        }
-                        int paramIndex = ffrangeRT.getIndex(param);
-
-                        // get "(x,y,z)"
-                        MathType ffdomRT = ffRT.getDomain();
-                        // make new "time->index->(x,y,z) - >NEWparam"
-                        FunctionType indexFIType =
-                            new FunctionType(indexdomRT,
-                                             new FunctionType(ffdomRT,
-                                                 param));
-                        newType = new FunctionType(timedomRT, indexFIType);
-
-                        newGrid = new FieldImpl(newType, s);
-                        for (int i = 0; i < s.getLength(); i++) {
-                            FieldImpl indexFI = (FieldImpl) grid.getSample(i,
-                                                    false);
-                            SampledSet domSet =
-                                (SampledSet) Util.getDomainSet(indexFI);
-                            FieldImpl tempFI = new FieldImpl(indexFIType,
-                                                   domSet);
-                            for (int j = 0; j < domSet.getLength(); j++) {
-                                tempFI.setSample(
-                                    j, ((FieldImpl) indexFI.getSample(
-                                        j, false)).extract(
-                                            paramIndex), false);
-                            }
-                            newGrid.setSample(i, tempFI, false);
-                        }
-                    }
-
-
-                } else {
-                    // have "grid" single FlatField; neither time 
-                    // nor index domain
-                    newGrid = (FieldImpl) grid.extract(param);
-                }
-            }
-            return newGrid;
-        } catch (RemoteException re) {
-            throw new VisADException("problem setting param type " + re);
-        }
-    }
-
-    /**
-     * Extract a single parameter from a grid of multiple parameters.
-     *
-     * @param grid to extract from
-     * @param paramType   param to extract
-     *
-     * @return  grid with just that param in it
-     *
-     * @throws VisADException some problem occured (like the param isn't
-     *         in the grid)
-     */
-    public FieldImpl extractParam(FieldImpl grid, MathType paramType)
-            throws VisADException {
-        FieldImpl extractedFI = null;
-        try {
-            if ( !isSequence(grid)) {
-                extractedFI = (FlatField) grid.extract(paramType);
-            } else {               // some sort of sequence - evaluate each
-                Set sequenceDomain = Util.getDomainSet(grid);
-                for (int i = 0; i < sequenceDomain.getLength(); i++) {
-                    Data sample = (FlatField) grid.extract(paramType);
-                    if (i == 0) {  // set up the functiontype
-                        FunctionType sampledType =
-                            new FunctionType(((SetType) sequenceDomain
-                                .getType()).getDomain(), sample.getType());
-                        extractedFI = new FieldImpl(sampledType,
-                                sequenceDomain);
-                    }
-                    extractedFI.setSample(i, sample, false);
-                }
-            }
-        } catch (RemoteException re) {
-            throw new VisADException("problem slicing remote field " + re);
-        }
-        return extractedFI;
-    }
-
-    /**
-     * Create a slice from the level specified based on the spatial
-     * domain.
-     *
-     * @param spatialSet    spatial set to use for values
-     * @param level         level to use
-     *
-     * @return 3-D spatial set with a 2-D manifold.  The 3rd dimension
-     *         at each of the 2-D points is the value of level.
-     *
-     * @throws VisADException    incompatible units or problem with data
-     */
-    private static SampledSet makeSliceFromLevel(GriddedSet spatialSet,
-            Real level)
-            throws VisADException {
-
-        Trace.call1("GridUtil.makeSliceFromLevel",
-                    " " + level.toValueString());
-
-        // make sure this is a sliceable grid
-        if (spatialSet.getManifoldDimension() != 3) {
-            throw new IllegalArgumentException("Can't slice a 2-D grid");
-        }
-
-
-        // check the level type against the domain type and reference
-        RealType      type        = (RealType) level.getType();  // level type
-
-        RealTupleType spatialType =
-            ((SetType) spatialSet.getType()).getDomain();
-        RealTupleType spatialReferenceType =
-            (spatialSet.getCoordinateSystem() != null)
-            ? spatialSet.getCoordinateSystem().getReference()
-            : null;
-
-
-
-        RealType zType = getVerticalType(spatialSet);
-        Unit     zUnit = getVerticalUnit(spatialSet);
-        if (type.equals(RealType.Generic)) {
-            type  = zType;
-            level = new Real(zType, level.getValue(), zUnit);
-        }
-
-        RealType zRefType  = (spatialReferenceType != null)
-                             ? (RealType) spatialReferenceType.getComponent(2)
-                             : null;  // ref Z
-        boolean  isRefType = !type.equals(zType)
-                            && type.equalsExceptNameButUnits(zRefType);
-
-
-
-        if ( !(type.equalsExceptNameButUnits(zType) || isRefType)) {
-            throw new IllegalArgumentException(
-                "level is incompatible with vertical component of spatial domain");
-        }
-        GriddedSet samplingSet = null;
-        float      gridLevel;
-        if ( !isRefType) {  // native coordinates
-            gridLevel = (float) level.getValue(spatialSet.getSetUnits()[2]);
-        } else {            // convert to native
-            CoordinateSystem cs = spatialSet.getCoordinateSystem();
-            if (cs instanceof EmpiricalCoordinateSystem) {
-                spatialSet =
-                    ((EmpiricalCoordinateSystem) cs).getReferenceSet();
-                gridLevel = (float) level.getValue(zRefType.getDefaultUnit());
-                isRefType = false;
-            } else {
-                float levVal =
-                    (float) level.getValue(zRefType.getDefaultUnit());
-                float[][] gridSamples = spatialSet.getSamples(false);
-                float[][] zeroCoords  = new float[][] {
-                    { gridSamples[0][0] }, { gridSamples[1][0] },
-                    { gridSamples[2][0] }
-                };
-                // convert the first point in the grid to the reference
-                zeroCoords =
-                    spatialSet.getCoordinateSystem().toReference(zeroCoords);
-                // now, take that, substitute in the level
-                zeroCoords = spatialSet.getCoordinateSystem().fromReference(
-                    new float[][] {
-                    { zeroCoords[0][0] }, { zeroCoords[1][0] }, { levVal }
-                });
-                gridLevel = zeroCoords[2][0];
-            }
-            /*
-            float levVal = (float) level.getValue(zRefType.getDefaultUnit());
-            float[][] zeroCoords = new float[][] {
-                { 0.0f }, { 0.0f }, { levVal }
-            };
-            zeroCoords =
-                spatialSet.getCoordinateSystem().fromReference(zeroCoords);
-            gridLevel = zeroCoords[2][0];
-            // in case this doesn't work, try using the actual grid points.
-            // 0, 0, may not be in the domain
-            if (Float.isNaN(gridLevel)) {
-                float[][] gridSamples = spatialSet.getSamples(false);
-                zeroCoords = new float[][] {
-                    { gridSamples[0][0] }, { gridSamples[1][0] },
-                    { gridSamples[2][0] }
-                };
-                // convert the first point in the grid to the reference
-                zeroCoords =
-                    spatialSet.getCoordinateSystem().toReference(zeroCoords);
-                // now, take that, substitute in the level
-                zeroCoords = spatialSet.getCoordinateSystem().fromReference(
-                    new float[][] {
-                    { zeroCoords[0][0] }, { zeroCoords[1][0] }, { levVal }
-                });
-                gridLevel = zeroCoords[2][0];
-            }
-            */
-            //gridLevel = (float) level.getValue(zRefType.getDefaultUnit());
-            if (Float.isNaN(gridLevel)) {
-                try {
-                    spatialSet = (GriddedSet) Util.convertDomain(spatialSet,
-                            spatialReferenceType, null);
-                    isRefType = false;
-                } catch (RemoteException re) {
-                    throw new VisADException("Couldn't convert domain");
-                }
-            }
-        }
-        /*
-        System.out.println("isRefType = " + isRefType);
-        System.out.println("Real level = " + level);
-        System.out.println("level type = " + type);
-        System.out.println("spatial type = " + spatialType);
-        System.out.println("spatial ref type = " + spatialReferenceType);
-        System.out.println("ztype = " + zType);
-        System.out.println("zUnit = " + zUnit);
-        System.out.println("zreftype = " + zRefType);
-        System.out.println("gridLevel = " + gridLevel);
-        */
-
-
-        Trace.call1("GridUtil making indices",
-                    " Class=" + spatialSet.getClass().getName());
-        // make new subset of grid positions showing where slice
-        // in 3d space.
-        int[] sizes   = spatialSet.getLengths();
-        int   sizeX   = sizes[0];
-        int   sizeY   = sizes[1];
-        int[] indices = new int[sizeX * sizeY];
-        for (int j = 0; j < sizeY; j++) {
-            for (int i = 0; i < sizeX; i++) {
-                //compute stride into 1D array of 3D data omit k
-                int elem = i + j * sizeX;
-                indices[elem] = elem;
-            }
-        }
-        Trace.call2("GridUtil making indices");
-        float[][] coords2D = spatialSet.indexToValue(indices);
-        Arrays.fill(coords2D[2], gridLevel);
-        // coords2D is in the native coordinates of the data grid (such as km)
-
-        // make a Gridded3DSet of manifold dimension 2 -
-        // where to sample in the 3D volume to make the planar cross section
-        samplingSet = new Gridded3DSet(spatialSet.getType(), coords2D, sizeX,
-                                       sizeY,
-                                       spatialSet.getCoordinateSystem(),
-                                       (isRefType == true)
-                                       ? spatialSet.getCoordinateSystem()
-                                           .getCoordinateSystemUnits()
-                                       : spatialSet.getSetUnits(), spatialSet
-                                           .getSetErrors(), false);
-        // System.out.println("sampling set = " + samplingSet);
-        Trace.call2("GridUtil.makeSliceFromLevel");
-        return samplingSet;
-    }
-
-    /**
-     * Create a Set describing a vertical slice, a set of locations, below the
-     * two points specified, based on the spatial
-     * domain.  If points are the same, this makes a vertical line.
-     *
-     * @param  spatialSet a GriddedSet of all data point locations
-     * @param  start      starting point of slice
-     * @param  end        ending point of slice
-     *
-     * @return a SampledSet a 3-D spatial set of 2-D manifold.
-     *
-     * @throws VisADException   problem creating slice
-     */
-    private static SampledSet makeSliceFromLatLonPoints(
-            GriddedSet spatialSet, LatLonPoint start, LatLonPoint end)
-            throws VisADException {
-
-        boolean is3D = is3D(spatialSet);
-        // make sure this is a sliceable grid
-        if (is3D && (spatialSet.getManifoldDimension() != 3)) {
-            throw new IllegalArgumentException(
-                " Domain must have same manifold size as dimension");
-        }
-        if ( !isNavigated(spatialSet)) {
-            throw new IllegalArgumentException("Domain is not georeferenced");
-        }
-
-        // for grid Field of form (time -> ((x,y,z) - > parm)
-        // get the x,y,z which may be (x,y,z) in km, 
-        // or row,col,level, or VisAD Latitude, Longitude, Altitude
-        RealTupleType spatialType =
-            ((SetType) spatialSet.getType()).getDomain();
-        // System.out.println("spatialType = " + spatialType);
-
-        // if native grid is already VisAD
-        //   Latitude Longitude Altitude, the coordsys is null, and get null here
-        RealTupleType spatialReferenceType =
-            (spatialSet.getCoordinateSystem() != null)
-            ? spatialSet.getCoordinateSystem().getReference()
-            : null;
-        // System.out.println("spatialRefType = " + spatialReferenceType);
-
-        // now see whether the domain or the reference is the lat/lon
-        boolean isLatLonDomain = ((spatialReferenceType == null) ||  // has to be in domain
-            ((spatialType.getIndex(RealType.Latitude) != -1)
-             && (spatialType.getIndex(RealType.Longitude) != -1)));
-        // System.out.println("isLatLonDomain = " + isLatLonDomain);
-        int latIndex, lonIndex;
-        if (isLatLonDomain) {
-            latIndex = spatialType.getIndex(RealType.Latitude);
-            lonIndex = spatialType.getIndex(RealType.Longitude);
-        } else {
-            latIndex = spatialReferenceType.getIndex(RealType.Latitude);
-            lonIndex = spatialReferenceType.getIndex(RealType.Longitude);
-        }
-        int       otherIndex = 3 - (latIndex + lonIndex);
-
-        float[][] endpoints  = new float[(is3D)
-                                         ? 3
-                                         : 2][2];  // lat/lon/(possibly something) start/end
-        float[][] domainCoords = spatialSet.getSamples(false);
-
-        // start point location
-        //System.out.println("     from start lat, lon "+ start);
-
-        endpoints[latIndex][0] =
-            (float) start.getLatitude().getValue(CommonUnit.degree);
-        endpoints[lonIndex][0] =
-            (float) start.getLongitude().getValue(CommonUnit.degree);
-
-        if (is3D) {
-            //endpoints[otherIndex][0] = 0.f;  // set vertical to 0
-            endpoints[otherIndex][0] = domainCoords[otherIndex][0];  // set vertical to first point vertical
-        }
-
-
-        // end point location
-        //System.out.println("     to end     lat, lon "+ end);
-
-        endpoints[latIndex][1] =
-            (float) end.getLatitude().getValue(CommonUnit.degree);
-        endpoints[lonIndex][1] =
-            (float) end.getLongitude().getValue(CommonUnit.degree);
-        if (is3D) {
-            //endpoints[otherIndex][1] = 0.f;  // set vertical to 0
-            endpoints[otherIndex][1] = domainCoords[otherIndex][0];  // set vertical to first point vertical
-        }
-        float[][] savedEndpoints  = (float[][]) endpoints.clone();
-
-        boolean   compatibleUnits = false;
-        Unit[]    setUnits        = spatialSet.getSetUnits();
-        Unit[]    refUnits        = Unit.copyUnitsArray(setUnits);
-
-        if ( !isLatLonDomain) {  // convert to native
-            CoordinateSystem cs = spatialSet.getCoordinateSystem();
-            endpoints       = cs.fromReference(endpoints);
-            refUnits        = cs.getReferenceUnits();
-            compatibleUnits = Unit.canConvertArray(new Unit[] {
-                setUnits[latIndex],
-                setUnits[lonIndex] }, new Unit[] { refUnits[latIndex],
-                    refUnits[lonIndex] });
-
-        } else {  // make sure the units are right
-            endpoints = Unit.convertTuple(endpoints,
-                                          new Unit[] { CommonUnit.degree,
-                    CommonUnit.degree, CommonUnit.meter }, setUnits, false);
-        }
-
-
-        // Interpolate a plane between end positions,
-        // numLocs number of positions equal spaced along
-        // a straight line in the native grid (as km) coordinate system.
-        // (This straight cross section may appear curved in some
-        // map projections.)
-        // There will be numLocs number of positions horizontally,
-        // a somewhat arbitrary but reasonable number.
-        int   newi;
-        float firstx, lastx, firsty, lasty, height, frac;
-        float xval, yval;
-
-        // get x and y values at first and last position: (kilometers)
-        firstx = endpoints[lonIndex][0];
-        lastx  = endpoints[lonIndex][1];
-
-        firsty = endpoints[latIndex][0];
-        lasty  = endpoints[latIndex][1];
-
-        // kludge for EmpericalCoordinateSystem
-        // if the cs returns null values (because of the vertical dimension
-        // assume that the spatial dimensions are the same and use those
-        if (Float.isNaN(firstx) || Float.isNaN(lastx) || Float.isNaN(firsty)
-                || Float.isNaN(lasty)) {
-            if ( !compatibleUnits) {
-                // try to convert to reference and make slice there
-                CoordinateSystem cs = spatialSet.getCoordinateSystem();
-                if (cs != null) {
-                    if (cs instanceof EmpiricalCoordinateSystem) {
-                        spatialSet =
-                            ((EmpiricalCoordinateSystem) cs)
-                                .getReferenceSet();
-                        spatialType =
-                            ((SetType) spatialSet.getType()).getDomain();
-                        setUnits = spatialSet.getSetUnits();
-
-                    } else {
-                        try {
-                            spatialSet =
-                                (GriddedSet) Util.convertDomain(spatialSet,
-                                    spatialReferenceType, null);
-                            spatialType =
-                                ((SetType) spatialSet.getType()).getDomain();
-                            setUnits = spatialSet.getSetUnits();
-                        } catch (RemoteException re) {
-                            throw new VisADException(
-                                "Couldn't convert domain");
-                        }
-                    }
-                    isLatLonDomain = true;
-                    domainCoords   = spatialSet.getSamples(false);
-                } else {
-                    throw new VisADException("unable to make slice");
-                }
-            }
-            savedEndpoints = Unit.convertTuple(savedEndpoints,
-                    new Unit[] { CommonUnit.degree,
-                                 CommonUnit.degree,
-                                 CommonUnit.meter }, refUnits, false);
-            firstx = savedEndpoints[lonIndex][0];
-            lastx  = savedEndpoints[lonIndex][1];
-            firsty = savedEndpoints[latIndex][0];
-            lasty  = savedEndpoints[latIndex][1];
-        }
-
-        //float[][] domainCoords = spatialSet.getSamples(false);
-
-        /*
-        System.out.println("        horiz native value    "+firstx+
-                          " to  "+lastx);
-        System.out.println("        vertical native value "+firsty+
-                      " to "+lasty);
-        */
-
-
-        int numLocs;
-        int sizeX = spatialSet.getLengths()[lonIndex];
-        int sizeY = spatialSet.getLengths()[latIndex];
-        int sizeZ = (is3D)
-                    ? spatialSet.getLengths()[otherIndex]
-                    : 1;
-        //System.out.println("size xyz = " + sizeX + "," + sizeY + "," +sizeZ);
-        if ( !start.equals(end)) {
-            float[] highs   = spatialSet.getHi();
-            float[] lows    = spatialSet.getLow();
-            float   numPerX = (highs[lonIndex] - lows[lonIndex]) / sizeX;
-            float   numPerY = (highs[latIndex] - lows[latIndex]) / sizeY;
-
-            int numXPoints  = Math.round(Math.abs(firstx - lastx) / numPerX);
-            int numYPoints  = Math.round(Math.abs(firsty - lasty) / numPerY);
-            numLocs = Math.max(1, Math.min(Math.max(numXPoints, numYPoints),
-                                           sizeX));
-        } else {  // points are the same
-            numLocs = 1;
-        }
-        //System.out.println("        numLocs "+numLocs);
-
-        // make a working array for x,y,z positions in 3D space
-        // coords2D is in the native coordinates of the data grid (such as km),
-        float[][] coords2D = new float[is3D
-                                       ? 3
-                                       : 2][numLocs * sizeZ];
-
-        //System.out.println("  x vals are ");
-
-        //  Make a Set of locations for data points
-        //    loop over all heights
-        for (int k = 0; k < sizeZ; k++) {
-
-            // the index for this height value in domainCoords
-            int zindex = k * sizeY * sizeX;
-
-            // the value 
-            // (can be any kind of height indication, even atmospheric pressure)
-            height = (is3D)
-                     ? domainCoords[otherIndex][zindex]
-                     : 0f;
-
-            // compute positions x,y,z for points in cross section (km)
-            // these define positions in the 2d cross-section plane
-            // cutting through the 3d x,y,z coordinate system
-            for (int i = 0; i < numLocs; i++) {
-                // index of this point in array coords2D
-                newi = i + k * numLocs;
-
-                // fractional distance along the cross section:
-                frac = (numLocs == 1)
-                       ? 1
-                       : (float) i / (numLocs - 1);
-
-                // x value for point:
-                xval = (float) (firstx + ((lastx - firstx) * frac));
-
-                // ensure its inside native grid area if lat-lon coordinates
-                //if (k==0) System.out.print("    xval "+xval);
-                xval = (float) normalizeLongitude(spatialSet, xval);
-                //if (k==0) System.out.println(" -> "+xval);
-
-                coords2D[lonIndex][newi] = xval;
-
-                // y value
-                yval = (float) (firsty + ((lasty - firsty) * frac));
-                coords2D[latIndex][newi] = yval;
-
-                // height value - native grid units
-                if (is3D) {
-                    coords2D[otherIndex][newi] = height;
-                }
-            }
-        }
-
-        // make a Gridded3DSet of manifold dimension 2 -
-        // where to sample in the DATA grid 
-        // 3D volume (not on display map) to make the planar cross section
-        Unit[] units = null;
-        if (isLatLonDomain) {
-            units = setUnits;
-        } else {
-            Unit[] csUnits =
-                spatialSet.getCoordinateSystem().getCoordinateSystemUnits();
-            units = (is3D)
-                    ? new Unit[] { csUnits[0], csUnits[1], setUnits[2] }
-                    : new Unit[] { csUnits[0], csUnits[1] };
-        }
-
-        GriddedSet samplingSet = ( !is3D)
-                                 ? (GriddedSet) new Gridded2DSet(spatialType,
-                                     coords2D, numLocs,
-                                     spatialSet.getCoordinateSystem(), units,
-                                     spatialSet.getSetErrors(), false)
-                                 : (numLocs > 1)
-                                   ? (GriddedSet) new Gridded3DSet(
-                                       spatialType, coords2D, numLocs, sizeZ,
-                                       spatialSet.getCoordinateSystem(),
-                                       units, spatialSet.getSetErrors(),
-                                       false)
-                                   : (GriddedSet) new Gridded3DSet(
-                                       spatialType, coords2D, sizeZ,
-                                       spatialSet.getCoordinateSystem(),
-                                       units, spatialSet.getSetErrors(),
-                                       false);
-        // System.out.println("llslice = " + samplingSet);
-        return samplingSet;
-    }
-
-
-
-    /**
-     * Sample the grid at this point using the VisAD resampling defaults
-     *
-     * @param grid     grid to sample
-     * @param point    tuple describing the point
-     * @return   sampled grid
-     *
-     * @throws VisADException   VisAD error
-     */
-    private static FieldImpl sampleAtPoint(FieldImpl grid, RealTuple point)
-            throws VisADException {
-        return sampleAtPoint(grid, point, DEFAULT_SAMPLING_MODE);
-    }
-
-
-
-    /**
-     * sample the grid at this point using "method' provided, one of
-     * NEAREST_NEIGHBOR or WEIGHTED_AVERAGE; errors not considered.
-     *
-     * @param grid      grid to sample
-     * @param point     point to sample at
-     * @param samplingMode   sampling mode
-     * @return   sampled grid
-     *
-     * @throws VisADException   problem sampling
-     */
-    private static FieldImpl sampleAtPoint(FieldImpl grid, RealTuple point,
-                                           int samplingMode)
-            throws VisADException {
-        return sampleAtPoint(grid, point, samplingMode, DEFAULT_ERROR_MODE);
-    }
-
-    /**
-     * sample the grid at this point using "method' provided, one of
-     * NEAREST_NEIGHBOR or WEIGHTED_AVERAGE; errors not considered.
-     *
-     * @param grid      grid to sample
-     * @param point     point to sample at
-     * @param samplingMode   sampling mode
-     * @param  errorMode Data.NO_ERRORS, Data.DEPENDENT, Data.INDEPENDENT
-     * @return   sampled grid
-     *
-     * @throws VisADException   problem sampling
-     */
-    private static FieldImpl sampleAtPoint(FieldImpl grid, RealTuple point,
-                                           int samplingMode, int errorMode)
-            throws VisADException {
-        FieldImpl sampledFI = null;
-        // System.out.println("sampling at " + point);
-        try {
-            if ( !isSequence(grid)) {
-                Data value = grid.evaluate(point, samplingMode, errorMode);
-                RealType     index = RealType.getRealType("index");
-                SingletonSet ss = new SingletonSet(new RealTuple(new Real[] {
-                                      new Real(index, 0) }));
-                sampledFI = new FieldImpl(new FunctionType(index,
-                        value.getType()), ss);
-                sampledFI.setSample(0, value, false);
-            } else {  // some sort of sequence - evaluate each
-                //                System.err.println("is sequence");
-                Set sequenceDomain = Util.getDomainSet(grid);
-                for (int i = 0; i < sequenceDomain.getLength(); i++) {
-                    Data sample =
-                        ((FlatField) grid.getSample(i)).evaluate(point,
-                            samplingMode, errorMode);
-                    if (i == 0) {  // set up the functiontype
-                        FunctionType sampledType =
-                            new FunctionType(((SetType) sequenceDomain
-                                .getType()).getDomain(), sample.getType());
-                        sampledFI = new FieldImpl(sampledType,
-                                sequenceDomain);
-                    }
-                    sampledFI.setSample(i, sample, false);
-                }
-            }
-        } catch (RemoteException re) {
-            throw new VisADException("problem sampling remote field " + re);
-        }
-        return sampledFI;
-    }
-
-    /**
-     * Make sure a longitude value for use in
-     * a spatial domain Set with Longitude in the spatial domain
-     * is inside the spatial domain's longitude range.
-     * If not, then adjust so that it is.
-     * If domain not of such coordinates, do nothing and return input value.
-     *
-     * @param domain    domain  set of value for normalization
-     * @param lon       longitude
-     * @return   normalized longitude
-     *
-     * @throws VisADException   problem accessing set
-     */
-    public static Real normalizeLongitude(SampledSet domain, Real lon)
-            throws VisADException {
-        double lonValue = normalizeLongitude(domain, lon.getValue(),
-                                             lon.getUnit());
-        return lon.cloneButValue(lonValue);
-
-    }
-
-    /**
-     * Make sure a longitude value for use in
-     * a spatial domain Set with Longitude in the spatial domain
-     * is inside the spatial domain's longitude range.
-     * If not, then adjust so that it is.
-     * If domain not of such coordinates, do nothing and return input value.
-     *
-     * @param domain    domain  set of value for normalization
-     * @param lon       longitude values
-     * @return   normalized longitude
-     *
-     * @throws VisADException   problem accessing set
-     */
-    public static double normalizeLongitude(SampledSet domain, double lon)
-            throws VisADException {
-        return normalizeLongitude(domain, lon, null);
-    }
-
-    /**
-     * Make sure a longitude value for use in
-     * a spatial domain Set with Longitude in the spatial domain
-     * is inside the spatial domain's longitude range.
-     * If not, then adjust so that it is.
-     * If domain not of such coordinates, do nothing and return input value.
-     *
-     * @param domain    domain  set of value for normalization
-     * @param lon       longitude values
-     * @param lonUnit   longitude unit
-     * @return   normalized longitude
-     *
-     * @throws VisADException   problem accessing set
-     */
-    public static double normalizeLongitude(SampledSet domain, double lon,
-                                             Unit lonUnit)
-            throws VisADException {
-        int lonindex = isLatLonOrder(domain)
-                       ? 1
-                       : 0;
-        int latindex = (lonindex == 0)
-                       ? 1
-                       : 0;
-
-        // check to see if domain really has lat/lon
-        RealType lonType =
-            (RealType) ((SetType) domain.getType()).getDomain().getComponent(
-                lonindex);
-        RealType latType =
-            (RealType) ((SetType) domain.getType()).getDomain().getComponent(
-                latindex);
-        if ( !(lonType.equalsExceptNameButUnits(RealType.Longitude)
-                && latType.equalsExceptNameButUnits(RealType.Latitude))) {
-            return lon;
-        }
-        if (lonUnit == null) {
-            lonUnit = domain.getSetUnits()[lonindex];
-        }
-        lon = (float) CommonUnit.degree.toThis(lon, lonUnit);
-
-        float low = domain.getLow()[lonindex];
-        low = (float) CommonUnit.degree.toThis(low, lonUnit);
-        float hi = domain.getHi()[lonindex];
-        hi = (float) CommonUnit.degree.toThis(hi, lonUnit);
-
-        while ((float) lon < low && (float) lon < hi) {
-            lon += 360;
-        }
-
-        while ((float) lon > hi && (float) lon > low) {
-            lon -= 360;
-        }
-        return (float) lonUnit.toThis(lon, CommonUnit.degree);
-    }
-
-    /**
-     * Create a MapProjection from the domain set
-     *
-     * @param domainSet    domain set
-     * @return  MapProjection relating to navigation in set (or null)
-     *
-     * @throws VisADException   problem creating the MapProjection
-     */
-    private static MapProjection makeMapProjection(SampledSet domainSet)
-            throws VisADException {
-        boolean isLatLon = isLatLonOrder(domainSet);
-        float[] lows     = domainSet.getLow();
-        float[] highs    = domainSet.getHi();
-        int     latIndex = (isLatLon == true)
-                           ? 0
-                           : 1;
-        int     lonIndex = 1 - latIndex;
-        float   x        = lows[lonIndex];
-        float   y        = lows[latIndex];
-        float   width    = highs[lonIndex] - x;
-        float   height   = highs[latIndex] - y;
-        if ((width == 0.f) && (height == 0.f)) {  // single point grid
-            x      = x - .5f;
-            width  = 1.f;
-            y      = y - .5f;
-            height = 1.f;
-        }
-        Unit[]    setUnits = domainSet.getSetUnits();
-        float[][] xy       = new float[][] {
-            { x, width }, { y, height }
-        };
-        xy = Unit.convertTuple(xy, new Unit[] { setUnits[lonIndex],
-                setUnits[latIndex] }, new Unit[] { CommonUnit.degree,
-                CommonUnit.degree }, false);
-        return new TrivialMapProjection(RealTupleType.SpatialEarth2DTuple,
-                                        new Rectangle2D.Float(xy[0][0],
-                                            xy[1][0], xy[0][1], xy[1][1]));
-    }
-
-    /**
-     * Return a MapProjection that relates to the Radar*DCoordinateSystem.
-     *
-     * @param radarCS radar coordinate system (Radar2DCoordinateSystem or
-     *                Radar3DCoordinateSystem)
-     *
-     * @return MapProjection corresponding to the radar CS
-     *
-     * @throws VisADException problem creating MapProjection.
-     */
-    public static MapProjection makeRadarMapProjection(
-            CoordinateSystem radarCS)
-            throws VisADException {
-        if ( !((radarCS instanceof Radar2DCoordinateSystem)
-                || (radarCS instanceof Radar3DCoordinateSystem))) {
-            throw new RuntimeException("not a radar cs");
-        }
-        float[] lla = (radarCS instanceof Radar2DCoordinateSystem)
-                      ? ((Radar2DCoordinateSystem) radarCS).getCenterPoint()
-                      : ((Radar3DCoordinateSystem) radarCS).getCenterPoint();
-        return new ucar.visad.RadarMapProjection(lla[0], lla[1]);
-    }
-
-    /**
-     * Resample the grid at the positions defined by a SampledSet using
-     * the default methods and error propagation.
-     *
-     * @param  grid   grid to resample (must be a valid 3D grid)
-     * @param  subDomain  set of points to sample on.  It must be compatible
-     *         with the spatial domain of the grid.
-     *
-     * @return  a FieldImpl the grid representing the values
-     *          of the original grid at the
-     *          points defined by subDomain.  If this is a sequence of grids
-     *          it will be a sequence of the resamples.
-     *
-     * @throws  VisADException  invalid subDomain or some other problem
-     */
-    public static FieldImpl resampleGrid(FieldImpl grid, SampledSet subDomain)
-            throws VisADException {
-        return resampleGrid(grid, subDomain, DEFAULT_SAMPLING_MODE,
-                            DEFAULT_ERROR_MODE);
-    }
-
-    /**
-     * Resample the grid at the positions defined by a SampledSet using
-     * the method specified and default error propagation.
-     *
-     * @param  grid   grid to resample (must be a valid 3D grid)
-     * @param  subDomain  set of points to sample on.  It must be compatible
-     *         with the spatial domain of the grid.
-     * @param  samplingMode  sampling method to use for slicing
-     *
-     * @return  a FieldImpl the grid representing the values
-     *          of the original grid at the
-     *          points defined by sampling set.  If this is a sequence of grids
-     *          it will be a sequence of the subsamples.
-     *
-     * @throws  VisADException  invalid subDomain or some other problem
-     */
-    public static FieldImpl resampleGrid(FieldImpl grid,
-                                         SampledSet subDomain,
-                                         int samplingMode)
-            throws VisADException {
-        return resampleGrid(grid, subDomain, samplingMode,
-                            DEFAULT_ERROR_MODE);
-    }
-
-    /**
-     * Method to get the center point of a grid's spatial domain
-     * as a RealTuple.
-     *
-     * @param grid   grid to evaluate
-     *
-     * @return center point (x,y,z) of the grid in native coordinates.
-     *         If the domain has a CoordinateSystem (e.g.,
-     *         &nbsp;(x,y,z) -> (lat,lon,alt)&nbsp; that will be included
-     *         in the returned tuple.
-     *
-     * @throws VisADException problem accessing the data
-     */
-    public static RealTuple getCenterPoint(FieldImpl grid)
-            throws VisADException {
-        return getCenterPoint(getSpatialDomain(grid));
-    }
-
-
-    /**
-     * Method to get the center point of a spatial domain
-     * as a RealTuple.
-     *
-     * @param spatialDomain   domain to evaluate
-     *
-     * @return center point (x,y,z) of the domain in native coordinates.
-     *         If the domain has a CoordinateSystem (e.g.,
-     *         &nbsp;(x,y,z) -> (lat,lon,alt)&nbsp; that will be included
-     *         in the returned tuple.
-     *
-     * @throws VisADException problem accessing the data
-     */
-    public static RealTuple getCenterPoint(SampledSet spatialDomain)
-            throws VisADException {
-        float[]   highs  = spatialDomain.getHi();
-        float[]   lows   = spatialDomain.getLow();
-        float[][] values = new float[highs.length][1];
-
-        for (int i = 0; i < highs.length; i++) {
-            values[i][0] = lows[i] + (highs[i] - lows[i]) / 2.f;
-        }
-        int index = 0;
-        if (isSinglePointDomain(spatialDomain)) {
-            index = spatialDomain.getLength() / 2;
-        } else {
-            int[] indices = spatialDomain.valueToIndex(values);
-            index = indices[0];
-        }
-        RealTuple point = null;
-        try {
-            point = DataUtility.getSample(spatialDomain, index);
-        } catch (RemoteException re) {}
-        return point;
-    }
-
-    /**
-     * Get the latitude/longitude point at the center of the grid.
-     *
-     * @param grid grid to evaluate
-     *
-     * @return center lat/lon or null if not navigated
-     *
-     * @throws VisADException problem accessing the data
-     */
-    public static LatLonPoint getCenterLatLonPoint(FieldImpl grid)
-            throws VisADException {
-        return getCenterLatLonPoint(getSpatialDomain(grid));
-    }
-
-    /**
-     * Get the latitude/longitude point at the center of the domain.
-     *
-     * @param spatialDomain domain to evaluate
-     *
-     * @return center lat/lon or null if not navigated
-     *
-     * @throws VisADException problem accessing the data
-     */
-    public static LatLonPoint getCenterLatLonPoint(SampledSet spatialDomain)
-            throws VisADException {
-        RealTuple   nativeCoords = getCenterPoint(spatialDomain);
-        LatLonPoint latlon       = null;
-        try {
-            SingletonSet ss = new SingletonSet(nativeCoords);
-            if (isNavigated(ss)) {  // has lat/lon
-                int       latIndex     = isLatLonOrder(ss)
-                                         ? 0
-                                         : 1;
-                int       lonIndex     = 1 - latIndex;
-                RealTuple latLonCoords = nativeCoords;
-                if (ss.getCoordinateSystem() != null) {
-                    SampledSet latLonSet =
-                        Util.convertDomain(
-                            ss, ss.getCoordinateSystem().getReference(),
-                            null);
-                    latLonCoords = DataUtility.getSample(latLonSet, 0);
-                }
-                latlon = new LatLonTuple(
-                    (Real) latLonCoords.getComponent(latIndex),
-                    (Real) latLonCoords.getComponent(lonIndex));
-            }
-        } catch (RemoteException re) {}
-        return latlon;
-    }
-
-    /**
-     * Resample the grid at the positions defined by a SampledSet.
-     *
-     * @param  grid   grid to resample (must be a valid 3D grid)
-     * @param  subDomain  set of points to sample on.  It must be compatible
-     *         with the spatial domain of the grid.
-     * @param  samplingMode sampling method to use for slicing
-     * @param  errorMode  error method to use for error propagation
-     *
-     * @return  a FieldImpl the grid representing the values
-     *          of the original grid at the
-     *          points defined by subDomain.  If this is a sequence of grids
-     *          it will be a sequence of the subsets.
-     *
-     * @throws  VisADException  invalid subDomain or some other problem
-     */
-    public static FieldImpl resampleGrid(FieldImpl grid,
-                                         SampledSet subDomain,
-                                         int samplingMode, int errorMode)
-            throws VisADException {
-        long      t1     = System.currentTimeMillis();
-        FieldImpl result = resampleGridInner(grid, subDomain, samplingMode,
-                                             errorMode);
-        long t2 = System.currentTimeMillis();
-        //System.err.println("Time:" + (t2 - t1));
-        return result;
-    }
-
-
-
-    /**
-     * Resample the grid at the positions defined by a SampledSet.
-     *
-     * @param  grid   grid to resample (must be a valid 3D grid)
-     * @param  subDomain  set of points to sample on.  It must be compatible
-     *         with the spatial domain of the grid.
-     * @param  samplingMode sampling method to use for slicing
-     * @param  errorMode  error method to use for error propagation
-     *
-     * @return  a FieldImpl the grid representing the values
-     *          of the original grid at the
-     *          points defined by subDomain.  If this is a sequence of grids
-     *          it will be a sequence of the subsets.
-     *
-     * @throws  VisADException  invalid subDomain or some other problem
-     */
-    private static FieldImpl resampleGridInner(FieldImpl grid,
-            SampledSet subDomain, int samplingMode, int errorMode)
-            throws VisADException {
-
-        Trace.call1("GridUtil.resampleGrid");
-
-        SampledSet spatialDomain = getSpatialDomain(grid);
-        if ((spatialDomain.getDimension() != subDomain.getDimension())
-                && (spatialDomain.getManifoldDimension()
-                    != subDomain.getManifoldDimension())) {
-            throw new IllegalArgumentException(
-                "resampleGrid: subDomain and grid dimensions are incompatible");
-        }
-
-        FieldImpl sampledFI = null;
-        try {
-            if (isSinglePointDomain(grid)) {
-                SampledSet set = getSpatialDomain(grid);
-                if (set instanceof SingletonSet) {  // single level
-                    return grid;
-                } else {
-                    float[][] domainVals = set.getSamples(true);
-                    float[][] sliceVals  = subDomain.getSamples(true);
-                    if (subDomain.getCoordinateSystem() != null) {
-                        CoordinateSystem cs = subDomain.getCoordinateSystem();
-                        sliceVals = cs.fromReference(sliceVals);
-                    }
-                    float[] verticalLevels = sliceVals[2];
-                    int     index          = 0;
-                    if (verticalLevels.length != 1) {
-                        // TODO: subsample
-                        return grid;
-                    } else {  // do a nearest neighbor
-                        int[] indices = QuickSort.sort(domainVals[2]);
-                        index = Math.abs(Arrays.binarySearch(domainVals[2],
-                                verticalLevels[0]));
-                        if (index >= domainVals[2].length) {
-                            index = domainVals[2].length - 1;
-                        }
-                        index = indices[index];
-                    }
-                    if (getTimeSet(grid) == null) {  // single time
-                        FunctionType ffType = (FunctionType) grid.getType();
-                        sampledFI = new FlatField(ffType, subDomain);
-                        sampledFI.setSample(0, grid.getSample(index), false);
-                    } else {
-                        Set timeSet = getTimeSet(grid);
-                        sampledFI =
-                            new FieldImpl((FunctionType) grid.getType(),
-                                          timeSet);
-                        FunctionType subType =
-                            (FunctionType) grid.getSample(0).getType();
-                        for (int i = 0; i < timeSet.getLength(); i++) {
-                            FlatField subField =
-                                (FlatField) grid.getSample(i);
-                            if (i == 0) {
-                                subType = (FunctionType) subField.getType();
-                            }
-                            FlatField ff = new FlatField(subType, subDomain);
-                            ff.setSample(0, subField.getSample(index));
-                            sampledFI.setSample(i, ff, false);
-                        }
-                    }
-                }
-                return sampledFI;
-            }
-
-            if ( !isSequence(grid)) {
-                sampledFI = (FlatField) grid.resample(subDomain,
-                        samplingMode, errorMode);
-            } else {  // some sort of sequence - resample each
-                Set sequenceDomain = Util.getDomainSet(grid);
-                Trace.call1("GridUtil.sampleLoop",
-                            " Length: " + sequenceDomain.getLength());
-                for (int i = 0; i < sequenceDomain.getLength(); i++) {
-                    Trace.call1("GridUtil getSample");
-                    FieldImpl subField = (FieldImpl) grid.getSample(i, false);
-                    Trace.call2("GridUtil getSample");
-                    FieldImpl sampledField = null;
-                    if ( !isSequence(subField)) {
-
-                        Trace.call1("GridUtil resample",
-                                    " Length=" + subField.getLength());
-                        sampledField =
-                            (FieldImpl) subField.resample(subDomain,
-                                samplingMode, errorMode);
-                        Trace.call2("GridUtil resample");
-
-                    } else {  // inner sequence (e.g. ensembles)
-                        Set innerSequenceDomain = subField.getDomainSet();
-                        Trace.call1("GridUtil resample inner sequence",
-                                    " Length= "
-                                    + innerSequenceDomain.getLength());
-                        for (int j = 0; j < innerSequenceDomain.getLength();
-                                j++) {
-                            FlatField innerSubField =
-                                (FlatField) subField.getSample(j, false);
-                            if (innerSubField == null) {
-                                continue;
-                            }
-                            FlatField innerSampledField =
-                                (FlatField) innerSubField.resample(subDomain,
-                                    samplingMode, errorMode);
-                            if (innerSampledField == null) {
-                                continue;
-                            }
-                            if (sampledField == null) {
-                                FunctionType innerType =
-                                    new FunctionType(
-                                        DataUtility
-                                            .getDomainType(
-                                                innerSequenceDomain), innerSampledField
-                                                    .getType());
-                                sampledField = new FieldImpl(innerType,
-                                        innerSequenceDomain);
-                            }
-                            sampledField.setSample(j, innerSampledField,
-                                    false);
-                        }
-                        Trace.call2("GridUtil resample inner sequence");
-                    }
-                    if ((sampledField != null) && (sampledFI == null)) {  // set up the functiontype
-                        FunctionType sampledType =
-                            new FunctionType(
-                                DataUtility.getDomainType(sequenceDomain),
-                                sampledField.getType());
-                        sampledFI = new FieldImpl(sampledType,
-                                sequenceDomain);
-                    }
-                    Trace.call1("GridUtil setSample");
-                    if (sampledField != null) {
-                        sampledFI.setSample(i, sampledField, false);
-                    }
-                    Trace.call2("GridUtil setSample");
-                }
-                Trace.call2("GridUtil.sampleLoop");
-            }
-        } catch (RemoteException re) {
-            throw new VisADException("problem resampling remote field " + re);
-        }
-        Trace.call2("GridUtil.resampleGrid");
-        return sampledFI;
-    }
-
-    /**
-     * Resample a grid with a 2D manifold.  We need to do this because our
-     * point might be in 3 space
-     *
-     * @param grid           grid to sample
-     * @param subDomain      sampling domain
-     * @param skipx          x skip factor
-     * @param skipy          y skip factor
-     * @return
-     *
-     * @throws VisADException       problem in resampling
-     */
-    private static FieldImpl resample2DManifold(FieldImpl grid,
-            SampledSet subDomain, int skipx, int skipy)
-            throws VisADException {
-        SampledSet spatialDomain = getSpatialDomain(grid);
-        if ((spatialDomain.getDimension() != subDomain.getDimension())
-                && (spatialDomain.getManifoldDimension()
-                    != subDomain.getManifoldDimension())) {
-            throw new IllegalArgumentException(
-                "resampleGrid: subDomain and grid dimensions are incompatible");
-        }
-        FieldImpl sampledFI = null;
-        try {
-            if ( !isSequence(grid)) {
-                sampledFI = new FlatField((FunctionType) grid.getType(),
-                                          subDomain);
-                sampledFI.setSamples(getSubValues(getSpatialDomain(grid),
-                        grid.getFloats(), skipx, skipy));
-            } else {  // some sort of sequence - resample each
-                Set        sequenceDomain = Util.getDomainSet(grid);
-                SampledSet ss             = getSpatialDomain(grid);
-                FieldImpl  sampledField   = null;
-                for (int i = 0; i < sequenceDomain.getLength(); i++) {
-                    FieldImpl sample = (FieldImpl) grid.getSample(i);
-                    if (sample == null) {
-                        continue;
-                    }
-                    if ( !GridUtil.isSequence(sample)) {
-                        sampledField =
-                            new FlatField((FunctionType) sample.getType(),
-                                          subDomain);
-                        sampledField.setSamples(getSubValues(ss,
-                                sample.getFloats(), skipx, skipy));
-
-                    } else {  // ensembles and such
-                        Set ensDomain = sample.getDomainSet();
-                        sampledField =
-                            new FieldImpl((FunctionType) sample.getType(),
-                                          ensDomain);
-                        for (int j = 0; j < ensDomain.getLength(); j++) {
-                            FlatField innerField =
-                                (FlatField) sample.getSample(j, false);
-                            if (innerField == null) {
-                                continue;
-                            }
-                            FlatField sampledFF =
-                                new FlatField(
-                                    (FunctionType) innerField.getType(),
-                                    subDomain);
-                            sampledFF.setSamples(getSubValues(ss,
-                                    innerField.getFloats(), skipx, skipy));
-                            sampledField.setSample(j, sampledFF);
-                        }
-                    }
-                    if ((sampledField != null) && (sampledFI == null)) {  // set up the functiontype
-                        FunctionType sampledType =
-                            new FunctionType(((SetType) sequenceDomain
-                                .getType()).getDomain(), sampledField
-                                    .getType());
-                        sampledFI = new FieldImpl(sampledType,
-                                sequenceDomain);
-                    }
-                    if (sampledField != null) {
-                        sampledFI.setSample(i, sampledField, false);
-                    }
-                }
-            }
-        } catch (RemoteException re) {
-            throw new VisADException("problem resampling remote field " + re);
-        }
-        return sampledFI;
-    }
-
-    /**
-     * Get the subdomain values based on the skip factors
-     *
-     * @param domainSet       set to sample
-     * @param values          input values
-     * @param skipx           x skip factor
-     * @param skipy           y skip factor
-     * @return
-     *
-     * @throws VisADException
-     */
-    private static float[][] getSubValues(SampledSet domainSet,
-                                          float[][] values, int skipx,
-                                          int skipy)
-            throws VisADException {
-        int       sizeX      = ((GriddedSet) domainSet).getLength(0);
-        int       sizeY      = ((GriddedSet) domainSet).getLength(1);
-        float[][] subSamples =
-            new float[values.length][(1 + (sizeX - 1) / skipx) * (1 + (sizeY - 1) / skipy)];
-        for (int m = 0; m < values.length; m++) {
-            int l = 0;
-            for (int j = 0; j < sizeY; j += skipy) {
-                for (int i = 0; i < sizeX; i += skipx) {
-                    //compute stride into 1D array of 3D data
-                    int elem = i + (j * sizeX);
-
-                    subSamples[m][l] = values[m][elem];
-                    l++;
-
-                }
-            }
-        }
-        return subSamples;
-    }
-
-
-    /**
-     * Get the altitude corresponding to the level specified using
-     * the domain of the grid.
-     *
-     * @param  grid   grid to use
-     * @param  altitude  altitude to convert.
-     *
-     * @return  corresponding value of the vertical dimension of the grid.
-     *          May be missing if conversion can't happen.
-     *
-     *
-     * @throws VisADException
-     */
-    public static Real getLevel(FieldImpl grid, Real altitude)
-            throws VisADException {
-        if ((altitude == null) || (grid == null)) {
-            throw new IllegalArgumentException(
-                "GridUtil.getLevel(): grid and level must not be null");
-        }
-        if ( !is3D(grid)) {
-            throw new IllegalArgumentException(
-                "GridUtil.getLevel(): Grid must be 3D");
-        }
-        if ( !(Unit.canConvert(altitude.getUnit(), CommonUnit.meter))) {
-            throw new IllegalArgumentException(
-                "GridUtil.getLevel(): alitude units must be convertible with meters");
-        }
-        double     levVal    = Double.NaN;
-        SampledSet domainSet = getSpatialDomain(grid);
-        RealType   zType     = getVerticalType(domainSet);
-        Unit       zUnit     = getVerticalUnit(domainSet);
-        if (Unit.canConvert(zUnit, altitude.getUnit())) {
-            levVal = altitude.getValue(zUnit);
-        } else {               // better have a CoordinateSystem
-            CoordinateSystem cs = domainSet.getCoordinateSystem();
-            if (cs != null) {  // better be l/l/alt
-                float[][] xyz = cs.fromReference(new float[][] {
-                    { Float.NaN }, { Float.NaN },
-                    { (float) altitude.getValue(CommonUnit.meter) }
-                });
-                levVal = zUnit.toThis(xyz[2][0],
-                                      cs.getCoordinateSystemUnits()[2]);
-            } else {
-                throw new VisADException("Can't convert to a level");
-            }
-        }
-        return new Real(zType, levVal, zUnit);
-    }
-
-    /**
-     * Get the altitude corresponding to the level specified using
-     * the domain of the grid.
-     *
-     * @param  grid   grid to use
-     * @param  level  must be compatible (unit wise) with vertical coordinate
-     *                of the grid
-     *
-     * @return  altitude (in m) corresponding to level using coordinate
-     *          system of the grid's domain.  May be missing if conversion
-     *          can't happen.
-     *
-     *
-     * @throws VisADException    VisAD error
-     */
-    public static Real getAltitude(FieldImpl grid, Real level)
-            throws VisADException {
-
-        if ((level == null) || (grid == null)) {
-            throw new IllegalArgumentException(
-                "GridUtil.getAltitude(): grid and level must not be null");
-        }
-        if ( !is3D(grid)) {
-            throw new IllegalArgumentException(
-                "GridUtil.getAltitude(): Grid must be 3D");
-        }
-
-        double altVal = Double.NaN;
-        if (Unit.canConvert(level.getUnit(), CommonUnit.meter)) {
-            altVal = level.getValue(CommonUnit.meter);
-        } else {
-            SampledSet domainSet = getSpatialDomain(grid);
-            Unit       zUnit     = getVerticalUnit(domainSet);
-            if ( !Unit.canConvert(zUnit, level.getUnit())) {
-                throw new VisADException(
-                    "level units not compatible with grid units");
-            }
-            CoordinateSystem domainCS = domainSet.getCoordinateSystem();
-            if (domainCS != null) {
-                float[][] samples   = domainSet.getSamples(false);
-                Unit[]    csUnits   = domainCS.getCoordinateSystemUnits();
-                float[][] latlonalt = domainCS.toReference(new float[][] {
-                    { samples[0][0] }, { samples[1][0] },
-                    { (float) level.getValue(csUnits[2]) }
-                });
-
-                altVal = latlonalt[2][0];
-            }
-        }
-        return new Real(RealType.Altitude, altVal);
-    }
-
-    /**
-     * Get the RealType of the vertical dimension of the spatial domain
-     * of the grid.
-     *
-     * @param  grid  grid to check
-     *
-     * @return RealType of the vertical dimension of the grid's spatial domain
-     *
-     * @throws VisADException  problem getting the type
-     */
-    public static RealType getVerticalType(FieldImpl grid)
-            throws VisADException {
-        return getVerticalType(getSpatialDomain(grid));
-    }
-
-    /**
-     * Get the unit of the vertical dimension of the domain set.
-     *
-     * @param domainSet  domainSet to check
-     *
-     * @return RealType of the vertical dimension domainSet
-     *
-     * @throws VisADException  problem getting the type
-     */
-    public static RealType getVerticalType(SampledSet domainSet)
-            throws VisADException {
-
-        if ( !is3D(domainSet)) {
-            throw new IllegalArgumentException(
-                "GridUtil.getVerticalType(): Not a 3D domain");
-        }
-        return (RealType) ((SetType) domainSet.getType()).getDomain()
-            .getComponent(2);
-
-    }
-
-    /**
-     * Get the unit of the vertical dimension of the spatial domain of the grid.
-     *
-     * @param  grid  domain to check
-     *
-     * @return unit of the raw vertical data in the grid's domain set.
-     *
-     * @throws VisADException  problem getting the unit
-     */
-    public static Unit getVerticalUnit(FieldImpl grid) throws VisADException {
-        return getVerticalUnit(getSpatialDomain(grid));
-    }
-
-    /**
-     * Get the unit of the vertical dimension of the domain.
-     *
-     * @param  domainSet  domain to check
-     *
-     * @return unit of the raw data in the domainSet
-     *
-     * @throws VisADException  problem getting the unit
-     */
-    public static Unit getVerticalUnit(SampledSet domainSet)
-            throws VisADException {
-
-        if ( !is3D(domainSet)) {
-            throw new IllegalArgumentException(
-                "GridUtil.getVerticalUnit(): Not a 3D grid");
-        }
-
-        return domainSet.getSetUnits()[2];
-    }
-
-
-    /**
-     * Determine whether the grid in question can be sliced at
-     * the level specified (i.e., units or CS allows this)
-     *
-     * @param grid  grid in question
-     * @param level  level in question
-     *
-     * @return true if the level is compatible with the grid.
-     *
-     * @throws VisADException   problem creating VisAD object
-     */
-    public static boolean canSliceAtLevel(FieldImpl grid, Real level)
-            throws VisADException {
-        return canSliceAtLevel(getSpatialDomain(grid), level);
-    }
-
-    /**
-     * Determine whether the set in question can be sliced at
-     * the level specified (i.e., units or CS allows this)
-     *
-     * @param spatialSet  domain set to check
-     * @param level  level in question
-     *
-     * @return true if the level is compatible with the grid.
-     *
-     * @throws VisADException   problem creating VisAD object
-     */
-    public static boolean canSliceAtLevel(SampledSet spatialSet, Real level)
-            throws VisADException {
-
-        Trace.call1("GridUtil.canSliceAtLevel");
-        if ((spatialSet == null) || (level == null)) {
-            return false;
-        }
-
-        // make sure this is a sliceable grid
-        if (spatialSet.getManifoldDimension() != 3) {
-            return false;
-        }
-
-        // check the level type against the domain type and reference
-        RealType type = (RealType) level.getType();  // level type
-        if (type.equals(RealType.Generic)) {
-            return true;
-        }
-
-        RealTupleType spatialType =
-            ((SetType) spatialSet.getType()).getDomain();
-        RealTupleType spatialReferenceType =
-            (spatialSet.getCoordinateSystem() != null)
-            ? spatialSet.getCoordinateSystem().getReference()
-            : null;
-
-
-        RealType zType     = getVerticalType(spatialSet);
-        Unit     zUnit     = getVerticalUnit(spatialSet);
-
-        RealType zRefType  = (spatialReferenceType != null)
-                             ? (RealType) spatialReferenceType.getComponent(2)
-                             : null;  // ref Z
-        boolean  isRefType = type.equalsExceptNameButUnits(zRefType);
-
-        if ( !(type.equalsExceptNameButUnits(zType) || isRefType)) {
-            return false;
-        }
-
-        return true;
-    }
-
-    /**
-     * Find min and max of range data in any VisAD FlatField
-     *
-     * @param field       a VisAD FlatField.  Cannot be null
-     * @return  the range of the data.  Dimension is the number of parameters
-     *          in the range of the flat field
-     *
-     * @throws RemoteException  Java RMI error
-     * @throws VisADException   VisAD Error
-     */
-    public static Range[] fieldMinMax(visad.FlatField field)
-            throws VisADException, RemoteException {
-        if (field instanceof CachedFlatField) {
-            return makeRanges(((CachedFlatField) field).getRanges());
-        }
-
-
-        float   allValues[][] = field.getFloats(false);
-        Range[] result        = new Range[allValues.length];
-        for (int rangeIdx = 0; rangeIdx < allValues.length; rangeIdx++) {
-            float   pMin   = Float.POSITIVE_INFINITY;
-            float   pMax   = Float.NEGATIVE_INFINITY;
-            float[] values = allValues[rangeIdx];
-            int     length = values.length;
-            for (int i = 0; i < length; i++) {
-                float value = values[i];
-                //Note: we don't check for Float.isNaN (value) because if value is a 
-                //NaN then each test below is false;
-                if (pMax < value) {
-                    pMax = value;
-                }
-                if (pMin > value) {
-                    pMin = value;
-                }
-            }
-            result[rangeIdx] = new Range(pMin, pMax);
-        }
-        return result;
-    }
-
-
-    /**
-     * Make a range from a VisAD data range
-     *
-     * @param range  the data range
-     *
-     * @return  range
-     */
-    public static Range makeRange(visad.data.DataRange range) {
-        if (range == null) {
-            return null;
-        }
-        return new Range(range.getMin(), range.getMax());
-    }
-
-
-    /**
-     * Make an array of Ranges from an array of DataRanges
-     *
-     * @param range  the DataRanges
-     *
-     * @return  the Ranges
-     */
-    public static Range[] makeRanges(visad.data.DataRange[] range) {
-        if (range == null) {
-            return null;
-        }
-        Range[] r = new Range[range.length];
-        for (int i = 0; i < range.length; i++) {
-            r[i] = makeRange(range[i]);
-        }
-        return r;
-    }
-
-
-
-
-    /**
-     * Make a DataRange from a Range
-     *
-     * @param range  the Range
-     *
-     * @return  the DataRange
-     */
-    public static DataRange makeDataRange(Range range) {
-        if (range == null) {
-            return null;
-        }
-        return new DataRange(range.getMin(), range.getMax());
-    }
-
-
-    /**
-     * Make an array of DataRanges from an array of Ranges
-     *
-     * @param range  the Ranges
-     *
-     * @return DataRanges
-     */
-    public static DataRange[] makeDataRanges(Range[] range) {
-        if (range == null) {
-            return null;
-        }
-        DataRange[] r = new DataRange[range.length];
-        for (int i = 0; i < range.length; i++) {
-            r[i] = makeDataRange(range[i]);
-        }
-        return r;
-    }
-
-
-    /**
-     * get max and min of all range values in the current active fieldImpl
-     *
-     * @param fieldImpl      input field with outer dimension of time
-     * @return  range of all parameters in the field
-     *
-     * @throws RemoteException  Java RMI error
-     * @throws VisADException   VisAD Error
-     */
-    public static Range[] getMinMax(FieldImpl fieldImpl)
-            throws VisADException, RemoteException {
-        //        Trace.startTrace();
-        //        Trace.call1 ("GDI.getMinMax");
-        Range[] result = null;
-        if (fieldImpl instanceof FlatField) {
-            Range[] tmp = fieldMinMax((FlatField) fieldImpl);
-            if (result == null) {
-                result = new Range[tmp.length];
-                for (int i = 0; i < result.length; i++) {
-                    result[i] = new Range(Double.POSITIVE_INFINITY,
-                                          Double.NEGATIVE_INFINITY);
-                }
-            }
-
-            for (int i = 0; i < result.length; i++) {
-                result[i].min = Math.min(result[i].min, tmp[i].min);
-                result[i].max = Math.max(result[i].max, tmp[i].max);
-            }
-        } else {
-            int numTimes = (Util.getDomainSet(fieldImpl)).getLength();
-            for (int nn = 0; nn < numTimes; nn++) {
-                //FlatField   field = (FlatField) (fieldImpl.getSample(nn));
-                FlatField field = null;
-
-                Data      data  = null;
-
-                // can be either time sequence or some other sequence
-                if (fieldImpl.getDomainDimension() == 1)  // sequence
-                {
-                    data = fieldImpl.getSample(nn);
-                    // see if this sample is either a displayable FlatField,
-                    // or is ANOTHER FieldImpl sequence of FlatFields
-                    if (data instanceof FlatField) {
-                        field = (FlatField) data;
-                    } else if (data instanceof FieldImpl) {
-                        field = (FlatField) ((FieldImpl) data).getSample(0);
-                    }
-                }
-
-                if (field != null) {
-                    Range[] tmp = fieldMinMax(field);
-                    if (result == null) {
-                        result = new Range[tmp.length];
-                        for (int i = 0; i < result.length; i++) {
-                            result[i] = new Range(Double.POSITIVE_INFINITY,
-                                    Double.NEGATIVE_INFINITY);
-                        }
-                    }
-
-                    for (int i = 0; i < result.length; i++) {
-                        result[i].min = Math.min(result[i].min, tmp[i].min);
-                        result[i].max = Math.max(result[i].max, tmp[i].max);
-                    }
-                }
-            }
-        }
-        //        Trace.call2 ("GDI.getMinMax");
-        //        Trace.stopTrace();
-        return result;
-    }
-
-    /**
-     * Print out the sampling and error modes modes
-     *
-     * @param samplingMode  sampling mode
-     * @param errorMode     error mode
-     *
-     * @return String for these modes
-     */
-    public static String printModes(int samplingMode, int errorMode) {
-
-        StringBuffer buf = new StringBuffer("sampling: ");
-        switch (samplingMode) {
-
-          case Data.NEAREST_NEIGHBOR :
-              buf.append("Nearest Neighbor");
-              break;
-
-          case Data.WEIGHTED_AVERAGE :
-              buf.append("Weighted Average");
-              break;
-
-          default :
-              break;
-        }
-        buf.append(" error: ");
-        switch (errorMode) {
-
-          case Data.INDEPENDENT :
-              buf.append("Independent");
-              break;
-
-          case Data.DEPENDENT :
-              buf.append("Dependent");
-              break;
-
-          case Data.NO_ERRORS :
-              buf.append("No Errors");
-              break;
-
-          default :
-              break;
-        }
-        return buf.toString();
-    }
-
-    /**
-     * Convert a grid to point obs
-     *
-     * @param grid   grid to convert
-     *
-     * @return Field of point observations for each point
-     *
-     * @throws VisADException  problem getting data
-     */
-    public static FieldImpl getGridAsPointObs(FieldImpl grid)
-            throws VisADException {
-        if (grid == null) {
-            return null;
-        }
-        RealType  index    = RealType.getRealType("index");
-        FieldImpl retField = null;
-        try {
-            if (isTimeSequence(grid)) {
-                SampledSet   timeSet      = (SampledSet) getTimeSet(grid);
-                FunctionType retFieldType = null;
-                double[][]   times        = timeSet.getDoubles(false);
-                Unit         timeUnit     = timeSet.getSetUnits()[0];
-                for (int i = 0; i < timeSet.getLength(); i++) {
-                    DateTime  dt = new DateTime(times[0][i], timeUnit);
-                    FieldImpl ff =
-                        makePointObs((FlatField) grid.getSample(i), dt);
-                    if (ff == null) {
-                        continue;
-                    }
-                    if (retFieldType == null) {
-                        retFieldType = new FunctionType(
-                            ((SetType) timeSet.getType()).getDomain(),
-                            ff.getType());
-                        retField = new FieldImpl(retFieldType, timeSet);
-                    }
-                    retField.setSample(i, ff, false);
-                }
-            } else {
-                retField = makePointObs((FlatField) grid,
-                                        new DateTime(Double.NaN));
-            }
-        } catch (RemoteException re) {}
-        return retField;
-    }
-
-    /**
-     * Make point obs from a single timestep of a grid
-     *
-     * @param timeStep     the grid
-     * @param dt           the timestep for the grid
-     *
-     * @return   a Field of PointObs
-     *
-     * @throws RemoteException   Java RMI problem
-     * @throws VisADException    VisAD problem
-     */
-    private static FieldImpl makePointObs(FlatField timeStep, DateTime dt)
-            throws VisADException, RemoteException {
-        if (timeStep == null) {
-            return null;
-        }
-        SampledSet   domain    = getSpatialDomain(timeStep);
-        int          numPoints = domain.getLength();
-        Integer1DSet points = new Integer1DSet(RealType.getRealType("index"),
-                                  numPoints);
-        TupleType tt        = getParamType(timeStep);
-        TupleType rangeType = new TupleType(new MathType[] {
-                                  RealTupleType.LatitudeLongitudeAltitude,
-                                  RealType.Time, tt });
-        FieldImpl ff = new FieldImpl(
-                           new FunctionType(
-                               ((SetType) points.getType()).getDomain(),
-                               rangeType), points);
-        float[][] samples  = timeStep.getFloats(false);
-        float[][] geoVals  = getEarthLocationPoints((GriddedSet) domain);
-        boolean   isLatLon = isLatLonOrder(domain);
-        int       latIndex = isLatLon
-                             ? 0
-                             : 1;
-        int       lonIndex = isLatLon
-                             ? 1
-                             : 0;
-        boolean   haveAlt  = geoVals.length > 2;
-        for (int i = 0; i < numPoints; i++) {
-            float lat = geoVals[latIndex][i];
-            float lon = geoVals[lonIndex][i];
-            float alt = haveAlt
-                        ? geoVals[2][i]
-                        : 0;
-            if ((lat == lat) && (lon == lon)) {
-                if ( !(alt == alt)) {
-                    alt = 0;
-                }
-                EarthLocation el = new EarthLocationLite(lat, lon, alt);
-                // TODO:  make this  more efficient
-                PointObTuple pot = new PointObTuple(el, dt,
-                                       timeStep.getSample(i), rangeType);
-                ff.setSample(i, pot, false, false);
-            }
-        }
-        return ff;
-    }
-
-    /**
-     * Convert the domain to the reference earth located points
-     *
-     * @param domain  the domain set
-     *
-     * @return  the lat/lon/(alt) points
-     *
-     * @throws VisADException  problem converting points
-     */
-    public static float[][] getEarthLocationPoints(GriddedSet domain)
-            throws VisADException {
-        CoordinateSystem cs = domain.getCoordinateSystem();
-        if (cs == null) {
-            return domain.getSamples();
-        }
-        RealTupleType refType  = cs.getReference();
-        Unit[]        refUnits = cs.getReferenceUnits();
-        float[][]     points   = CoordinateSystem.transformCoordinates(refType,
-                               null, refUnits, null,
-                               ((SetType) domain.getType()).getDomain(), cs,
-                               domain.getSetUnits(), domain.getSetErrors(),
-                               domain.getSamples(), false);
-        return points;
-
-    }
-
-
-
-
-
-    /**
-     * Find the indices of the domain values contained in the map
-     *
-     * @param domain  domain to use
-     * @param map  the map lines containing bounding polygons
-     *
-     * @return indices in the domain
-     *
-     * @throws VisADException  problem sampling
-     */
-    public static int[][] findContainedIndices(GriddedSet domain,
-            UnionSet map)
-            throws VisADException {
-        return findContainedIndices(getLatLon(domain), map);
-    }
-
-    /**
-     * Find the indices of the latlon values contained in the map
-     *
-     * @param latlon  set of lat/lon values
-     * @param map  the map lines containing bounding polygons
-     *
-     * @return indices in the domain
-     *
-     * @throws VisADException  problem sampling
-     */
-    public static int[][] findContainedIndices(float[][] latlon, UnionSet map)
-            throws VisADException {
-        long    t1      = System.currentTimeMillis();
-        int[][] indices = findContainedIndices(latlon, map, true);
-        long    t2      = System.currentTimeMillis();
-        //System.err.println("indices time:" + (t2 - t1));
-        return indices;
-    }
-
-
-
-
-
-
-
-    /**
-     * find the indices not contained in the map domian
-     *
-     * @param domain grid domain
-     * @param map    map of values
-     *
-     * @return  array of indicies
-     *
-     * @throws VisADException problem getting at the data
-     */
-    public static int[][] findNotContainedIndices(GriddedSet domain,
-            UnionSet map)
-            throws VisADException {
-        return findNotContainedIndices(getLatLon(domain), map);
-    }
-
-    /**
-     * Find the indices of the latlon values contained in the map
-     *
-     * @param latlon  set of lat/lon values
-     * @param map  the map lines containing bounding polygons
-     *
-     * @return indices in the domain
-     *
-     * @throws VisADException  problem sampling
-     */
-    public static int[][] findNotContainedIndices(float[][] latlon,
-            UnionSet map)
-            throws VisADException {
-        long    t1      = System.currentTimeMillis();
-        int[][] indices = findContainedIndices(latlon, map, false);
-        long    t2      = System.currentTimeMillis();
-        //System.err.println("indices time:" + (t2 - t1));
-        return indices;
-    }
-
-
-
-    /**
-     * Find the lat/lon values in the given spatial domain for the given indices
-     *
-     * @param indices index array we get from findContainedIndices methods. i.e., indices[numPolygons][numIndices]
-     * @param domain  domain to use
-     *
-     *
-     * @return the lat lons of the form:<pre>
-     * float[numPolygonPoints][2][numPoints]</pre>
-     *
-     * @throws VisADException  problem sampling
-     */
-    public static float[][][] getLatLons(GriddedSet domain, int[][] indices)
-            throws VisADException {
-        return getLatLons(getLatLon(domain), indices);
-    }
-
-
-    /**
-     * Find the lat/lon values in the given spatial domain for the given indices
-     *
-     * @param indices index array we get from findContainedIndices methods. i.e., indices[numPolygons][numIndices]
-     * @param latlons lat/lons from the spatial domain
-     *
-     * @return the lat lons of the form:<pre>
-     * float[numPolygonPoints][2][numPoints]</pre>
-     *
-     * @throws VisADException  problem sampling
-     */
-    public static float[][][] getLatLons(float[][] latlons, int[][] indices)
-            throws VisADException {
-        float[][][] result = new float[indices.length][2][];
-        for (int polygonIdx = 0; polygonIdx < indices.length; polygonIdx++) {
-            result[polygonIdx][0] = new float[indices[polygonIdx].length];
-            result[polygonIdx][1] = new float[indices[polygonIdx].length];
-            for (int j = 0; j < indices[polygonIdx].length; j++) {
-                result[polygonIdx][0][j] = latlons[0][indices[polygonIdx][j]];
-                result[polygonIdx][1][j] = latlons[1][indices[polygonIdx][j]];
-            }
-        }
-        return result;
-    }
-
-
-
-
-    /**
-     * Find the lat/lon values in the given spatial domain contained by the polygons in the given map set
-     *
-     * @param domain  domain to use
-     * @param maps The maps
-     *
-     *
-     * @return the lat lons of the form:<pre>
-     * float[numPolygonPoints][2][numPoints]</pre>
-     *
-     * @throws VisADException  problem sampling
-     */
-    public static float[][][] findContainedLatLons(GriddedSet domain,
-            UnionSet maps)
-            throws VisADException {
-        return findContainedLatLons(getLatLon(domain), maps);
-    }
-
-
-    /**
-     * Find the lat/lon values in the given spatial domain contained by the polygons in the given map set
-     *
-     * @param latlons the lat/lons from the domain
-     * @param maps The maps
-     *
-     * @return the lat lons of the form:<pre>
-     * float[numPolygonPoints][2][numPoints]</pre>
-     *
-     * @throws VisADException  problem sampling
-     */
-
-    public static float[][][] findContainedLatLons(float[][] latlons,
-            UnionSet maps)
-            throws VisADException {
-        int[][] indices = findContainedIndices(latlons, maps);
-        return getLatLons(latlons, indices);
-    }
-
-
-
-
-
-
-
-
-
-    /**
-     * Recursively find all of the Gridded2DSets held by the map
-     *
-     * @param map the map
-     * @param allSets all sets
-     *
-     * @throws VisADException On badness
-     */
-    private static void collectGriddedSets(UnionSet map,
-                                           List<Gridded2DSet> allSets)
-            throws VisADException {
-        SampledSet[] sets = map.getSets();
-        for (int j = 0; j < sets.length; j++) {
-            if (sets[j] instanceof UnionSet) {
-                collectGriddedSets((UnionSet) sets[j], allSets);
-            } else if (sets[j] instanceof Gridded2DSet) {
-                allSets.add((Gridded2DSet) sets[j]);
-            } else {
-                //                System.err.println("Unknown polygon type:" + sets[j].getClass().getName());
-            }
-        }
-    }
-
-
-    /**
-     * Find the indicies contained inside the map bounds
-     *
-     * @param latlon   list of lat/lon points
-     * @param map collection of polygons
-     * @param inside  true for inside, false for outside
-     *
-     * @return indices in the domain
-     *
-     * @throws VisADException  problem getting data from VisAD Object
-     */
-    private static int[][] findContainedIndices(float[][] latlon,
-            UnionSet map, boolean inside)
-            throws VisADException {
-
-        int numPoints = latlon[0].length;
-        if (map == null) {
-            int[][] indices = new int[1][numPoints];
-            for (int i = 0; i < numPoints; i++) {
-                indices[0][i] = i;
-            }
-            return indices;
-        }
-
-        List<Gridded2DSet> allSets = new ArrayList<Gridded2DSet>();
-        collectGriddedSets(map, allSets);
-
-        long            t1          = System.currentTimeMillis();
-        int             numPolygons = allSets.size();
-        List<float[][]> pts         = new ArrayList<float[][]>();
-        List<Integer>[] indexLists  = new List[numPolygons];
-        float[]         lonLow      = new float[numPolygons];
-        float[]         lonHi       = new float[numPolygons];
-        float[]         latLow      = new float[numPolygons];
-        float[]         latHi       = new float[numPolygons];
-        boolean         latLonOrder = isLatLonOrder(map);
-        for (int polygonIdx = 0; polygonIdx < numPolygons; polygonIdx++) {
-            Gridded2DSet g   = allSets.get(polygonIdx);
-            float[]      low = g.getLow();
-            float[]      hi  = g.getHi();
-            lonLow[polygonIdx] = (latLonOrder
-                                  ? low[1]
-                                  : low[0]);
-            latLow[polygonIdx] = (latLonOrder
-                                  ? low[0]
-                                  : low[1]);
-            lonHi[polygonIdx]  = (latLonOrder
-                                  ? hi[1]
-                                  : hi[0]);
-            latHi[polygonIdx]  = (latLonOrder
-                                  ? hi[0]
-                                  : hi[1]);
-            float[][] sample = g.getSamples(false);
-            pts.add(sample);
-        }
-
-
-        int ptCnt = 0;
-
-        for (int i = 0; i < numPoints; i++) {
-            float lat = latlon[0][i];
-            float lon = latlon[1][i];
-            if ((lon != lon) || (lat != lat)) {
-                continue;
-            }
-            for (int mapIdx = 0; mapIdx < numPolygons; mapIdx++) {
-                if (inside) {
-                    if ((lon < lonLow[mapIdx]) || (lon > lonHi[mapIdx])
-                            || (lat < latLow[mapIdx])
-                            || (lat > latHi[mapIdx])) {
-                        continue;
-                    }
-                } else {
-                    if ((lon >= lonLow[mapIdx]) && (lon <= lonHi[mapIdx])
-                            && (lat >= latLow[mapIdx])
-                            && (lat <= latHi[mapIdx])) {
-                        //                        System.out.println("Inside " + lon +  " " + lat);
-                        continue;
-                    } else {
-                        //                        System.out.println("Not  inside " + lon +  " " + lat + " (" + lonLow[mapIdx]+" "+lonHi[mapIdx] +") ( "+
-                        //                                           latLow[mapIdx]+" "+latHi[mapIdx]+")");
-                    }
-                }
-
-                ptCnt++;
-
-                /*
-                boolean pointInside =
-                    DelaunayCustom.inside((float[][]) pts.get(mapIdx),
-                                          (latLonOrder
-                                           ? lat
-                                           : lon), (latLonOrder
-                        ? lon
-                        : lat));
-                */
-
-                boolean pointInside2 =
-                    DataUtil.pointInside((float[][]) pts.get(mapIdx),
-                                         (latLonOrder
-                                          ? lat
-                                          : lon), (latLonOrder
-                        ? lon
-                        : lat));
-                //                if(pointInside!=pointInside2) {
-                //                    System.err.println("bad point:" + lon + " " + lat);
-                //                }
-
-                boolean pointInside = pointInside2;
-
-
-                boolean ok          = (inside
-                                       ? pointInside
-                                       : !pointInside);
-                if (ok) {
-                    if (indexLists[mapIdx] == null) {
-                        indexLists[mapIdx] = new ArrayList<Integer>();
-                    }
-                    indexLists[mapIdx].add(new Integer(i));
-                    break;
-                }
-            }
-        }
-        //System.err.println("total pts:" + numPoints + "  points inside box:"
-        //                   + ptCnt + " # polygon points:" + numPolygonPts);
-        int[][] indices = new int[numPolygons][];
-        for (int mapIdx = 0; mapIdx < indexLists.length; mapIdx++) {
-            if (indexLists[mapIdx] == null) {
-                indices[mapIdx] = new int[0];
-            } else {
-                indices[mapIdx] = new int[indexLists[mapIdx].size()];
-                //                System.err.println("index:" + indices[mapIdx].length);
-                for (int ptIdx = 0; ptIdx < indexLists[mapIdx].size();
-                        ptIdx++) {
-                    indices[mapIdx][ptIdx] =
-                        ((Integer) indexLists[mapIdx].get(ptIdx)).intValue();
-                }
-            }
-        }
-        long t2 = System.currentTimeMillis();
-        //        System.err.println ("find indices  #pts:" + numPoints+" time:" + (t2-t1)+ "   points:" + cnt1 + " " + cnt2);
-        return indices;
-
-
-    }
-
-
-
-    /**
-     * Finds the indices of the values array whose value is in the given range
-     *
-     * @param values values
-     * @param min min value
-     * @param max max value
-     *
-     * @return indices
-     *
-     * @throws VisADException On badness
-     */
-    public static int[][] findIndicesInsideRange(float[][] values, float min,
-            float max)
-            throws VisADException {
-        return findIndicesInRange(values, min, max, true);
-    }
-
-
-    /**
-     * Finds the indices of the values array whose value is not in the given range
-     *
-     * @param values values
-     * @param min min value
-     * @param max max value
-     *
-     * @return indices
-     *
-     * @throws VisADException On badness
-     */
-    public static int[][] findIndicesOutsideRange(float[][] values,
-            float min, float max)
-            throws VisADException {
-        return findIndicesInRange(values, min, max, false);
-    }
-
-
-    /**
-     * Finds the indices of the values array whose value are either in or out of the given range
-     * depending on the inside flag
-     *
-     * @param values values
-     * @param min min value
-     * @param max max value
-     * @param inside inside flag
-     *
-     * @return indices
-     *
-     * @throws VisADException On badness
-     */
-    private static int[][] findIndicesInRange(float[][] values, float min,
-            float max, boolean inside)
-            throws VisADException {
-        int   numPoints = values[0].length;
-        int   cnt       = 0;
-        int[] indices   = new int[1000];
-        for (int i = 0; i < numPoints; i++) {
-            float   value = values[0][i];
-            boolean ok    = (inside
-                             ? ((value >= min) && (value <= max))
-                             : ((value < min) || (value > max)));
-            if (ok) {
-                cnt++;
-                if (cnt >= indices.length) {
-                    int[] tmp = indices;
-                    indices = new int[tmp.length * 2];
-                    System.arraycopy(tmp, 0, indices, 0, cnt);
-                }
-                indices[cnt] = i;
-            }
-        }
-        int[] tmp = indices;
-        indices = new int[cnt];
-        System.arraycopy(tmp, 0, indices, 0, cnt);
-        return new int[][] {
-            indices
-        };
-    }
-
-    /**
-     * Convert the domain to the reference earth located points.
-     * If the domain is not in lat/lon order then reset the order so
-     * that result[0] is the latitudes, result[1] is the longitudes
-     *
-     * @param domain  the domain set
-     *
-     * @return  the lat/lon/(alt) points
-     *
-     * @throws VisADException  problem converting points
-     */
-    public static float[][] getLatLon(GriddedSet domain)
-            throws VisADException {
-        boolean   isLatLon = isLatLonOrder(domain);
-        float[][] values   = getEarthLocationPoints(domain);
-        if ( !isLatLon) {
-            float[] tmp = values[0];
-            values[0] = values[1];
-            values[1] = tmp;
-        }
-        return values;
-    }
-
-
-
-    /**
-     * test
-     *
-     * @param args args
-     *
-     * @throws Exception On badness
-     */
-    public static void main(String[] args) throws Exception {
-        for (int size = 1; size <= 10; size++) {
-            float[]            test    = new float[size * 1000000];
-
-            long               t1      = System.currentTimeMillis();
-            OutputStream       ostream = new FileOutputStream("test.ser");
-            ObjectOutputStream p       = new ObjectOutputStream(ostream);
-            p.writeObject(test);
-            p.flush();
-            ostream.close();
-            long              t2      = System.currentTimeMillis();
-
-            InputStream       istream = new FileInputStream("test.ser");
-            ObjectInputStream ois     = new ObjectInputStream(istream);
-            float[]           tmp     = (float[]) ois.readObject();
-            long              t3      = System.currentTimeMillis();
-            System.err.println("Length:" + tmp.length + " write: "
-                               + (t2 - t1) + " read:" + (t3 - t2));
-        }
-    }
-
-
-    /**
-     * Write grid out to an Excel spreadsheet
-     *
-     * @param grid grid  to write
-     *
-     * @throws Exception  problem writing grid
-     */
-    public static void writeGridToXls(FieldImpl grid) throws Exception {
-        String filename = FileManager.getWriteFile(FileManager.FILTER_XLS,
-                              null);
-        if (filename == null) {
-            return;
-        }
-        writeGridToXls(grid, filename);
-    }
-
-    /**
-     * Write grid out to an Excel spreadsheet
-     *
-     * @param grid grid  to write
-     * @param filename  filename
-     *
-     * @throws Exception  problem writing grid
-     */
-    public static void writeGridToXls(FieldImpl grid, String filename)
-            throws Exception {
-
-        Object loadId =
-            JobManager.getManager().startLoad("Writing grid to xls", true);
-        try {
-            HSSFWorkbook    wb = new HSSFWorkbook();
-            HSSFRow         row;
-            int             sheetIdx = -1;
-            List<HSSFSheet> sheets   = new ArrayList<HSSFSheet>();
-            OutputStream    fileOut  =
-                new BufferedOutputStream(new FileOutputStream(filename),
-                                         1000000);
-
-            int             MAXROWS    = 65000;
-            List<DateTime>  times      = new ArrayList<DateTime>();
-            List<FlatField> fields     = new ArrayList<FlatField>();
-
-            float[][]       domainVals = null;
-            int             colOffset  = 2;
-            int             rowCnt;
-            int             sheetCnt;
-            HSSFSheet       sheet = null;
-
-            if (isTimeSequence(grid)) {
-                SampledSet timeSet    = (SampledSet) getTimeSet(grid);
-                double[][] timeValues = timeSet.getDoubles(false);
-                Unit       timeUnit   = timeSet.getSetUnits()[0];
-                int        numTimes   = timeSet.getLength();
-                for (int timeIdx = 0; timeIdx < numTimes; timeIdx++) {
-                    DateTime dt = new DateTime(timeValues[0][timeIdx],
-                                      timeUnit);
-                    JobManager.getManager().setDialogLabel1(loadId,
-                            "Writing grid time:" + (timeIdx + 1) + "/"
-                            + numTimes);
-                    FlatField ff = (FlatField) grid.getSample(timeIdx);
-                    if (ff == null) {
-                        continue;
-                    }
-                    times.add(dt);
-                    fields.add(ff);
-                }
-            } else if (grid instanceof FlatField) {
-                fields.add((FlatField) grid);
-            } else {
-                System.err.println("Could not find any grid fields to write");
-            }
-
-
-            for (int fieldIdx = 0; fieldIdx < fields.size(); fieldIdx++) {
-                int       timeIdx = fieldIdx;
-                DateTime  dt      = ((times.size() > 0)
-                                     ? times.get(fieldIdx)
-                                     : null);
-                FlatField ff      = fields.get(fieldIdx);
-                if (sheets.size() == 0) {
-                    SampledSet ss        = getSpatialDomain(ff);
-                    SampledSet latLonSet = null;
-                    if (ss.getCoordinateSystem() != null) {
-                        latLonSet = Util.convertDomain(ss,
-                                ss.getCoordinateSystem().getReference(),
-                                null);
-                    } else {
-                        latLonSet = ss;
-                    }
-
-                    domainVals = latLonSet.getSamples(false);
-                    boolean latFirst = isLatLonOrder(latLonSet);
-                    int     numRows  = domainVals[0].length;
-                    rowCnt = -1;
-                    for (int rowIdx = 0; rowIdx < numRows; rowIdx++) {
-                        if ((rowCnt >= MAXROWS) || (rowCnt == -1)) {
-                            sheets.add(sheet = wb.createSheet());
-                            row = sheet.createRow(0);
-                            row.createCell((short) 0).setCellValue(latFirst
-                                    ? "Latitude"
-                                    : "Longitude");
-                            row.createCell((short) 1).setCellValue(latFirst
-                                    ? "Longitude"
-                                    : "Latitude");
-                            if (domainVals.length > 2) {
-                                row.createCell((short) 2).setCellValue(
-                                    "Altitude");
-                                colOffset = 3;
-                            }
-                            rowCnt = 0;
-                        }
-                        row = sheet.createRow(rowCnt + 1);
-                        row.createCell((short) 0).setCellValue(
-                            domainVals[0][rowIdx]);
-                        row.createCell((short) 1).setCellValue(
-                            domainVals[1][rowIdx]);
-                        if (domainVals.length > 2) {
-                            row.createCell((short) 2).setCellValue(
-                                domainVals[2][rowIdx]);
-                        }
-                        rowCnt++;
-                    }
-                }
-                float[][] rangeVals = ff.getFloats(false);
-                rowCnt   = -1;
-                sheetCnt = -1;
-                sheet    = null;
-                for (int rowIdx = 0; rowIdx < domainVals[0].length;
-                        rowIdx++) {
-                    if ((rowCnt == -1) || (rowCnt >= MAXROWS)) {
-                        rowCnt = 0;
-                        sheetCnt++;
-                        sheet = (HSSFSheet) sheets.get(sheetCnt);
-                        row   = sheet.getRow(0);
-                        if (dt != null) {
-                            row.createCell((short) (colOffset
-                                    + timeIdx)).setCellValue(dt.toString());
-                        }
-                    }
-                    row = sheet.getRow(rowCnt + 1);
-                    row.createCell(
-                        (short) (colOffset + timeIdx)).setCellValue(
-                        rangeVals[0][rowIdx]);
-                    rowCnt++;
-                }
-            }
-
-            JobManager.getManager().setDialogLabel1(loadId,
-                    "Writing spreadsheet");
-            wb.write(fileOut);
-            fileOut.close();
-        } catch (Exception exc) {
-            LogUtil.logException("Writing grid to xls file: " + filename,
-                                 exc);
-        } finally {
-            JobManager.getManager().stopLoad(loadId);
-        }
-
-    }
-
-    /**
-     * Write grid out to a netCDF CF compliant file
-     *
-     * @param grid grid  to write
-     *
-     * @throws Exception  problem writing grid
-     */
-    public static void exportGridToNetcdf(FieldImpl grid) throws Exception {
-        String filename = FileManager.getWriteFile(FileManager.FILTER_NETCDF,
-                              null);
-        if (filename == null) {
-            return;
-        }
-        exportGridToNetcdf(grid, filename);
-    }
-
-
-    /**
-     * Write grid out to a netCDF CF compliant file
-     *
-     * @param grid grid  to write
-     * @param filename  filename
-     *
-     * @throws Exception  problem writing grid
-     */
-    public static void exportGridToNetcdf(FieldImpl grid, String filename)
-            throws Exception {
-
-        Object loadId =
-            JobManager.getManager().startLoad("Writing grid to CF", true);
-        try {
-            NetcdfFileWriteable ncfile =
-                NetcdfFileWriteable.createNew(filename, false);
-            boolean         isTimeSequence = isTimeSequence(grid);
-            List<Dimension> dims           = new ArrayList<Dimension>();
-            // make variables for the time and xyz axes
-            Set timeSet  = null;
-            int numTimes = 0;
-            if (isTimeSequence) {
-                timeSet = getTimeSet(grid);
-                Unit[] units = timeSet.getSetUnits();
-                numTimes = timeSet.getLength();
-                Dimension timeDim = new Dimension("time", numTimes, true);
-                dims.add(timeDim);
-                ncfile.addDimension(null, timeDim);
-                Variable timeVar = new Variable(ncfile, null, null, "time",
-                                       DataType.DOUBLE, "time");
-                timeVar.addAttribute(new Attribute("units",
-                        units[0].toString()));
-                ncfile.addVariable(null, timeVar);
-            }
-            GriddedSet domainSet = (GriddedSet) getSpatialDomain(grid);
-            CoordinateSystem         cs      = domainSet.getCoordinateSystem();
-            boolean haveEmpirical = cs instanceof EmpiricalCoordinateSystem;
-            HashMap<Variable, Array> varData = addSpatialVars(ncfile,
-                                                   domainSet, dims);
-
-            // TODO: figure out a better way to do this
-            Variable      projVar = null;
-            java.util.Set keys    = varData.keySet();
-            if ( !haveEmpirical) {
-                for (Iterator it = keys.iterator(); it.hasNext(); ) {
-                    Variable v = (Variable) it.next();
-                    if (v.findAttribute(ProjectionImpl.ATTR_NAME) != null) {
-                        projVar = v;
-                        break;
-                    }
-                }
-            }
-            // make variable for the parameter(s)
-            TupleType  tType  = getParamType(grid);
-            RealType[] rTypes = tType.getRealComponents();
-            for (int i = 0; i < rTypes.length; i++) {
-                RealType rt = rTypes[i];
-                Variable v  = new Variable(ncfile, null, null, getVarName(rt));
-                Unit     u  = rt.getDefaultUnit();
-                if (u != null) {
-                    v.addAttribute(new Attribute("units",
-                            rt.getDefaultUnit().toString()));
-                }
-                if (projVar != null) {
-                    v.addAttribute(new Attribute("grid_mapping",
-                            projVar.getName()));
-                }
-                if (haveEmpirical) {
-                    v.addAttribute(new Attribute("coordinates",
-                            "latitude longitude"));
-                }
-                v.setDataType(DataType.FLOAT);
-                v.setDimensions(dims);
-                ncfile.addVariable(null, v);
-            }
-            ncfile.addGlobalAttribute(new Attribute("Conventions", "CF-1.X"));
-            ncfile.addGlobalAttribute(new Attribute("History",
-                    "Translated from VisAD grid to CF-1.X Conventions by IDV\n"
-                    + "Original Dataset = " + grid.getType()
-                    + "\nTranslation Date = " + new Date()));
-            ncfile.create();
-            // fill in the data
-            if (isTimeSequence) {
-                Variable   timeVar  = ncfile.findVariable("time");
-                double[][] timeVals = timeSet.getDoubles(false);
-                Array      varArray = Array.factory(DataType.DOUBLE,
-                                     new int[] { numTimes }, timeVals[0]);
-                ncfile.write(timeVar.getName(), varArray);
-            }
-            for (Iterator it = keys.iterator(); it.hasNext(); ) {
-                Variable v = (Variable) it.next();
-                ncfile.write(v.getName(), varData.get(v));
-            }
-            int   numDims = dims.size();
-            int[] sizes   = new int[numDims];
-            int   index   = 0;
-            for (Dimension dim : dims) {
-                sizes[index++] = dim.getLength();
-            }
-            // write the data
-            Array arr = null;
-            if (isTimeSequence) {
-                sizes[0] = 1;
-                int[] origin = new int[sizes.length];
-                for (int k = 1; k < sizes.length; k++) {
-                    origin[k] = 0;
-                }
-                for (int i = 0; i < timeSet.getLength(); i++) {
-                    origin[0] = i;
-                    FlatField sample  = (FlatField) grid.getSample(i, false);
-                    float[][] samples = sample.getFloats(false);
-                    for (int j = 0; j < rTypes.length; j++) {
-                        Variable v =
-                            ncfile.findVariable(getVarName(rTypes[j]));
-                        arr = Array.factory(DataType.FLOAT, sizes,
-                                            samples[j]);
-                        ncfile.write(v.getName(), origin, arr);
-                    }
-                }
-            } else {
-                float[][] samples = ((FlatField) grid).getFloats();
-                for (int j = 0; j < rTypes.length; j++) {
-                    Variable v = ncfile.findVariable(getVarName(rTypes[j]));
-                    arr = Array.factory(DataType.FLOAT, sizes, samples[j]);
-                    ncfile.write(v.getName(), arr);
-                }
-            }
-            // write the file
-            ncfile.close();
-        } catch (Exception exc) {
-            LogUtil.logException("Writing grid to netCDF file: " + filename,
-                                 exc);
-        } finally {
-            JobManager.getManager().stopLoad(loadId);
-        }
-    }
-
-    /**
-     * Get a netCDF variable name from a RealType
-     *
-     * @param r  the RealType
-     *
-     * @return  a valid netCDF name
-     */
-    private static String getVarName(RealType r) {
-        return Util.cleanTypeName(r.getName());
-    }
-
-    /**
-     * Add spatial variables to the netCDF file
-     *
-     * @param ncfile  netCDF file
-     * @param domainSet  domain set of the grid
-     * @param dims       list of dimensions to add to
-     *
-     * @return Hashtable of variable to Array
-     * @throws RemoteException  Java RMI Exception
-     * @throws VisADException   Problem accessing VisAD object
-     */
-    private static HashMap<Variable, Array> addSpatialVars(NetcdfFile ncfile,
-            SampledSet domainSet, List<Dimension> dims)
-            throws VisADException, RemoteException {
-
-        HashMap<Variable, Array> varToArray = new HashMap<Variable, Array>();
-        int                      dim        = domainSet.getDimension();
-        int                      mdim       = domainSet.getManifoldDimension();
-
-        CoordinateSystem         cs         = domainSet.getCoordinateSystem();
-        boolean haveEmpirical = cs instanceof EmpiricalCoordinateSystem;
-        Unit[]                   units      = domainSet.getSetUnits();
-        int[]                    lens = ((GriddedSet) domainSet).getLengths();
-        // populate the time and axes values
-        float[][] spatialVals = domainSet.getSamples(false);
-        boolean   is3D        = dim > 2;
-        int       sizeX       = lens[0];
-        int       sizeY       = lens[1];
-        int       sizeZ       = 1;
-        if (is3D && (mdim > 2)) {
-            sizeZ = lens[2];
-        }
-        float[] xVals = new float[sizeX];
-        float[] yVals = new float[sizeY];
-        float[] zVals = new float[sizeZ];
-        if (is3D) {
-            for (int z = 0; z < sizeZ; z++) {
-                zVals[z] = spatialVals[2][sizeX * sizeY * z];
-            }
-        }
-        for (int y = 0; y < sizeY; y++) {
-            yVals[y] = spatialVals[1][sizeX * y];
-        }
-        for (int x = 0; x < sizeX; x++) {
-            xVals[x] = spatialVals[0][x];
-        }
-        RealType[] types =
-            ((SetType) domainSet.getType()).getDomain().getRealComponents();
-        String    xName = (haveEmpirical)
-                          ? "xc"
-                          : getVarName(types[0]);
-        Dimension xDim  = new Dimension(xName, sizeX, true);
-        ncfile.addDimension(null, xDim);
-
-        String    yName = (haveEmpirical)
-                          ? "yc"
-                          : getVarName(types[1]);
-        Dimension yDim  = new Dimension(yName, sizeY, true);
-        ncfile.addDimension(null, yDim);
-        String zName = null;
-        if (dim == 3) {
-            zName = getVarName(types[2]);
-            Dimension zDim = new Dimension(zName, sizeZ, true);
-            ncfile.addDimension(null, zDim);
-            dims.add(zDim);
-        }
-        Variable      xVar = null;
-        Variable      yVar = null;
-        Array         varArray;
-        MapProjection mp = getNavigation(domainSet);
-        if ((mp instanceof TrivialMapProjection) && !haveEmpirical) {  // straight lat/lon(/alt)
-            xVar = makeCoordinateVariable(ncfile, xName, units[0],
-                                          "longitude coordinate",
-                                          "longitude", xName);
-            yVar = makeCoordinateVariable(ncfile, yName, units[1],
-                                          "latitude coordinate", "latitude",
-                                          yName);
-        } else if ( !haveEmpirical) {
-            xVar = makeCoordinateVariable(ncfile, xName, units[0],
-                                          "x coordinate of projection",
-                                          "projection_x_coordinate", xName);
-
-            yVar = makeCoordinateVariable(ncfile, yName, units[1],
-                                          "y coordinate of projection",
-                                          "projection_y_coordinate", yName);
-
-            // make variable for the projection
-            Variable projVar = makeProjectionVar(ncfile, mp);
-            if (projVar != null) {
-                char[] data      = new char[] { 'd' };
-                Array  dataArray = Array.factory(DataType.CHAR, new int[0],
-                                      data);
-                varToArray.put(projVar, dataArray);
-            }
-        } else {  // have Empirical Coordinate System
-            xVar = makeCoordinateVariable(ncfile, xName, (String) null,
-                                          "x coordinate", "x_coordinate",
-                                          xName);
-
-            yVar = makeCoordinateVariable(ncfile, yName, (String) null,
-                                          "y coordinate", "y_coordinate",
-                                          yName);
-
-            float[] latVals = new float[sizeX * sizeY];
-            float[] lonVals = new float[sizeX * sizeY];
-            int     index   = 0;
-            for (int y = 0; y < sizeY; y++) {
-                yVals[y] = y;
-                for (int x = 0; x < sizeX; x++) {
-                    if (index < sizeX) {
-                        xVals[x] = x;
-                    }
-                    lonVals[index]   = spatialVals[0][x + sizeX * y];
-                    latVals[index++] = spatialVals[1][x + sizeX * y];
-                }
-            }
-
-            Variable latVar = new Variable(ncfile, null, null, "latitude",
-                                           DataType.FLOAT, "yc xc");
-            latVar.addAttribute(new Attribute("units", "degrees_north"));
-            latVar.addAttribute(new Attribute("long_name",
-                    "latitude of points"));
-            ncfile.addVariable(null, latVar);
-            varArray = Array.factory(DataType.FLOAT, new int[] { sizeY,
-                    sizeX }, latVals);
-            varToArray.put(latVar, varArray);
-            Variable lonVar = new Variable(ncfile, null, null, "longitude",
-                                           DataType.FLOAT, "yc xc");
-            lonVar.addAttribute(new Attribute("units", "degrees_east"));
-            lonVar.addAttribute(new Attribute("long_name",
-                    "longitude of points"));
-            ncfile.addVariable(null, lonVar);
-            varArray = Array.factory(DataType.FLOAT, new int[] { sizeY,
-                    sizeX }, lonVals);
-            varToArray.put(lonVar, varArray);
-        }
-        dims.add(yDim);
-        dims.add(xDim);
-        if (dim == 3) {
-            Variable zVar = new Variable(ncfile, null, null, zName,
-                                         DataType.FLOAT, zName);
-            Unit zUnit = units[2];
-            if (zUnit != null) {
-                zVar.addAttribute(new Attribute("units", zUnit.toString()));
-            }
-            String upOrDown = "up";
-            if (Unit.canConvert(units[2], CommonUnits.MILLIBAR)) {
-                upOrDown = "down";
-            }
-            zVar.addAttribute(new Attribute("positive", upOrDown));
-            if (cs == null) {
-                zVar.addAttribute(new Attribute("long_name",
-                        "altitude (MSL"));
-                zVar.addAttribute(new Attribute("standard_name", "altitude"));
-            }
-            varArray = Array.factory(DataType.FLOAT, new int[] { sizeZ },
-                                     zVals);
-            varToArray.put(zVar, varArray);
-            ncfile.addVariable(null, zVar);
-
-            if (haveEmpirical) {
-                String   dimString = zName + " yc xc";
-                String   altName   = "height";
-                Variable altVar    = new Variable(ncfile, null, null, altName,
-                                      DataType.FLOAT, dimString);
-                EmpiricalCoordinateSystem ecs =
-                    (EmpiricalCoordinateSystem) cs;
-                GriddedSet refSet   = ecs.getReferenceSet();
-                int[]      refSizes = refSet.getLengths();
-                Unit[]     refUnits = refSet.getSetUnits();
-                Unit       altUnit  = refUnits[2];
-                if (altUnit != null) {
-                    altVar.addAttribute(new Attribute("units",
-                            altUnit.toString()));
-                }
-                altVar.addAttribute(new Attribute("long_name",
-                        "height/depth of " + zName));
-                altVar.addAttribute(new Attribute("standard_name",
-                        "altitude"));
-                altVar.addAttribute(new Attribute("coordinates",
-                        "latitude longitude"));
-                float[] altVals = refSet.getSamples(false)[2];
-                varArray = Array.factory(DataType.FLOAT,
-                                         new int[] { refSizes[2],
-                        refSizes[1], refSizes[0] }, altVals);
-                varToArray.put(altVar, varArray);
-                ncfile.addVariable(null, altVar);
-            }
-
-        }
-        varArray = Array.factory(DataType.FLOAT, new int[] { sizeX }, xVals);
-        varToArray.put(xVar, varArray);
-        varArray = Array.factory(DataType.FLOAT, new int[] { sizeY }, yVals);
-        varToArray.put(yVar, varArray);
-
-        return varToArray;
-
-    }
-
-    /**
-     * Make a coordinate variable
-     *
-     * @param ncfile  file
-     * @param name    name of the variable
-     * @param unit    unit of the variable
-     * @param desc    description (long_name) of the variable
-     * @param standard_name    CF standard name of the variable
-     * @param dimName    name of the variable dimension
-     *
-     * @return  the Variable
-     */
-    private static Variable makeCoordinateVariable(NetcdfFile ncfile,
-            String name, Unit unit, String desc, String standard_name,
-            String dimName) {
-        return makeCoordinateVariable(ncfile, name, (unit != null)
-                ? unit.toString()
-                : (String) null, desc, standard_name, dimName);
-    }
-
-    /**
-     * Make a coordinate variable
-     *
-     * @param ncfile  file
-     * @param name    name of the variable
-     * @param unitName unit name
-     * @param desc    description (long_name) of the variable
-     * @param standard_name    CF standard name of the variable
-     * @param dimName    name of the variable dimension
-     *
-     * @return  the Variable
-     */
-    private static Variable makeCoordinateVariable(NetcdfFile ncfile,
-            String name, String unitName, String desc, String standard_name,
-            String dimName) {
-        Variable v = new Variable(ncfile, null, null, name);
-        v.setDataType(DataType.FLOAT);
-        v.setDimensions(dimName);
-
-        if (unitName != null) {
-            v.addAttribute(new Attribute("units", unitName));
-        }
-        v.addAttribute(new Attribute("long_name", desc));
-        v.addAttribute(new Attribute("standard_name", standard_name));
-        ncfile.addVariable(null, v);
-        return v;
-
-    }
-
-    /**
-     * Make a projection varaible
-     *
-     * @param ncfile  the file
-     * @param mp      the MapProjection
-     *
-     * @return the variable or null;
-     */
-    private static Variable makeProjectionVar(NetcdfFile ncfile,
-            MapProjection mp) {
-        List<Attribute> attributes = new ArrayList<Attribute>();
-        Variable        projVar    = null;
-        if ((mp instanceof ProjectionCoordinateSystem)
-                || (mp instanceof AREACoordinateSystem)) {
-            ProjectionImpl proj = null;
-            if (mp instanceof AREACoordinateSystem) {
-                AREACoordinateSystem acs = (AREACoordinateSystem) mp;
-                int[]                dir = acs.getDirBlock();
-                int[]                nav = acs.getNavBlock();
-                int[]                aux = acs.getAuxBlock();
-                proj = new McIDASAreaProjection(dir, nav, aux);
-            } else {
-                proj = ((ProjectionCoordinateSystem) mp).getProjection();
-            }
-            List<Parameter> params    = proj.getProjectionParameters();
-            String          grid_name = "not_yet_supported";
-            if (proj instanceof LambertConformal) {
-                grid_name = "lambert_conformal_conic";
-            } else if (proj instanceof Mercator) {
-                grid_name = "mercator";
-            } else if (proj instanceof Stereographic) {
-                grid_name = "polar_stereographic";
-            } else if (proj instanceof VerticalPerspectiveView) {
-                grid_name = "vertical_perspective";
-            } else if (proj instanceof McIDASAreaProjection) {
-                grid_name = McIDASAreaProjection.GRID_MAPPING_NAME;
-            }
-            attributes.add(new Attribute(ProjectionImpl.ATTR_NAME,
-                                         grid_name));
-            for (Parameter param : params) {
-                if (param.isString()) {
-                    attributes.add(new Attribute(param.getName(),
-                            param.getStringValue()));
-                } else {
-                    if (param.getLength() == 1) {
-                        attributes.add(new Attribute(param.getName(),
-                                new Double(param.getNumericValue())));
-                    } else {
-                        double[] data = param.getNumericValues();
-                        attributes.add(new Attribute(param.getName(),
-                                Array.factory(DataType.DOUBLE,
-                                    new int[] { param.getLength() }, data)));
-                    }
-                }
-            }
-            projVar = new Variable(ncfile, null, null, grid_name);
-            projVar.setDataType(DataType.CHAR);
-            projVar.setDimensions(new ArrayList<Dimension>());  // scalar
-
-            for (int i = 0; i < attributes.size(); i++) {
-                Attribute att = (Attribute) attributes.get(i);
-                projVar.addAttribute(att);
-            }
-            ncfile.addVariable(null, projVar);
-        } else if (mp instanceof AREACoordinateSystem) {
-            AREACoordinateSystem acs = (AREACoordinateSystem) mp;
-            int[]                dir = acs.getDirBlock();
-            int[]                nav = acs.getNavBlock();
-            int[]                aux = acs.getAuxBlock();
-
-        }
-        return projVar;
-    }
-
-    /**
-     * Set the pressure values for a grid
-     *
-     * @param grid  grid to change
-     * @param pressValues  pressure values. Must match number of levels in
-     *                     the grid.  Units are millibars.
-     *
-     * @return a grid with vertical levels in pressure
-     *
-     * @throws VisADException  problem setting the values
-     */
-    public static FieldImpl setPressureValues(FieldImpl grid,
-            float[] pressValues)
-            throws VisADException {
-        return setVerticalValues(grid, pressValues,
-                                 AirPressure.getRealType(),
-                                 CommonUnits.MILLIBAR);
-    }
-
-    /**
-     * Set the altitude values for a grid
-     *
-     * @param grid  grid to change
-     * @param altValues    altitude values. Must match number of levels in
-     *                     the grid.  Units are meters.
-     *
-     * @return a grid with vertical levels in meters
-     *
-     * @throws VisADException  problem setting the values
-     */
-    public static FieldImpl setAltitudeValues(FieldImpl grid,
-            float[] altValues)
-            throws VisADException {
-        return setVerticalValues(grid, altValues, RealType.Altitude,
-                                 CommonUnit.meter);
-    }
-
-    /**
-     * Set the vertical values
-     *
-     * @param grid  the grid to change
-     * @param newValues  the new vertical values.  Must match the number
-     *                   of vertical levels in the grid.
-     * @param vertType  the type of the data
-     * @param vertUnit  the  unit of <code>newValues</code>
-     *
-     * @return  modified grid
-     *
-     * @throws VisADException  problem setting the values
-     */
-    public static FieldImpl setVerticalValues(FieldImpl grid,
-            float[] newValues, RealType vertType, Unit vertUnit)
-            throws VisADException {
-        FieldImpl  newField  = null;
-        SampledSet domainSet = getSpatialDomain(grid);
-        if ( !(domainSet instanceof Gridded3DSet)) {
-            throw new VisADException("Not a 3D set");
-        }
-        newField =
-            setSpatialDomain(grid,
-                             newVerticalDomain((Gridded3DSet) domainSet,
-                                 newValues, vertType, vertUnit), false);
-        return newField;
-    }
-
-    /**
-     * Set the vertical values in the domain
-     *
-     * @param domainSet  the domain to change
-     * @param newValues  the new vertical values.  Must match the number
-     *                   of vertical levels in the domainSet.
-     * @param vertType  the type of the data
-     * @param vertUnit  the  unit of <code>newValues</code>
-     *
-     * @return  modified domain
-     *
-     * @throws VisADException  problem setting the values
-     */
-    private static Gridded3DSet newVerticalDomain(Gridded3DSet domainSet,
-            float[] newValues, RealType vertType, Unit vertUnit)
-            throws VisADException {
-
-        Gridded3DSet newDSet   = null;
-        int[]        lengths   = domainSet.getLengths();
-        int          setLength = domainSet.getLength();
-        if ((lengths[2] != newValues.length)
-                && (setLength != newValues.length)) {
-            throw new VisADException(
-                "newValues size not equal to domain vertical dimension size");
-        }
-        float[] vertVals = null;
-        if (newValues.length == setLength) {
-            vertVals = newValues;
-        } else {
-            vertVals = new float[setLength];
-            int l = 0;
-            for (int k = 0; k < lengths[2]; k++) {
-                for (int j = 0; j < lengths[1]; j++) {
-                    for (int i = 0; i < lengths[0]; i++) {
-                        vertVals[l++] = newValues[k];
-                    }
-                }
-            }
-        }
-        float[][]        setVals   = domainSet.getSamples(true);
-        float[][]        refVals   = null;
-        RealTupleType    setType = ((SetType) domainSet.getType()).getDomain();
-        CoordinateSystem cs        = domainSet.getCoordinateSystem();
-        RealTupleType    refType   = (cs != null)
-                                     ? cs.getReference()
-                                     : setType;
-        ErrorEstimate[]  oldErrors = domainSet.getSetErrors();
-        ErrorEstimate[]  newErrors = new ErrorEstimate[oldErrors.length];
-        if (cs != null) {
-            Trace.call1("GridUtil.transformCoordinates");
-            // transform to the reference
-            refVals = CoordinateSystem.transformCoordinates(refType,
-                    refType.getCoordinateSystem(), refType.getDefaultUnits(),
-                    newErrors, setType, cs, domainSet.getSetUnits(),
-                    oldErrors, setVals, false);
-
-            Trace.call2("GeoGridAdapter.transformCoordinates");
-
-        } else {
-            refVals    = new float[3][];
-            refVals[0] = setVals[0];
-            refVals[1] = setVals[1];
-
-        }
-        refVals[2] = vertVals;
-
-        // now create a new domain type based on the vertical transform
-        Unit       vtu        = vertUnit;
-        RealType[] types      = refType.getRealComponents();
-        boolean    isPressure = false;
-
-
-        if ( !Unit.canConvert(vtu, CommonUnit.meter)) {  // other than height
-            if (Unit.canConvert(vtu, CommonUnits.MILLIBAR)) {
-                isPressure = true;
-            } else {
-                throw new VisADException("unknown vertical coordinate");
-            }
-        }
-        RealTupleType newDomainType = new RealTupleType(types[0], types[1],
-                                          RealType.Altitude);
-
-
-        if (isPressure) {  // convert to altitude using standard atmos
-            CoordinateSystem vcs =
-                DataUtil.getPressureToHeightCS(DataUtil.STD_ATMOSPHERE);
-            refVals[2] = vcs.toReference(new float[][] {
-                refVals[2]
-            }, new Unit[] { vtu })[0];
-            vtu        = vcs.getReferenceUnits()[0];
-        }
-        //for (int i = 0; i < 10; i++) {
-        //    System.out.println("vals["+i+"] = " + refVals[2][i]);
-        //}
-
-        Unit[] newDomainUnits = newDomainType.getDefaultUnits();
-        newDomainUnits[2] = vtu;
-
-
-        Gridded3DSet newDomain =
-            (Gridded3DSet) GriddedSet.create(newDomainType, refVals, lengths,
-                                             null, newDomainUnits, newErrors,
-                                             false, false);
-
-        EmpiricalCoordinateSystem ecs =
-            new EmpiricalCoordinateSystem(domainSet, newDomain);
-
-
-        CoordinateSystem gcs        = ecs;
-
-
-        RealTupleType    newSetType =
-            new RealTupleType(setType.getRealComponents(), gcs, null);
-
-        Trace.call1("GeoGridAdapter final GriddedSet");
-        newDSet = (Gridded3DSet) GriddedSet.create(newSetType,
-                domainSet.getSamples(false), lengths, null,
-                domainSet.getSetUnits(), oldErrors, false, false);
-
-
-        return newDSet;
-
-
-    }
-
-
-
-    /**
-     * Find the min/max and average of a file inside the mapsets
-     *
-     * @param field   the field
-     * @param mapSets The map sets
-     *
-     * @return the list of FieldStats
-     *
-     * @throws RemoteException Java RMI problem
-     * @throws VisADException  problem getting the values
-     */
-    public static List<FieldStats> findMinMaxAverage(FieldImpl field,
-            UnionSet mapSets)
-            throws VisADException, RemoteException {
-        List<FieldStats> stats = new ArrayList<FieldStats>();
-        if (GridUtil.isTimeSequence(field)) {
-            int       numTimes = Util.getDomainSet(field).getLength();
-            float[][] result   = new float[numTimes][];
-            for (int timeStep = 0; timeStep < numTimes; timeStep++) {
-                stats.add(
-                    findMinMaxAverageFromRange(
-                        (FlatField) field.getSample(timeStep), mapSets));
-            }
-        } else {
-            stats.add(findMinMaxAverageFromRange((FlatField) field, mapSets));
-        }
-        return stats;
-    }
-
-
-    /**
-     * Find the min, max and average from the range
-     *
-     * @param field  the field
-     * @param mapSets  the mapsets
-     *
-     * @return the stats
-     *
-     * @throws RemoteException Java RMI error
-     * @throws VisADException  VisAD Data error
-     */
-    public static FieldStats findMinMaxAverageFromRange(FlatField field,
-            UnionSet mapSets)
-            throws VisADException, RemoteException {
-        int[][] indices = ((mapSets == null)
-                           ? null
-                           : GridUtil.findContainedIndices(
-                               (GriddedSet) Util.getDomainSet(field),
-                               mapSets));
-        float[]   mma    = { 0, 0, 0, 0 };
-        float[][] values = field.getFloats(false);
-        if (indices == null) {
-            int len = values[0].length;
-            indices = new int[1][len];
-            for (int i = 0; i < len; i++) {
-                indices[0][i] = i;
-            }
-        } else {
-            //      System.err.println("indices:" + indices.length +" values:" + values[0].length);
-        }
-
-        int cnt = 0;
-        for (int mapIdx = 0; mapIdx < indices.length; mapIdx++) {
-            int[] indexArray = indices[mapIdx];
-            //      System.err.println("   index:" + indexArray.length);
-            for (int j = 0; j < indexArray.length; j++) {
-                int index = indexArray[j];
-                if (cnt == 0) {
-                    mma[2] = mma[1] = mma[0] = values[0][index];
-                } else {
-                    mma[0] = Math.min(values[0][index], mma[0]);
-                    mma[1] = Math.max(values[0][index], mma[1]);
-                    mma[2] += values[0][index];
-                }
-                cnt++;
-            }
-        }
-        if (cnt > 0) {
-            mma[2] = mma[2] / cnt;
-        }
-        mma[3] = cnt;
-        return new FieldStats(mma);
-    }
-
-    /**
-     * Can the lat/lons be swapped?
-     * @param grid to check
-     * @return true if 2D and no CS and either lat/lon or lon/lat
-     *
-     * @throws VisADException problem determining if we can swap
-     */
-    public static boolean canSwapLatLon(FieldImpl grid)
-            throws VisADException {
-
-        Set           domain    = GridUtil.getSpatialDomain(grid);
-
-        RealTupleType domainRef = ((SetType) domain.getType()).getDomain();
-        // can't do 3D grids right yet
-        if (domainRef.getDimension() > 2) {
-            return false;
-        }
-        if ( !(domainRef.equals(RealTupleType.SpatialEarth2DTuple)
-                || domainRef.equals(RealTupleType.LatitudeLongitudeTuple))) {
-            return false;
-        }
-        return true;
-    }
-
-    /**
-     * Swap the lat/lon coordinates of the grid.  Grid must be 2D and have
-     * no coordinate system
-     *
-     * @param grid   grid to swap
-     *
-     * @return lat/lon swapped grid
-     *
-     * @throws VisADException  VisAD problem
-     */
-    public static FieldImpl swapLatLon(FieldImpl grid) throws VisADException {
-        if ( !canSwapLatLon(grid)) {
-            throw new VisADException(
-                "can't swap lat/lon for this type of grid");
-        }
-        FieldImpl retField = null;
-        try {
-            if (GridUtil.isTimeSequence(grid)) {
-                SampledSet   timeSet = (SampledSet) GridUtil.getTimeSet(grid);
-                FunctionType retFieldType = null;
-                for (int i = 0; i < timeSet.getLength(); i++) {
-                    FlatField ff =
-                        swapLatLonFF((FlatField) grid.getSample(i));
-                    if (ff == null) {
-                        continue;
-                    }
-                    if (retFieldType == null) {
-                        retFieldType = new FunctionType(
-                            ((SetType) timeSet.getType()).getDomain(),
-                            ff.getType());
-                        retField = new FieldImpl(retFieldType, timeSet);
-                    }
-                    retField.setSample(i, ff, false);
-                }
-            } else {
-                retField = swapLatLonFF((FlatField) grid);
-            }
-        } catch (RemoteException re) {}
-        return retField;
-    }
-
-    /**
-     * Swap the lat/lons
-     *
-     * @param grid   grid to swap
-     *
-     * @return lat/lon swapped grid
-     *
-     * @throws VisADException  VisAD problem
-     * @throws RemoteException  remote problem
-     */
-    private static FlatField swapLatLonFF(FlatField grid)
-            throws VisADException, RemoteException {
-
-        FlatField llGrid = null;
-        // check to make sure domains are compatible
-        Set llDomain = GridUtil.getSpatialDomain(grid);
-        //System.err.println("grid domain " +llDomain);
-
-        RealTupleType llRef = ((SetType) llDomain.getType()).getDomain();
-        //System.err.println("llRef = " + llRef);
-        if ( !(llRef.equals(RealTupleType.SpatialEarth2DTuple)
-                || llRef.equals(RealTupleType.LatitudeLongitudeTuple))) {
-            throw new VisADException(
-                "can't swap lat/lon for this type of grid");
-        }
-        RealTupleType newRef   = null;
-        Unit[]        setUnits = llDomain.getSetUnits();
-        if (llRef.equals(RealTupleType.SpatialEarth2DTuple)) {
-            newRef = RealTupleType.LatitudeLongitudeTuple;
-        } else {
-            newRef = RealTupleType.SpatialEarth2DTuple;
-        }
-        //System.err.println("new topoRef = " + newRef);
-        GriddedSet newSet     = null;
-        float[][]  newSamples = null;
-        if (llDomain instanceof Linear2DSet) {
-            //System.out.println("linear sets");
-            newSet = (llDomain instanceof LinearLatLonSet)
-                     ? new LinearLatLonSet(
-                         newRef,
-                         new Linear1DSet[] { ((Linear2DSet) llDomain).getY(),
-                                             ((Linear2DSet) llDomain)
-                                             .getX() }, (CoordinateSystem) null,
-                                                 new Unit[] { setUnits[1],
-                    setUnits[0] }, (ErrorEstimate[]) null)
-                     : new Linear2DSet(newRef,
-                                       new Linear1DSet[] {
-                                           ((Linear2DSet) llDomain).getY(),
-                                           ((Linear2DSet) llDomain)
-                                           .getX() }, (CoordinateSystem) null,
-                                               new Unit[] { setUnits[1],
-                    setUnits[0] }, (ErrorEstimate[]) null);
-            float[][] samples = grid.getFloats(false);
-            newSamples = new float[samples.length][samples[0].length];
-            int[] lengths = newSet.getLengths();
-            int   sizeX   = lengths[0];  // oldY
-            int   sizeY   = lengths[1];  // oldX
-            for (int i = 0; i < samples.length; i++) {
-                int l = 0;
-                for (int j = 0; j < sizeY; j++) {
-                    for (int k = 0; k < sizeX; k++) {
-                        //compute stride into 1D array of old structure
-                        int oldelem = j + k * sizeY;
-                        newSamples[i][l++] = samples[i][oldelem];
-                    }
-                }
-            }
-        }
-        /*
-        else {
-            throw new VisADException("can't swap lat/lon for gridded set (yet)");
-        }
-        */
-        else if (llDomain instanceof Gridded2DSet) {
-            // System.out.println("gridded2D sets");
-            int[]           lengths = ((GriddedSet) llDomain).getLengths();
-            ErrorEstimate[] errors  = ((GriddedSet) llDomain).getSetErrors();
-            float[][]       llVals  = llDomain.getSamples(true);
-            // do we need to do this?
-            /*
-            int   sizeX    = lengths[0];
-            int   sizeY    = lengths[1];
-            for (int i = 0; i < samples.length; i++) {
-                int l = 0;
-                for (int j = 0; j < sizeY; j++) {
-                    for (int k = 0; k < sizeX; k++) {
-                        //compute stride into 1D array of old structure
-                        int oldelem = j + k * sizeY;
-                        // do something here.
-                    }
-                }
-            }
-            */
-            newSet = new Gridded2DSet(newRef, new float[][] {
-                llVals[1], llVals[0]
-            }, lengths[1], lengths[0], (CoordinateSystem) null,
-               new Unit[] { setUnits[1],
-                            setUnits[0] }, new ErrorEstimate[] { errors[1],
-                    errors[0] });
-            newSamples = grid.getFloats(false);
-        } else {
-            throw new VisADException("can't swap lat/lon for "
-                                     + llDomain.getClass().getName());
-        }
-        if ((newSet != null) && (newSamples != null)) {
-            //System.out.println("newSet = " + newSet);
-            FunctionType newType =
-                new FunctionType(((SetType) newSet.getType()).getDomain(),
-                                 GridUtil.getParamType(grid));
-            llGrid = new FlatField(newType, newSet);
-            llGrid.setSamples(newSamples, false);
-        }
-
-        return llGrid;
-    }
-
-    /**
-     * Smooth a 2D field
-     *
-     * @param slice  the 2D slice
-     * @param type  the type of smoothing (SMOOTH_5POINT, etc)
-     *
-     * @return  the smoothed grid or null
-     *
-     * @throws VisADException   VisAD Error
-     */
-    public static FieldImpl smooth(FieldImpl slice, String type)
-            throws VisADException {
-        return smooth(slice, type, (type.equals(SMOOTH_GAUSSIAN)
-                                    ? 6
-                                    : 0));
-    }
-
-    /**
-     * Is this a valid smoother type
-     *
-     * @param type  the type of smoothing
-     *
-     * @return true if a valid type
-     */
-    private static boolean isValidSmoother(String type) {
-        return (type != null)
-               && (type.equals(SMOOTH_5POINT) || type.equals(SMOOTH_9POINT)
-                   || type.equals(SMOOTH_GAUSSIAN)
-                   || type.equals(SMOOTH_CRESSMAN)
-                   || type.equals(SMOOTH_CIRCULAR)
-                   || type.equals(SMOOTH_RECTANGULAR));
-    }
-
-    /**
-     * Smooth a 2D field
-     *
-     * @param slice  the 2D slice
-     * @param type  the type of smoothing (SMOOTH_5POINT, etc)
-     * @param filterLevel level of filtering (used for SMOOTH_GAUSSIAN only)
-     *
-     * @return  the smoothed grid or null
-     *
-     * @throws VisADException   VisAD Error
-     */
-    public static FieldImpl smooth(FieldImpl slice, String type,
-                                   int filterLevel)
-            throws VisADException {
-
-        if (GridUtil.isVolume(slice)) {
-            throw new VisADException("Grid must be a 2D slice");
-        }
-        if ( !isValidSmoother(type)) {
-            return slice;
-        }
-        FieldImpl smoothedFI        = null;
-        TupleType smoothedRangeType = null;
-        try {
-            if (GridUtil.isTimeSequence(slice)) {
-
-                // Implementation:  have to take the raw data FieldImpl
-                // apart, make direction FlatField by FlatField,
-                // and put all back together again into a new divergence FieldImpl
-
-                Set timeSet = slice.getDomainSet();
-
-                // compute each smoothed FlatField in turn; load in FieldImpl
-                for (int i = 0; i < timeSet.getLength(); i++) {
-                    FieldImpl smoothedFF = null;
-                    FieldImpl sample = (FieldImpl) slice.getSample(i, false);
-                    if (sample == null) {
-                        continue;
-                    }
-                    if ( !isSequence(sample)) {
-                        if (type.equals(SMOOTH_5POINT)) {
-                            smoothedFF = smooth5Point((FlatField) sample,
-                                    smoothedRangeType);
-                        } else if (type.equals(SMOOTH_9POINT)) {
-                            smoothedFF = smooth9Point((FlatField) sample,
-                                    smoothedRangeType);
-                        } else if (type.equals(SMOOTH_GAUSSIAN)) {
-                            smoothedFF = smoothGaussian((FlatField) sample,
-                                    filterLevel, smoothedRangeType);
-                        } else {
-                            smoothedFF = smoothWeighted((FlatField) sample,
-                                    filterLevel, type, smoothedRangeType);
-                        }
-                        if (smoothedFF == null) {
-                            continue;
-                        }
-                        if (smoothedRangeType == null) {
-                            smoothedRangeType =
-                                GridUtil.getParamType(smoothedFF);
-                        }
-                    } else {  // ensembles & such
-                        Trace.call1("GridUtil smooth inner sequence");
-                        Set ensDomain = sample.getDomainSet();
-                        for (int j = 0; j < ensDomain.getLength(); j++) {
-                            FlatField innerField =
-                                (FlatField) sample.getSample(j, false);
-                            if (innerField == null) {
-                                continue;
-                            }
-                            FlatField innerSmoothedField = null;
-                            if (type.equals(SMOOTH_5POINT)) {
-                                innerSmoothedField = smooth5Point(innerField,
-                                        smoothedRangeType);
-                            } else if (type.equals(SMOOTH_9POINT)) {
-                                innerSmoothedField = smooth9Point(innerField,
-                                        smoothedRangeType);
-                            } else if (type.equals(SMOOTH_GAUSSIAN)) {
-                                innerSmoothedField =
-                                    smoothGaussian(innerField, filterLevel,
-                                        smoothedRangeType);
-                            } else {
-                                innerSmoothedField =
-                                    smoothWeighted(innerField, filterLevel,
-                                        type, smoothedRangeType);
-                            }
-                            if (innerSmoothedField == null) {
-                                continue;
-                            }
-                            if (smoothedRangeType == null) {
-                                smoothedRangeType =
-                                    GridUtil.getParamType(innerSmoothedField);
-                            }
-                            if (smoothedFF == null) {
-                                FunctionType innerType =
-                                    new FunctionType(
-                                        DataUtility.getDomainType(ensDomain),
-                                        innerSmoothedField.getType());
-                                smoothedFF = new FieldImpl(innerType,
-                                        ensDomain);
-                            }
-                            smoothedFF.setSample(j, innerSmoothedField,
-                                    false);
-                        }
-                        Trace.call2("GridUtil smooth inner sequence");
-                    }
-
-                    if ((smoothedFI == null) && (smoothedFF != null)) {
-                        FunctionType smoothedFFType =
-                            (FunctionType) smoothedFF.getType();
-                        FunctionType smoothedFT =
-                            new FunctionType(
-                                ((SetType) timeSet.getType()).getDomain(),
-                                smoothedFFType);
-                        smoothedFI = new FieldImpl(smoothedFT, timeSet);
-                    }
-                    if (smoothedFF != null) {
-                        smoothedFI.setSample(i, smoothedFF, false, false);
-                    }
-                }
-            } else {
-                if (type.equals(SMOOTH_5POINT)) {
-                    smoothedFI = (FieldImpl) smooth5Point((FlatField) slice,
-                            smoothedRangeType);
-                } else if (type.equals(SMOOTH_9POINT)) {
-                    smoothedFI = (FieldImpl) smooth9Point((FlatField) slice,
-                            smoothedRangeType);
-                } else if (type.equals(SMOOTH_GAUSSIAN)) {
-                    smoothedFI =
-                        (FieldImpl) smoothGaussian((FlatField) slice,
-                            filterLevel, smoothedRangeType);
-                } else {
-                    smoothedFI =
-                        (FieldImpl) smoothWeighted((FlatField) slice,
-                            filterLevel, type, smoothedRangeType);
-                }
-
-            }
-        } catch (RemoteException re) {
-            throw new VisADException("RemoteException: " + re.getMessage());
-        }
-        return smoothedFI;
-
-    }
-
-    /**
-     * Apply a 5 point smoothing function to the grid.  Adapted from
-     * GEMPAK dfsm5s.c
-     *
-     * @param slice grid to smooth
-     * @param rangeType  type for the range.  May be null;
-     *
-     * @return  the smoothed grid or null
-     *
-     * @throws RemoteException  Java RMI error
-     * @throws VisADException   VisAD Error
-     */
-    private static FlatField smooth5Point(FlatField slice,
-                                          TupleType rangeType)
-            throws VisADException, RemoteException {
-
-        int   jgymin, jgymax, jgxmin, jgxmax, kxd;
-        int   ii, ip1, im1, jp1, jm1, ier, zero;
-        float wt, wt4, dip1, dim1, djp1, djm1, dsum, wsum;
-
-        /*
-         * Set filter weight.
-         */
-        wt  = .125f;
-        wt4 = 4.f * wt;
-
-        if (rangeType == null) {
-            rangeType =
-                GridUtil.makeNewParamType(GridUtil.getParamType(slice),
-                                          "_SM5S");
-        }
-        FlatField newField = (FlatField) GridUtil.setParamType(slice,
-                                 rangeType, true);
-        float[][]  samples = slice.getFloats(false);
-        GriddedSet domain  = (GriddedSet) GridUtil.getSpatialDomain(slice);
-        int[]      lengths = domain.getLengths();
-        jgxmin = 1;
-        jgxmax = lengths[0];
-        kxd    = jgxmax;
-        jgymin = 1;
-        jgymax = lengths[1];
-        int       kyd       = jgymax;
-        int       numParams = samples.length;
-        float[]   highs     = domain.getHi();
-        float[]   lows      = domain.getLow();
-        boolean   isCyclic  = lows[0] == highs[0] % 360.f;
-        float[][] newVals   = newField.getFloats(false);
-        int       nr        = 5;
-
-        for (int np = 0; np < numParams; np++) {
-            //float[] gni = samples[np];
-            //float[] gno = newVals[np];
-            float[] gni;
-            float[] gno;
-            float[] gnii = samples[np];
-            float[] gnoi = newVals[np];
-            if (isCyclic) {
-                gni    = extendGrid(gnii, nr, jgxmax, jgymax);
-                gno    = new float[gni.length];
-                jgxmax += 2 * nr;
-                kxd    = jgxmax;
-            } else {
-                gni = gnii;
-                gno = gnoi;
-            }
-
-
-            /*
-             * Apply five-point binomial smoother over subset grid.
-             */
-            for (int j = jgymin; j <= jgymax; j++) {
-                for (int i = jgxmin; i <= jgxmax; i++) {
-                    ii = (j - 1) * kxd + i;
-                    if (Float.isNaN(gni[ii - 1])) {
-                        /*
-                         * Check for missing data.
-                         */
-                        gno[ii - 1] = Float.NaN;
-                    } else {
-                        ip1 = ii + 1;
-                        if (i + 1 > jgxmax) {
-                            dip1 = Float.NaN;
-                        } else {
-                            dip1 = gni[ip1 - 1];
-                        }
-                        im1 = ii - 1;
-                        if (i - 1 < jgxmin) {
-                            dim1 = Float.NaN;
-                        } else {
-                            dim1 = gni[im1 - 1];
-                        }
-                        jp1 = ii + kxd;
-                        if (j + 1 > jgymax) {
-                            djp1 = Float.NaN;
-                        } else {
-                            djp1 = gni[jp1 - 1];
-                        }
-                        jm1 = ii - kxd;
-                        if (j - 1 < jgymin) {
-                            djm1 = Float.NaN;
-                        } else {
-                            djm1 = gni[jm1 - 1];
-                        }
-                        dsum = gni[ii - 1] * wt4;
-                        wsum = wt4;
-                        if ( !Float.isNaN(dip1)) {
-                            dsum += dip1 * wt;
-                            wsum += wt;
-                        }
-                        if ( !Float.isNaN(dim1)) {
-                            dsum += dim1 * wt;
-                            wsum += wt;
-                        }
-                        if ( !Float.isNaN(djp1)) {
-                            dsum += djp1 * wt;
-                            wsum += wt;
-                        }
-                        if ( !Float.isNaN(djm1)) {
-                            dsum += djm1 * wt;
-                            wsum += wt;
-                        }
-                        gno[ii - 1] = dsum / wsum;
-                    }
-                }
-            }
-            if (isCyclic) {
-                int kxdi = kxd - 2 * nr;
-                int m    = 0;
-                for (int i = 0; i < kyd; i++) {
-                    for (int j = 0; j < kxdi; j++) {
-                        int index = nr + j + i * kxd;
-                        gnoi[m++] = gno[index];
-                    }
-                }
-            }
-        }
-        newField.setSamples(newVals, false);
-
-        return newField;
-
-    }
-
-    /**
-     * Apply a 9 point smoothing function to the grid.  Adapted from
-     * GEMPAK dfsm9s.c
-     *
-     * @param slice grid to smooth
-     * @param rangeType  type for the range.  May be null;
-     *
-     * @return  the smoothed grid or null
-     *
-     * @throws RemoteException  Java RMI error
-     * @throws VisADException   VisAD Error
-     */
-    private static FlatField smooth9Point(FlatField slice,
-                                          TupleType rangeType)
-            throws VisADException, RemoteException {
-
-        int   ni, no, jgymin, jgymax, jgxmin, jgxmax, kxd, kyd, ksub1, ksub2;
-        int   i, j, ii, ip1, im1, jp1, jm1, imjm, ipjm, imjp, ipjp, ier, zero;
-        float dsum, wsum, wt, wtc, wt4;
-        float dip1, dim1, djp1, djm1, dimjm, dipjm, dimjp, dipjp;
-
-        /*
-         * Set filter weight for Diamond points weight
-         */
-        wt = 2.0f;
-
-        /*
-         * Corner points weight
-         */
-        wtc = 1.0f;
-
-        /*
-         * Center point weight
-         */
-        wt4 = 4.0f;
-
-        if (rangeType == null) {
-            rangeType =
-                GridUtil.makeNewParamType(GridUtil.getParamType(slice),
-                                          "_SM9S");
-        }
-        FlatField newField = (FlatField) GridUtil.setParamType(slice,
-                                 rangeType, true);
-        float[][]  samples = slice.getFloats(false);
-        GriddedSet domain  = (GriddedSet) GridUtil.getSpatialDomain(slice);
-        int[]      lengths = domain.getLengths();
-        jgxmin = 1;
-        jgxmax = lengths[0];
-        kxd    = jgxmax;
-        jgymin = 1;
-        jgymax = lengths[1];
-        kyd    = jgymax;
-        int       numParams = samples.length;
-        float[]   highs     = domain.getHi();
-        float[]   lows      = domain.getLow();
-        boolean   isCyclic  = lows[0] == highs[0] % 360.f;
-        float[][] newVals   = newField.getFloats(false);
-        int       nr        = 9;
-
-        for (int np = 0; np < numParams; np++) {
-            float[] gni;
-            float[] gno;
-            float[] gnii = samples[np];
-            float[] gnoi = newVals[np];
-            if (isCyclic) {
-                gni    = extendGrid(gnii, nr, jgxmax, jgymax);
-                gno    = new float[gni.length];
-                jgxmax += 2 * nr;
-                kxd    = jgxmax;
-            } else {
-                gni = gnii;
-                gno = gnoi;
-            }
-
-            for (j = jgymin; j <= jgymax; j++) {
-                for (i = jgxmin; i <= jgxmax; i++) {
-                    ii = (j - 1) * kxd + i;
-                    if (Float.isNaN(gni[ii - 1])) {
-                        //
-                        // Check for missing data.
-                        //
-                        gno[ii - 1] = Float.NaN;
-                    } else {
-                        ip1 = ii + 1;
-                        if (i + 1 > jgxmax) {
-                            dip1 = Float.NaN;
-                        } else {
-                            dip1 = gni[ip1 - 1];
-                        }
-
-                        im1 = ii - 1;
-                        if (i - 1 < jgxmin) {
-                            dim1 = Float.NaN;
-                        } else {
-                            dim1 = gni[im1 - 1];
-                        }
-
-                        jp1 = ii + kxd;
-                        if (j + 1 > jgymax) {
-                            djp1 = Float.NaN;
-                        } else {
-                            djp1 = gni[jp1 - 1];
-                        }
-
-                        jm1 = ii - kxd;
-                        if (j - 1 < jgymin) {
-                            djm1 = Float.NaN;
-                        } else {
-                            djm1 = gni[jm1 - 1];
-                        }
-
-                        imjm = jm1 - 1;
-                        if ((j - 1 < jgymin) || (i - 1 < jgxmin)) {
-                            dimjm = Float.NaN;
-                        } else {
-                            dimjm = gni[imjm - 1];
-                        }
-
-                        ipjm = jm1 + 1;
-                        if ((j - 1 < jgymin) || (i + 1 > jgxmax)) {
-                            dipjm = Float.NaN;
-                        } else {
-                            dipjm = gni[ipjm - 1];
-                        }
-
-                        imjp = jp1 - 1;
-                        if ((j + 1 > jgymax) || (i - 1 < jgxmin)) {
-                            dimjp = Float.NaN;
-                        } else {
-                            dimjp = gni[imjp - 1];
-                        }
-
-                        ipjp = jp1 + 1;
-                        if ((j + 1 > jgymax) || (i + 1 > jgxmax)) {
-                            dipjp = Float.NaN;
-                        } else {
-                            dipjp = gni[ipjp - 1];
-                        }
-
-                        dsum = gni[ii - 1] * wt4;
-                        wsum = wt4;
-                        if ( !Float.isNaN(dip1)) {
-                            dsum += dip1 * wt;
-                            wsum += wt;
-                        } else {
-                            dsum += gni[ii - 1] * wt;
-                            wsum += wt;
-                        }
-
-                        if ( !Float.isNaN(dim1)) {
-                            dsum += dim1 * wt;
-                            wsum += wt;
-                        } else {
-                            dsum += gni[ii - 1] * wt;
-                            wsum += wt;
-                        }
-
-                        if ( !Float.isNaN(djp1)) {
-                            dsum += djp1 * wt;
-                            wsum += wt;
-                        } else {
-                            dsum += gni[ii - 1] * wt;
-                            wsum += wt;
-                        }
-
-                        if ( !Float.isNaN(djm1)) {
-                            dsum += djm1 * wt;
-                            wsum += wt;
-                        } else {
-                            dsum += gni[ii - 1] * wt;
-                            wsum += wt;
-                        }
-
-                        if ( !Float.isNaN(dimjm)) {
-                            dsum += dimjm * wtc;
-                            wsum += wtc;
-                        } else {
-                            dsum += gni[ii - 1] * wtc;
-                            wsum += wtc;
-                        }
-
-                        if ( !Float.isNaN(dipjm)) {
-                            dsum += dipjm * wtc;
-                            wsum += wtc;
-                        } else {
-                            dsum += gni[ii - 1] * wtc;
-                            wsum += wtc;
-                        }
-
-                        if ( !Float.isNaN(dimjp)) {
-                            dsum += dimjp * wtc;
-                            wsum += wtc;
-                        } else {
-                            dsum += gni[ii - 1] * wtc;
-                            wsum += wtc;
-                        }
-
-                        if ( !Float.isNaN(dipjp)) {
-                            dsum += dipjp * wtc;
-                            wsum += wtc;
-                        } else {
-                            dsum += gni[ii - 1] * wtc;
-                            wsum += wtc;
-                        }
-
-                        gno[ii - 1] = dsum / wsum;
-                    }
-                }
-            }
-            if (isCyclic) {
-                int kxdi = kxd - 2 * nr;
-                int m    = 0;
-                for (i = 0; i < kyd; i++) {
-                    for (j = 0; j < kxdi; j++) {
-                        int index = nr + j + i * kxd;
-                        gnoi[m++] = gno[index];
-                    }
-                }
-            }
-        }
-        newField.setSamples(newVals, false);
-
-        return newField;
-    }
-
-    /** max number of weights */
-    private static final int MAXWTS = 100;
-
-    /**
-     * Apply a Gaussian Weighted smoothing function to the grid.  Adapted from
-     * GEMPAK dfgwfs.c
-     *
-     * @param slice grid to smooth
-     * @param filterLevel level of filtering
-     * @param rangeType  type for the range.  May be null;
-     *
-     * @return  the smoothed grid or null
-     *
-     * @throws RemoteException  Java RMI error
-     * @throws VisADException   VisAD Error
-     */
-    private static FlatField smoothGaussian(FlatField slice, int filterLevel,
-                                            TupleType rangeType)
-            throws VisADException, RemoteException {
-
-
-        int       ni, no, nnw, kxd, kyd, ksub1, ksub2, zero, ier;
-        int       nwl, nr, jw, iw, jj, ii, is, ie, js, je, j, i, indx;
-        float[]   gnnw, gnist, gnost;
-        float     sgma, sumw, sumf, sig2, aa, x, y;
-        float[][] w = new float[MAXWTS][MAXWTS];
-
-        nwl = filterLevel;
-
-        if (nwl <= 1) {
-            nwl = 2;
-        }
-
-        /*
-         * Compute the array of weights.
-         *
-         * The range of the filter is twice the standard deviation of the
-         * required Gaussian distribution.
-         */
-        sgma = (float) (nwl / (Math.PI * Math.sqrt(2.0)));
-        nr   = (int) (2. * sgma);
-        if (nr < 1) {
-            nr = 1;
-        }
-        if (nr >= MAXWTS) {
-            nr = MAXWTS - 1;
-        }
-
-        if (rangeType == null) {
-            rangeType =
-                GridUtil.makeNewParamType(GridUtil.getParamType(slice),
-                                          "_GWFS");
-        }
-        FlatField newField = (FlatField) GridUtil.setParamType(slice,
-                                 rangeType, true);
-        float[][]  samples = slice.getFloats(false);
-        GriddedSet domain  = (GriddedSet) GridUtil.getSpatialDomain(slice);
-        int[]      lengths = domain.getLengths();
-        kxd = lengths[0];
-        kyd = lengths[1];
-        float[]   highs     = domain.getHi();
-        float[]   lows      = domain.getLow();
-        boolean   isCyclic  = lows[0] == highs[0] % 360.f;
-        int       numParams = samples.length;
-        float[][] newVals   = newField.getFloats(false);
-
-        for (int np = 0; np < numParams; np++) {
-            float[] gnisti = samples[np];
-            float[] gnosti = newVals[np];
-            if (isCyclic) {
-                gnist = extendGrid(gnisti, nr, kxd, kyd);
-                gnost = new float[gnist.length];
-                kxd   += 2 * nr;
-            } else {
-                gnist = gnisti;
-                gnost = gnosti;
-            }
-
-
-            /*
-             * Compute the matrix of weights for one quadrant using symmetry
-             * of two dimensional Gaussian surface.
-             */
-            sumw = 0.0f;
-            sig2 = sgma * sgma;
-            aa   = (float) (1.f / (sig2 * Math.PI));
-            for (jw = 1; jw <= nr + 1; jw++) {
-                if (jw == 1) {
-                    is = 2;
-                } else {
-                    is = jw;
-                }
-                for (iw = is; iw <= nr + 1; iw++) {
-                    x                 = iw - 1;
-                    y                 = jw - 1;
-                    w[iw - 1][jw - 1] = (float) (aa
-                            * Math.exp(-(x * x + y * y) / sig2));
-                    w[jw - 1][iw - 1] = w[iw - 1][jw - 1];
-                    if ((jw == 1) || (jw == iw)) {
-                        sumw += w[iw - 1][jw - 1];
-                    } else {
-                        sumw += 2. * w[iw - 1][jw - 1];
-                    }
-                }
-            }
-            sumw    *= 4.f;
-            w[0][0] = 1.f - sumw;
-
-            for (jj = 1; jj <= kyd; jj++) {
-                for (ii = 1; ii <= kxd; ii++) {
-                    is   = ii - nr;
-                    ie   = ii + nr;
-                    js   = jj - nr;
-                    je   = jj + nr;
-                    sumw = 0.0f;
-                    sumf = 0.0f;
-                    for (j = js; j <= je; j++) {
-                        if ((j >= 1) && (j <= kyd)) {
-                            for (i = is; i <= ie; i++) {
-                                if ((i >= 1) && (i <= kxd)) {
-                                    iw   = Math.abs(i - ii) + 1;
-                                    jw   = Math.abs(j - jj) + 1;
-                                    indx = (j - 1) * kxd + i;
-                                    if ( !Float.isNaN(gnist[indx - 1])) {
-                                        sumw += w[iw - 1][jw - 1];
-                                        sumf += gnist[indx - 1]
-                                                * w[iw - 1][jw - 1];
-                                    }
-                                }
-                            }
-                        }
-                    }
-                    indx = (jj - 1) * kxd + ii;
-                    if ( !G_DIFFT(sumw, 0.0F, GDIFFD)
-                            && !Float.isNaN(gnist[indx - 1])) {
-                        gnost[indx - 1] = sumf / sumw;
-                    } else {
-                        gnost[indx - 1] = Float.NaN;
-                    }
-                }
-            }
-            if (isCyclic) {
-                int kxdi = kxd - 2 * nr;
-                int m    = 0;
-                for (i = 0; i < kyd; i++) {
-                    for (j = 0; j < kxdi; j++) {
-                        int index = nr + j + i * kxd;
-                        gnosti[m++] = gnost[index];
-                    }
-                }
-            }
-        }
-        newField.setSamples(newVals, false);
-
-        return newField;
-    }
-
-    /**
-     * Apply a weigthed smoothing function to the grid.  The smoothing types are:
-     * <p>
-     * SMOOTH_CRESSMAN: the smoothed value is given by a weighted average of values
-     * at surrounding grid points.  The weighting function is the Cressman weighting
-     * function:
-     * <pre>
-     *         w = ( D**2 - d**2 ) / ( D**2 + d**2 )
-     * </pre>
-     * In the above, d is the distance (in grid increments) of the neighboring point
-     * to the smoothing point, and D is the radius of influence [in grid increments]
-     * <p>
-     * SMOOTH_CIRCULAR: the weighting function is the circular apperture
-     * diffraction function (following a suggestion of Barnes et al. 1996):
-     * <pre>
-     *          w = bessel(3.8317*d/D)/(3.8317*d/D)
-     * </pre>
-     * <p>
-     * SMOOTH_RECTANGULAR: the weighting function is the product of the rectangular
-     * apperture diffraction function in the x and y directions (the function used
-     * in Barnes et al. 1996):
-     * <pre>
-     *          w = [sin(pi*x/D)/(pi*x/D)]*[sin(pi*y/D)/(pi*y/D)]
-     * </pre>
-     * Adapted from smooth.f written by Mark Stoelinga in his RIP package
-     *
-     * @param slice grid to smooth
-     * @param radius radius of window in grid units
-     * @param type type of smoothing
-     * @param rangeType  type for the range.  May be null;
-     *
-     * @return  the smoothed grid or null
-     *
-     * @throws RemoteException  Java RMI error
-     * @throws VisADException   VisAD Error
-     */
-    private static FlatField smoothWeighted(FlatField slice, int radius,
-                                            String type, TupleType rangeType)
-            throws VisADException, RemoteException {
-
-        float beszero = 3.8317f;
-
-        int   idist, nfp, npsq, njx, niy;
-        int   is, ie, js, je, ifp, jfp;
-        float dist, distsq, xfac, yfac, tot, totwt, xdist, ydist;
-        //float[][] fprint = new float[MAXWTS][MAXWTS];
-        float[] pslab, work;
-        int     index, psindex;
-
-        idist = radius;
-        if (idist == 0) {
-            return slice;
-        }
-        nfp = Math.min(MAXWTS, 2 * idist);
-        float[][] fprint = new float[nfp][nfp];
-        npsq = idist * idist;
-        if (rangeType == null) {
-            rangeType =
-                GridUtil.makeNewParamType(GridUtil.getParamType(slice),
-                                          "_" + type);
-        }
-        FlatField newField = (FlatField) GridUtil.setParamType(slice,
-                                 rangeType, true);
-        float[][]  samples = slice.getFloats(false);
-        GriddedSet domain  = (GriddedSet) GridUtil.getSpatialDomain(slice);
-        int[]      lengths = domain.getLengths();
-        njx = lengths[0];
-        niy = lengths[1];
-        float[]   highs     = domain.getHi();
-        float[]   lows      = domain.getLow();
-        boolean   isCyclic  = lows[0] == highs[0] % 360.f;
-        int       numParams = samples.length;
-        float[][] newValues = newField.getFloats(false);
-
-        for (int np = 0; np < numParams; np++) {
-            float[] pslabi = samples[np];
-            float[] worki  = newValues[np];
-
-            if (type.equals(SMOOTH_CRESSMAN)) {  // Cressman function
-                for (int i = 0; i < nfp; i++) {
-                    for (int j = 0; j < nfp; j++) {
-                        distsq = (float) (Math.pow((i - idist), 2)
-                                          + Math.pow((j - idist), 2));
-                        fprint[j][i] = (float) Math.max((npsq - distsq)
-                                / (npsq + distsq), 0.f);
-                    }
-                }
-            } else if (type.equals(SMOOTH_CIRCULAR)) {  // Circular diffraction function
-                for (int i = 0; i < nfp; i++) {
-                    for (int j = 0; j < nfp; j++) {
-                        dist = (float) (beszero / idist
-                                        * Math.sqrt(Math.pow((i - idist), 2)
-                                            + Math.pow((j - idist), 2)));
-                        if ((i == idist) && (j == idist)) {
-                            fprint[j][i] = .5f;
-                        } else {
-                            fprint[j][i] = (float) Math.max(0.,
-                                    bes(dist) / dist);
-                        }
-                    }
-                }
-            } else if (type.equals(SMOOTH_RECTANGULAR)) {  // Rect. diffraction function
-                for (int i = 0; i < nfp; i++) {
-                    for (int j = 0; j < nfp; j++) {
-                        if (j == idist) {
-                            xfac = 1.f;
-                        } else {
-                            xdist = (float) Math.PI / idist * (j - idist);
-                            xfac  = (float) Math.sin(xdist) / xdist;
-                        }
-                        if (i == idist) {
-                            yfac = 1.f;
-                        } else {
-                            ydist = (float) Math.PI / idist * (i - idist);
-                            yfac  = (float) Math.sin(ydist) / ydist;
-                        }
-                        fprint[j][i] = xfac * yfac;
-                    }
-                }
-            }
-            if (isCyclic) {  // pad each side with idist the values
-                pslab = extendGrid(pslabi, idist, njx, niy);
-                work  = new float[pslab.length];
-                njx   += 2 * idist;
-            } else {
-                pslab = pslabi;
-                work  = worki;
-            }
-            // now do the work of smoothing
-            for (int i = 0; i < niy; i++) {
-                for (int j = 0; j < njx; j++) {
-                    index = j + i * njx;
-                    if ( !Float.isNaN(pslab[index])) {
-                        tot   = 0.f;
-                        totwt = 0.f;
-                        is    = Math.max(0, i - idist);
-                        ie    = Math.min(niy - 1, i + idist);
-                        js    = Math.max(0, j - idist);
-                        je    = Math.min(njx - 1, j + idist);
-                        for (int ireg = is; ireg < ie; ireg++) {
-                            ifp = ireg - i + idist;
-                            for (int jreg = js; jreg < je; jreg++) {
-                                jfp     = jreg - j + idist;
-                                psindex = ireg * njx + jreg;
-                                if ( !Float.isNaN(pslab[psindex])) {
-                                    totwt = totwt + fprint[jfp][ifp];
-                                    tot   = tot
-                                          + fprint[jfp][ifp] * pslab[psindex];
-                                }
-                            }
-                        }
-                        work[index] = tot / totwt;
-                    } else {
-                        work[index] = Float.NaN;
-                    }
-                }
-            }
-            if (isCyclic) {
-                int njxi = njx - 2 * idist;
-                int m    = 0;
-                for (int i = 0; i < niy; i++) {
-                    for (int j = 0; j < njxi; j++) {
-                        index      = idist + j + i * njx;
-                        worki[m++] = work[index];
-                    }
-                }
-            }
-        }
-        newField.setSamples(newValues, false);
-
-        return newField;
-    }
-
-    /**
-     * Pad the cyclical grid on each edge by ncols
-     * @param data  the data to pad
-     * @param ncols  the number of columns
-     * @param nx  number of x points
-     * @param ny  number of y points
-     * @return  extended grid
-     */
-    private static float[] extendGrid(float[] data, int ncols, int nx,
-                                      int ny) {
-        float[] newData = new float[data.length + ny * ncols * 2];
-        int     index   = 0;
-        int     l       = 0;
-        for (int i = 0; i < ny; i++) {
-            for (int j = ncols; j > 0; j--) {
-                index        = nx - j - 1 + i * nx;
-                newData[l++] = data[index];
-            }
-            for (int j = 0; j < nx; j++) {
-                index        = j + i * nx;
-                newData[l++] = data[index];
-            }
-            for (int j = 0; j < ncols; j++) {
-                index        = j + 1 + i * nx;
-                newData[l++] = data[index];
-            }
-        }
-        return newData;
-    }
-
-    /**
-     * Bessel function.  (copied from RIP)
-     *
-     * @param x  the value
-     *
-     * @return  the function
-     */
-    private static float bes(float x) {
-        float rint = 0.f;
-        float u;
-        for (int i = 0; i < 1000; i++) {
-            u    = i * .001f - .0005f;
-            rint = rint
-                   + (float) (Math.sqrt(1. - u * u) * Math.cos(x * u) * .001);
-        }
-        return (float) (2.f * x * rint / (4. * Math.atan(1.)));
-    }
-
-    /**
-     * Static grid differencing value
-     */
-    private static final float GDIFFD = 0.000001f;
-
-    /**
-     * See if the difference between two values is greater than another value
-     * @param x  first value
-     * @param y  second value
-     * @param val  the value to check
-     * @return Math.abs(x-y) > val
-     */
-    private static boolean G_DIFFT(float x, float y, float val) {
-        return Math.abs(x - y) < val;
-    }
-
-    /**
-     * Is Z ascending or descending
-     *
-     * @param grid  the grid
-     *
-     * @return true if values are descending (1000, 925, etc)
-     *
-     * @throws VisADException  problem getting data
-     */
-    private static boolean isZDescending(FieldImpl grid)
-            throws VisADException {
-        //if (!GridUtil.isVolume(grid)) return false;
-        Gridded3DSet domain = (Gridded3DSet) GridUtil.getSpatialDomain(grid);
-        float        first     = 0;
-        float        last      = 0;
-        boolean      notLinear = true;
-        if (domain instanceof Linear3DSet) {
-            Linear1DSet zSet = ((Linear3DSet) domain).getZ();
-            first     = (float) zSet.getFirst();
-            last      = (float) zSet.getLast();
-            notLinear = false;
-        } else {
-            int[]     lens    = domain.getLengths();
-            float[][] samples = domain.getSamples(false);
-            first = samples[2][0];
-            last  = samples[2][lens[0] * lens[1] + 1];
-        }
-        //return first > last;
-        System.out.println("not linear = " + notLinear);
-        return notLinear;
-    }
-
-
-    /**
-     * Make a grid structure
-     *
-     * @param grid2D  the values
-     * @param numCols number of columns
-     * @param numRows number of rows
-     * @param missingValue  the missing value
-     *
-     * @return the grid structure
-     */
-    public static float[][] makeGrid(float[][] grid2D, int numCols,
-                                     int numRows, float missingValue) {
-        return makeGrid(new float[][][] {
-            grid2D
-        }, numCols, numRows, missingValue);
-    }
-
-
-    /**
-     * Make a grid structure
-     *
-     * @param grid2D  the values
-     * @param numCols number of columns
-     * @param numRows number of rows
-     * @param missingValue  the missing value
-     *
-     * @return the grid structure
-     */
-    public static float[][] makeGrid(float[][][] grid2D, int numCols,
-                                     int numRows, float missingValue) {
-        int       numFields  = grid2D.length;
-        float[][] gridValues = new float[numFields][numCols * numRows];
-        int       m          = 0;
-        for (int fieldIdx = 0; fieldIdx < numFields; fieldIdx++) {
-            for (int j = 0; j < numRows; j++) {
-                for (int i = 0; i < numCols; i++) {
-                    float value = (float) grid2D[fieldIdx][j][i];
-                    if (value == missingValue) {
-                        value = Float.NaN;
-                    }
-                    gridValues[fieldIdx][m] = value;
-                    m++;
-                }
-            }
-        }
-        return gridValues;
-    }
-
-    /**
-     * Fill a structure with missing values with nearby grid values
-     *
-     * @param grid2D  grid structure
-     * @param missingValue  missing value
-     */
-    public static void fillMissing(float[][] grid2D, float missingValue) {
-        int numCols = grid2D[0].length;
-        int numRows = grid2D.length;
-        for (int x = 0; x < numCols; x++) {
-            for (int y = 0; y < numRows; y++) {
-                if (grid2D[y][x] != grid2D[y][x]) {
-                    int     delta                 = numCols / 100;
-                    boolean foundNonMissingNearby = false;
-                    for (int dx = -delta; dx < delta; dx++) {
-                        for (int dy = -delta; dy < delta; dy++) {
-                            int nx = x + dx;
-                            int ny = y + dy;
-                            if ((nx >= 0) && (nx < grid2D[0].length)
-                                    && (ny >= 0) && (ny < grid2D.length)) {
-                                if ((grid2D[ny][nx] == grid2D[ny][nx])
-                                        && (grid2D[ny][nx] != missingValue)) {
-                                    foundNonMissingNearby = true;
-                                }
-                            }
-                        }
-                    }
-                    if ( !foundNonMissingNearby) {
-                        grid2D[y][x] = missingValue;
-                    }
-                }
-            }
-        }
-
-        for (int pass = 0; pass < 1; pass++) {
-            boolean anyMissing = false;
-            for (int x = 0; x < numCols; x++) {
-                for (int y = 0; y < numRows; y++) {
-                    if (fillMissingFromNeighbors(grid2D, x, y,
-                            missingValue)) {
-                        anyMissing = true;
-                    }
-                }
-            }
-            if (anyMissing) {
-                for (int y = 0; y < numRows; y++) {
-                    for (int x = 0; x < numCols; x++) {
-                        if (fillMissingFromNeighbors(grid2D, x, y,
-                                missingValue)) {
-                            anyMissing = true;
-                        }
-                    }
-                }
-            }
-            if (anyMissing) {
-                for (int y = numRows - 1; y >= 0; y--) {
-                    for (int x = numCols - 1; x >= 0; x--) {
-                        if (fillMissingFromNeighbors(grid2D, x, y,
-                                missingValue)) {
-                            anyMissing = true;
-                        }
-                    }
-                }
-            }
-            if (anyMissing) {
-                for (int x = numCols - 1; x >= 0; x--) {
-                    for (int y = numRows - 1; y >= 0; y--) {
-                        if (fillMissingFromNeighbors(grid2D, x, y,
-                                missingValue)) {
-                            anyMissing = true;
-                        }
-                    }
-                }
-            }
-            if ( !anyMissing) {
-                break;
-            }
-        }
-    }
-
-
-
-    /**
-     * Fill in missing values with neighbor values
-     *
-     * @param grid the grid
-     * @param x  x point
-     * @param y  y point
-     * @param missingValue missing value
-     *
-     * @return true grid was filled
-     */
-    private static boolean fillMissingFromNeighbors(float[][] grid, int x,
-            int y, float missingValue) {
-        if (grid[y][x] == grid[y][x]) {
-            return false;
-        }
-        if (grid[y][x] == missingValue) {
-            return false;
-        }
-        float sum = 0;
-        int   cnt = 0;
-        for (int dx = -1; dx < 2; dx++) {
-            for (int dy = -1; dy < 2; dy++) {
-                int nx = x + dx;
-                int ny = y + dy;
-                if ((nx >= 0) && (nx < grid[0].length) && (ny >= 0)
-                        && (ny < grid.length)) {
-                    if ((grid[ny][nx] == grid[ny][nx])
-                            && (grid[ny][nx] != missingValue)) {
-                        sum += grid[ny][nx];
-                        cnt++;
-                    }
-                }
-            }
-        }
-        if (cnt > 0) {
-            grid[y][x] = sum / cnt;
-        }
-        return true;
-    }
-
-    /**
-     * Flip the grid along the central longitude.  Useful for converting 0-360 to
-     * -180 to 180 or vice-versa.
-     *
-     * @param grid  the grid to flip
-     *
-     * @return  the flipped grid
-     *
-     * @throws RemoteException Java RMI problem
-     * @throws VisADException  VisAD problem reading data
-     */
-    public static FieldImpl lonFlip(FieldImpl grid)
-            throws VisADException, RemoteException {
-        FieldImpl flipped = grid;
-        if (isSequence(grid)) {
-            Set timeDomain = grid.getDomainSet();
-            flipped = new FieldImpl(((FunctionType) grid.getType()),
-                                    timeDomain);
-            FieldImpl flippedField = null;
-            for (int timeStepIdx = 0; timeStepIdx < timeDomain.getLength();
-                    timeStepIdx++) {
-                FieldImpl sample = (FieldImpl) grid.getSample(timeStepIdx,
-                                       false);
-                if (sample == null) {
-                    continue;
-                }
-                if ( !isSequence(sample)) {
-                    flippedField = lonFlipFF((FlatField) sample);
-                } else {  // ensembles & such
-                    Set ensDomain = sample.getDomainSet();
-                    flippedField =
-                        new FieldImpl(((FunctionType) sample.getType()),
-                                      ensDomain);
-                    for (int j = 0; j < ensDomain.getLength(); j++) {
-                        FlatField innerField =
-                            (FlatField) sample.getSample(j, false);
-                        if (innerField == null) {
-                            continue;
-                        }
-                        FlatField flippedFF = lonFlipFF(innerField);
-                        flippedField.setSample(j, flippedFF, false, false);
-                    }
-                }
-                flipped.setSample(timeStepIdx, flippedField, false, false);
-            }
-        } else {
-            flipped = (FieldImpl) lonFlipFF((FlatField) grid);
-        }
-        return flipped;
-    }
-
-    /**
-     * Do the actually longitude flipping
-     *
-     * @param grid  the grid to flip
-     *
-     * @return the flipped grid
-     *
-     * @throws RemoteException Java RMI problem
-     * @throws VisADException  VisAD problem reading data
-     */
-    private static FlatField lonFlipFF(FlatField grid)
-            throws VisADException, RemoteException {
-
-        FlatField     flipped    = grid;
-        GriddedSet    domainSet  = (GriddedSet) grid.getDomainSet();
-        RealTupleType domainType =
-            ((SetType) domainSet.getType()).getDomain();
-        CoordinateSystem refCS   = domainSet.getCoordinateSystem();
-        RealTupleType    refType = null;
-        float[]          highs   = domainSet.getHi();
-        float[]          lows    = domainSet.getLow();
-        int[]            lengths = domainSet.getLengths();
-        int              sizeX   = lengths[0];
-        int              sizeY   = lengths[1];
-        boolean          hasZ    = domainSet.getDimension() == 3;
-        int              sizeZ   = 1;
-        if (hasZ && (domainSet.getManifoldDimension() == 3)) {
-            sizeZ = lengths[2];
-        }
-        if (refCS != null) {
-            refType = refCS.getReference();
-        }
-        int     halfX    = (int) sizeX / 2;
-        boolean is360    = highs[0] > 300;
-        boolean isCyclic = isLonCyclic(lows[0], highs[0]);
-        if ( !isCyclic) {
-            // check to see if it could be cyclic
-            if (domainSet instanceof LinearSet) {
-                Linear1DSet xSet =
-                    ((LinearSet) domainSet).getLinear1DComponent(0);
-                double step    = xSet.getStep();
-                double first   = xSet.getFirst();
-                double last    = xSet.getLast();
-                double newLast = last + step;
-                if ( !isLonCyclic(first, newLast)) {
-                    throw new VisADException("not a cyclic grid");
-                }
-            } else {
-                double first   = lows[0];
-                double last    = highs[0];
-                double step    = Math.abs((last - first + 1 / sizeX));
-                double newLast = last + step;
-                if ( !isLonCyclic(first, newLast)) {
-                    throw new VisADException("not a cyclic grid");
-                }
-            }
-        }
-        float[][] values    = grid.getFloats(false);
-        float[][] newValues = new float[values.length][values[0].length];
-        if ((domainSet instanceof LinearSet) && false) {
-            //TODO: figure out LinearSet
-        } else {  // griddedNDSet
-            float[][] samples    = domainSet.getSamples(false);
-            float[][] newSamples =
-                new float[samples.length][samples[0].length];
-            for (int k = 0; k < sizeZ; k++) {
-                for (int j = 0; j < sizeY; j++) {
-                    for (int i = 0; i < sizeX; i++) {
-                        int oldIndex = k * sizeX * sizeY + j * sizeX + i;
-                        int newIndex = ((i < halfX)
-                                        ? i + halfX
-                                        : i - halfX) + j * sizeX
-                                            + k * sizeX * sizeY;
-                        if (isCyclic && (i == sizeX - 1)) {
-                            oldIndex -= halfX;
-                            newIndex += halfX;
-                        }
-                        float oldX = samples[0][oldIndex];
-                        float newX = oldX;
-                        if (is360) {
-                            if (oldX >= 180) {
-                                newX -= 360;
-                            }
-                        } else {
-                            if (oldX < 0) {
-                                newX += 360;
-                            }
-                        }
-                        if (isCyclic && (i == sizeX - 1)) {  //set the last point to be the first point+360
-                            newX = newSamples[0][newIndex - (sizeX - 1)]
-                                   + 360;
-                        }
-                        newSamples[0][newIndex] = newX;
-                        newSamples[1][newIndex] = samples[1][oldIndex];
-                        if (hasZ) {
-                            newSamples[2][newIndex] = samples[2][oldIndex];
-                        }
-                        for (int l = 0; l < newValues.length; l++) {
-                            newValues[l][newIndex] = values[l][oldIndex];
-                        }
-                    }
-                }
-            }
-            GriddedSet newDomain = GriddedSet.create(domainType, newSamples,
-                                       lengths,
-                                       domainSet.getCoordinateSystem(),
-                                       domainSet.getSetUnits(),
-                                       domainSet.getSetErrors());
-            flipped = new FlatField(((FunctionType) grid.getType()),
-                                    newDomain,
-                                    grid.getRangeCoordinateSystem()[0],
-                                    grid.getRangeSets(),
-                                    Util.getRangeUnits(grid));
-            flipped.setSamples(newValues, false);
-        }
-        return flipped;
-
-    }
-
-    /**
-     * Check to see if the longitude values are cyclic within the default epsilon
-     * (i.e., last == first+360 +- 0.0005)
-     *
-     * @param first  first value
-     * @param last   last value
-     *
-     * @return  true if they are cyclic
-     */
-    public static boolean isLonCyclic(double first, double last) {
-        return isLonCyclic(first, last, 0.0005);
-    }
-
-    /**
-     * Check to see if the longitude values are cyclic (i.e., last == first+360
-     * within esplion)
-     *
-     * @param first  first value
-     * @param last   last value
-     * @param epsilon   last value
-     *
-     * @return  true if they are cyclic
-     */
-    public static boolean isLonCyclic(double first, double last,
-                                      double epsilon) {
-        return visad.util.Util.isApproximatelyEqual(first + 360., last,
-                epsilon);
-    }
-}
->>>>>>> 1a9f4d7f
+}