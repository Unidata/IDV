--- conflicted
+++ resolved
@@ -1,4 +1,3 @@
-<<<<<<< HEAD
 /*
  * Copyright 1997-2013 Unidata Program Center/University Corporation for
  * Atmospheric Research, P.O. Box 3000, Boulder, CO 80307,
@@ -1893,12 +1892,17 @@
                 maxLon    = minLon + r2d2.getWidth();
                 centerLon = minLon + r2d2.getWidth() / 2;
 
+                adjustLons  = false;
                 // isLatLon  = true;
                 // TODO:  figure out this a little more.
             } else if (mp instanceof AREACoordinateSystem) {
 
                 // minLon    = -180;
                 // maxLon    = 180.;
+                adjustLons = false;
+            } else if (mp instanceof visad.jmet.GRIBCoordinateSystem) {
+            	// TODO:  not sure what we are really supposed to do, but
+            	// only GeoTIFF adapter uses this AFAIK
                 adjustLons = false;
             }
 
@@ -2836,2849 +2840,4 @@
             return this.mapProjection;
         }
     }
-}
-=======
-/*
- * Copyright 1997-2013 Unidata Program Center/University Corporation for
- * Atmospheric Research, P.O. Box 3000, Boulder, CO 80307,
- * support@unidata.ucar.edu.
- * 
- * This library is free software; you can redistribute it and/or modify it
- * under the terms of the GNU Lesser General Public License as published by
- * the Free Software Foundation; either version 2.1 of the License, or (at
- * your option) any later version.
- * 
- * This library is distributed in the hope that it will be useful, but
- * WITHOUT ANY WARRANTY; without even the implied warranty of
- * MERCHANTABILITY or FITNESS FOR A PARTICULAR PURPOSE.  See the GNU Lesser
- * General Public License for more details.
- * 
- * You should have received a copy of the GNU Lesser General Public License
- * along with this library; if not, write to the Free Software Foundation,
- * Inc., 59 Temple Place, Suite 330, Boston, MA 02111-1307 USA
- */
-
-package ucar.unidata.view.geoloc;
-
-
-
-import ucar.unidata.geoloc.Bearing;
-import ucar.unidata.geoloc.LatLonPointImpl;
-import ucar.unidata.geoloc.ProjectionImpl;
-import ucar.unidata.geoloc.ProjectionPoint;
-import ucar.unidata.geoloc.ProjectionRect;
-import ucar.unidata.geoloc.projection.LatLonProjection;
-import ucar.unidata.ui.FontSelector;
-import ucar.unidata.util.GuiUtils;
-import ucar.unidata.util.LogUtil;
-import ucar.unidata.util.Misc;
-import ucar.unidata.util.Trace;
-
-import ucar.visad.GeoUtils;
-import ucar.visad.ProjectionCoordinateSystem;
-import ucar.visad.display.MapLines;
-import ucar.visad.display.ScalarMapSet;
-import ucar.visad.quantities.CommonUnits;
-import ucar.visad.quantities.GeopotentialAltitude;
-
-import visad.AxisScale;
-import visad.CachingCoordinateSystem;
-import visad.CommonUnit;
-import visad.CoordinateSystem;
-import visad.Display;
-import visad.DisplayImpl;
-import visad.DisplayRealType;
-import visad.DisplayTupleType;
-import visad.Gridded2DSet;
-import visad.InverseLinearScaledCS;
-import visad.KeyboardBehavior;
-import visad.MouseBehavior;
-import visad.ProjectionControl;
-import visad.Real;
-import visad.RealTuple;
-import visad.RealTupleType;
-import visad.RealType;
-import visad.ScalarMap;
-import visad.ScalarType;
-import visad.SetType;
-import visad.Unit;
-import visad.UnitException;
-import visad.VisADException;
-import visad.VisADRay;
-
-import visad.data.mcidas.AREACoordinateSystem;
-import visad.data.mcidas.BaseMapAdapter;
-
-import visad.georef.EarthLocation;
-import visad.georef.EarthLocationTuple;
-import visad.georef.MapProjection;
-import visad.georef.TrivialMapProjection;
-
-
-import java.awt.BorderLayout;
-import java.awt.Color;
-import java.awt.Component;
-import java.awt.Dimension;
-import java.awt.Font;
-import java.awt.GraphicsDevice;
-import java.awt.GridLayout;
-import java.awt.event.ActionEvent;
-import java.awt.event.ActionListener;
-import java.awt.event.WindowAdapter;
-import java.awt.event.WindowEvent;
-import java.awt.geom.Rectangle2D;
-
-import java.beans.PropertyChangeEvent;
-import java.beans.PropertyChangeListener;
-
-import java.math.BigDecimal;
-
-import java.net.URL;
-
-import java.rmi.RemoteException;
-
-import java.text.DecimalFormat;
-
-import java.util.ArrayList;
-import java.util.Arrays;
-import java.util.Hashtable;
-import java.util.Iterator;
-import java.util.LinkedList;
-import java.util.List;
-
-import javax.swing.JButton;
-import javax.swing.JFrame;
-import javax.swing.JMenuBar;
-import javax.swing.JPanel;
-import javax.swing.JToolBar;
-
-
-/**
- * Provides a navigated VisAD DisplayImpl for displaying data.
- * The Projection or MapProjection provides the transformation from
- * lat/lon space to xy space.  There are three modes that can be used
- * with this display - MODE_3D (Java 3D), MODE_2Din3D (2D in Java 3D),
- * MODE_2D (Java 2D).  Performance is better in Java 3D modes. In the 3D
- * mode, RealType.Altitude is mapped to the display Z axis.<P>
- * Any displayable data must be able to map to RealType.Latitude,
- * RealType.Longitude and/or RealType.Altitude.<P>
- *
- * @author Don Murray
- */
-public abstract class MapProjectionDisplay extends NavigatedDisplay {
-
-    /**
-     * The name of the bearing from center property.
-     */
-    public static final String CURSOR_BEARING = "cursorBearing";
-
-    /**
-     * The name of the range from center property.
-     */
-    public static final String CURSOR_RANGE = "cursorRange";
-
-    /** instance counter */
-    private static int instance = 0;
-
-    /** instance locking mutex */
-    private static Object INSTANCE_MUTEX = new Object();
-
-    /** logging category */
-    private static LogUtil.LogCategory log_ =
-        LogUtil.getLogInstance(MapProjectionDisplay.class.getName());
-
-    /**
-     * flag for forcing 2D
-     */
-    public static boolean force2D = false;
-
-    /**
-     * The range from center RealType.
-     */
-    public static RealType CURSOR_RANGE_TYPE =
-        RealType.getRealType("Cursor_Range", CommonUnits.KILOMETER);
-
-    /**
-     * The bearing from center RealType.
-     */
-    public static RealType CURSOR_BEARING_TYPE =
-        RealType.getRealType("Cursor_Bearing", CommonUnit.degree);
-
-    /** ScalarMapf for altitude -> displayAltitudeType */
-    private ScalarMap altitudeMap = null;
-
-    /** coordinate system units */
-    private Unit[] csUnits = null;
-
-    /** y axis scale */
-    private AxisScale latScale = null;
-
-    /** ScalarMapf for latitude -> displayLatitudeType */
-    private ScalarMap latitudeMap = null;
-
-    /** x axis scale */
-    private AxisScale lonScale = null;
-
-    /** ScalarMapf for longitude -> displayLongitudeType */
-    private ScalarMap longitudeMap = null;
-
-    /** default maximum vertical range value */
-    private double maxVerticalRange = 16000;
-
-    /** default minimum vertical range value */
-    private double minVerticalRange = 0;
-
-    /** vertical axis scale */
-    private AxisScale verticalScale = null;
-
-    /** ScalarMap to Display.XAxis */
-    private ScalarMap xMap = null;
-
-    /** ScalarMap to Display.YAxis */
-    private ScalarMap yMap = null;
-
-    /** ScalarMap to Display.ZAxis */
-    private ScalarMap zMap = null;
-
-    /** bearing class for bearing calculations */
-    private Bearing workBearing = new Bearing();
-
-    /** default vertical range unit */
-    private Unit verticalRangeUnit = CommonUnit.meter;
-
-    /** Vertical type */
-    private RealType verticalParameter = RealType.Altitude;
-
-    /** Set of vertical maps */
-    private VerticalMapSet verticalMapSet = new VerticalMapSet();
-
-    /** use 0-360 for longitude range */
-    private boolean use360 = true;
-
-    /** number format for axis labels */
-    DecimalFormat labelFormat = new DecimalFormat("####0.0");
-
-    /** flag for whether we've been initialized */
-    private boolean init = false;
-
-    /** cursor location for bearing calculations */
-    private LatLonPointImpl cursorLLP = new LatLonPointImpl();
-
-    /** centerpoint for bearing calculations */
-    private LatLonPointImpl centerLLP = new LatLonPointImpl();
-
-    /** flag for adjusting lons or not */
-    private boolean adjustLons = false;
-
-    /** The coordinate system for the display */
-    private CoordinateSystem coordinateSystem;
-
-    /**
-     * The cursor altitude.
-     * @serial
-     */
-    private volatile Real cursorBearing;
-
-    /**
-     * The cursor altitude.
-     * @serial
-     */
-    private volatile Real cursorRange;
-
-    /** The display's Altitude DisplayRealType */
-    private DisplayRealType displayAltitudeType;
-
-    /** The display's Latitude DisplayRealType */
-    private DisplayRealType displayLatitudeType;
-
-    /** The display's Longitude DisplayRealType */
-    private DisplayRealType displayLongitudeType;
-
-    /** the display tuple type */
-    private DisplayTupleType displayTupleType;
-
-    /** The lat scale info */
-    private LatLonAxisScaleInfo latScaleInfo;
-
-    /** The lon scale info */
-    private LatLonAxisScaleInfo lonScaleInfo;
-
-    /** The MapProjection */
-    private MapProjection mapProjection;
-
-    /**
-     * Constructs an instance with the specified MapProjection
-     */
-    protected MapProjectionDisplay() {}
-
-    /**
-     * Constructs an instance with the specified MapProjection
-     * CoordinateSystem and display.
-     *
-     * @param projection   map projection CS
-     * @param display   display to use
-     *
-     * @throws  VisADException         Couldn't create necessary VisAD object
-     * @throws  RemoteException        Couldn't create a remote object
-     */
-    protected MapProjectionDisplay(MapProjection projection,
-                                   DisplayImpl display)
-            throws VisADException, RemoteException {
-        super(display);
-
-        // mapProjection = projection;
-        // coordinateSystem = makeCoordinateSystem(projection);
-        setMapProjection(projection);
-        initializeClass();
-    }
-
-    /**
-     * Initializes an instance with the specified MapProjection
-     * CoordinateSystem and display.
-     *
-     * @param projection   map projection CS
-     * @param display   display to use
-     *
-     * @throws  VisADException         Couldn't create necessary VisAD object
-     * @throws  RemoteException        Couldn't create a remote object
-     */
-    protected void init(MapProjection projection, DisplayImpl display)
-            throws VisADException, RemoteException {
-        super.init(display);
-        setMapProjection(projection);
-        initializeClass();
-    }
-
-    /**
-     * Set up the display.  Any additional work should be done in
-     * a subclass's intializeClass() method, which should call
-     * super.initializeClass() first.
-     *
-     * @throws RemoteException    Java RMI problem
-     * @throws VisADException     VisAD problem
-     */
-    protected void initializeClass() throws VisADException, RemoteException {
-        super.initializeClass();
-        setDisplayTypes();
-    }
-
-    /**
-     * Get an instance of a MapProjectionDisplay using the mode specified
-     * and the default projection.
-     *
-     * @param mode  mode to use
-     *
-     * @return a MapProjectionDisplay
-     *
-     * @throws VisADException   problem creating some VisAD object
-     * @throws RemoteException   problem creating remote object
-     */
-    public static MapProjectionDisplay getInstance(int mode)
-            throws VisADException, RemoteException {
-        return getInstance(null, mode);
-    }
-
-    /**
-     * Get an instance of a MapProjectionDisplay using the mode specified
-     * and the MapProjection.
-     *
-     * @param mode  mode to use
-     * @param p  initial MapProjection for display
-     *
-     * @return a MapProjection display of the correct mode and projection
-     *
-     * @throws VisADException   problem creating some VisAD object
-     * @throws RemoteException   problem creating remote object
-     */
-    public static MapProjectionDisplay getInstance(MapProjection p, int mode)
-            throws VisADException, RemoteException {
-        return getInstance(p, mode, false, null);
-    }
-
-    /**
-     * Get an instance of a MapProjectionDisplay using the mode specified
-     * and the MapProjection.
-     *
-     * @param p       map projection
-     * @param mode    mode
-     * @param offscreen true if offscreen
-     * @param dimension dimension of display
-     *
-     * @return the instance
-     *
-     * @throws RemoteException  Java RMI problem
-     * @throws VisADException   problem creating the display or some component
-     */
-    public static MapProjectionDisplay getInstance(MapProjection p, int mode,
-            boolean offscreen, Dimension dimension)
-            throws VisADException, RemoteException {
-        return getInstance(p, mode, offscreen, dimension, null);
-    }
-
-    /**
-     * Get an instance of a MapProjectionDisplay using the mode specified
-     * and the MapProjection.
-     *
-     * @param p       map projection
-     * @param mode    mode
-     * @param offscreen true if offscreen
-     * @param dimension dimension of display
-     * @param screen    screen to display it on
-     *
-     * @return the instance
-     *
-     * @throws RemoteException  Java RMI problem
-     * @throws VisADException   problem creating the display or some component
-     */
-    public static MapProjectionDisplay getInstance(MapProjection p, int mode,
-            boolean offscreen, Dimension dimension, GraphicsDevice screen)
-            throws VisADException, RemoteException {
-        if (p == null) {
-            Trace.call1("MapProjectionDisplay.getInstance:makeProjection");
-            p = makeDefaultMapProjection();
-            Trace.call2("MapProjectionDisplay.getInstance:makeProjection");
-        }
-
-        if (((mode == MODE_3D) || (mode == MODE_2Din3D)) && !force2D) {
-            Trace.call1(
-                "MapProjectionDisplay.getInstance:new MapProjectionDisplayJ3D");
-
-            MapProjectionDisplay mpd = new MapProjectionDisplayJ3D(p, mode,
-                                           offscreen, dimension, screen);
-
-            Trace.call2(
-                "MapProjectionDisplay.getInstance:new MapProjectionDisplayJ3D");
-
-            return mpd;
-        } else {
-            return new MapProjectionDisplayJ2D(p);
-        }
-    }
-
-    /**
-     * Destroy this class
-     */
-    public void destroy() {
-        super.destroy();
-    }
-
-    // private List keyboardBehaviors;
-
-    /**
-     * Add a KeyboardBehavior to this class
-     *
-     * @param behavior    behavior to add
-     */
-    public abstract void addKeyboardBehavior(KeyboardBehavior behavior);
-
-    /**
-     * Set the make lat scale
-     *
-     * @throws VisADException   problem creating some VisAD object
-     * @throws RemoteException   problem creating remote object
-     */
-    private void makeLatScales() throws VisADException, RemoteException {
-        setDisplayInactive();
-
-        if (latScale != null) {
-            latScale.setVisible(getLatScaleInfo().isVisible());
-            latScale.setLabelRelief(getLatScaleInfo().isLabelRelief());
-
-            updateLatScale(latScale);
-        }
-
-        setDisplayActive();
-    }
-
-    /**
-     * Calculate minimum latitude according to VisAD.
-     *
-     * @return the lat base
-     */
-    private double calcLatBase() {
-        double[]      xRange = xMap.getRange();
-        double[]      yRange = yMap.getRange();
-        double[]      zRange = (zMap != null)
-                               ? zMap.getRange()
-                               : new double[] { 0, 0 };
-        EarthLocation el = getEarthLocation(xRange[0], yRange[0], zRange[0]);
-        double        base   = el.getLatitude().getValue();
-
-        final double  DELTA  = (xRange[1] - xRange[0]) / 100;
-        if (Double.isNaN(base)) {
-            outerloop:
-            for (double y = yRange[0]; y < yRange[1]; y = y + DELTA) {
-                for (double x = xRange[0]; x < xRange[1]; x = x + DELTA) {
-                    el   = getEarthLocation(x, y, zRange[0]);
-                    base = el.getLatitude().getValue();
-                    if ( !Double.isNaN(base)) {
-                        break outerloop;
-                    }
-                }
-            }
-        }
-        return base;
-    }
-
-    /**
-     * Calculate maximum latitude according to VisAD.
-     *
-     * @return the lat top
-     */
-    private double calcLatTop() {
-        final double  LAT_MAX = 90;
-
-        double[]      xRange  = xMap.getRange();
-        double[]      yRange  = yMap.getRange();
-        double[]      zRange  = (zMap != null)
-                                ? zMap.getRange()
-                                : new double[] { 0, 0 };
-        EarthLocation el = getEarthLocation(xRange[0], yRange[1], zRange[0]);
-        double        top     = el.getLatitude().getValue();
-
-        final double  DELTA   = (xRange[1] - xRange[0]) / 100;
-        if (Double.isNaN(top)) {
-            outerloop:
-            for (double y = yRange[1]; y > yRange[0]; y = y - DELTA) {
-                for (double x = xRange[0]; x < xRange[1]; x = x + DELTA) {
-                    el  = getEarthLocation(x, y, zRange[0]);
-                    top = el.getLatitude().getValue();
-                    if ( !Double.isNaN(top)) {
-                        break outerloop;
-                    }
-                }
-            }
-        }
-        return (top > LAT_MAX)
-               ? LAT_MAX
-               : top;
-    }
-
-    /**
-     * Calculate minimum longitude according to VisAD.
-     *
-     * @return the lon base
-     */
-    private double calcLonBase() {
-        double[]      xRange = xMap.getRange();
-        double[]      yRange = yMap.getRange();
-        double[]      zRange = (zMap != null)
-                               ? zMap.getRange()
-                               : new double[] { 0, 0 };
-        EarthLocation el = getEarthLocation(xRange[0], yRange[0], zRange[0]);
-        double        base   = el.getLongitude().getValue();
-
-        final double  DELTA  = (xRange[1] - xRange[0]) / 100;
-        if (Double.isNaN(base)) {
-            outerloop:
-            for (double x = xRange[0]; x < xRange[1]; x = x + DELTA) {
-                for (double y = yRange[0]; y < yRange[1]; y = y + DELTA) {
-                    el   = getEarthLocation(x, y, zRange[0]);
-                    base = el.getLongitude().getValue();
-                    if ( !Double.isNaN(base)) {
-                        break outerloop;
-                    }
-                }
-            }
-        }
-        return base;
-    }
-
-
-    /**
-     * Calculate maximum longitude according to VisAD.
-     *
-     * @return the lon top
-     */
-    private double calcLonTop() {
-        double[]      xRange = xMap.getRange();
-        double[]      yRange = yMap.getRange();
-        double[]      zRange = (zMap != null)
-                               ? zMap.getRange()
-                               : new double[] { 0, 0 };
-        EarthLocation el = getEarthLocation(xRange[1], yRange[1], zRange[0]);
-        double        top    = el.getLongitude().getValue();
-
-
-        final double  DELTA  = (xRange[1] - xRange[0]) / 100;
-        if (Double.isNaN(top)) {
-            outerloop:
-            for (double x = xRange[1]; x > xRange[0]; x = x - DELTA) {
-                for (double y = yRange[1]; y > yRange[0]; y = y - DELTA) {
-                    el  = getEarthLocation(x, y, zRange[0]);
-                    top = el.getLongitude().getValue();
-                    if ( !Double.isNaN(top)) {
-                        break outerloop;
-                    }
-                }
-            }
-        }
-        return top;
-    }
-
-    /**
-     * Set the lon scales
-     *
-     * @throws VisADException   problem creating some VisAD object
-     * @throws RemoteException   problem creating remote object
-     */
-    private void makeLonScales() throws VisADException, RemoteException {
-        setDisplayInactive();
-
-        if (lonScale != null) {
-            lonScale.setVisible(getLonScaleInfo().isVisible());
-            lonScale.setLabelRelief(getLonScaleInfo().isLabelRelief());
-
-            if (isSouthPole()) {
-                updateSouthPoleLonScale(lonScale);
-            } else {
-                updateLonScale(lonScale);
-            }
-        }
-
-        setDisplayActive();
-    }
-
-    /**
-     * Checks if current project is over the South Pole.
-     *
-     * @return true, if is south pole
-     */
-    private boolean isSouthPole() {
-        double[]      xRange = xMap.getRange();
-        double[]      yRange = yMap.getRange();
-        double[]      zRange = (zMap != null)
-                               ? zMap.getRange()
-                               : new double[] { 0, 0 };
-        EarthLocation ll = getEarthLocation(xRange[0], yRange[0], zRange[0]);
-        EarthLocation lr = getEarthLocation(xRange[1], yRange[0], zRange[0]);
-        EarthLocation ur = getEarthLocation(xRange[1], yRange[1], zRange[0]);
-        EarthLocation ul = getEarthLocation(xRange[0], yRange[1], zRange[0]);
-
-        return ((ll.getLongitude().getValue() < ul.getLongitude().getValue())
-                && (ul.getLongitude().getValue()
-                    < ur.getLongitude().getValue()) && (ur.getLongitude()
-                        .getValue() < lr.getLongitude().getValue()));
-    }
-
-    /**
-     * Method to update lat scale.
-     *
-     * @param scale    AxisScale to update
-     * @throws VisADException   problem creating some VisAD object
-     * @throws RemoteException   problem creating remote object
-     */
-    private void updateLatScale(AxisScale scale)
-            throws VisADException, RemoteException {
-        final int                 LAT_MIN    = -90;
-        final int                 LAT_MAX    = 90;
-        final double              DELTA      = 0.0001;
-        double                    bottomLat  = calcLatBase();
-        double                    topLat     = calcLatTop();
-        Hashtable<Double, String> labelTable = new Hashtable<Double,
-                                                   String>();
-        double       base = getLatScaleInfo().getBaseLabel();
-        List<Double> majorTicks   = new ArrayList<Double>();
-        int          minorTickInc = getLatScaleInfo().getMinorDivision();
-        List<Double> minorTicks   = new ArrayList<Double>();
-        double       inc = getLatScaleInfo().getIncrement();
-
-        // In case user inputs something bogus.
-        if ((base < LAT_MIN) || (base > LAT_MAX)) {
-            base = bottomLat;
-        }
-
-        outerloop:
-        for (double i = base; i < topLat; i += inc / minorTickInc) {
-            if (i < bottomLat) {  // Latitudes that are not in this range are not visible.
-                continue;
-            }
-
-            EarthLocationTuple elt = new EarthLocationTuple(i, calcLonBase(),
-                                         0);
-            double[] values = newtonLat(elt, 0);
-            for (int j = 0; j < values.length; j++) {
-                if (Double.isNaN(values[j])) {
-                    continue outerloop;
-                }
-            }
-            Double d  = round(values[1], 3, BigDecimal.ROUND_HALF_UP);
-            double mm = (i - base) % inc;
-
-            if ((mm < DELTA) || (mm > (inc - DELTA))) {  // Must account for numerical leeway.
-                majorTicks.add(d);
-
-                labelTable.put(d, CoordinateFormat.formatLatitude(i,
-                        latScaleInfo.getCoordFormat()));
-            } else {
-                minorTicks.add(d);
-            }
-        }
-
-        finalizeAxis(scale, getLatScaleInfo().getLabel(), labelTable,
-                     majorTicks, minorTicks, getLatScaleInfo().getFont());
-    }
-
-    /**
-     * Method to update lon scale.
-     *
-     * @param scale    AxisScale to update
-     * @throws VisADException   problem creating some VisAD object
-     * @throws RemoteException   problem creating remote object
-     */
-    private void updateLonScale(AxisScale scale)
-            throws VisADException, RemoteException {
-        final int                 MAX_LON         = 360;
-        final int                 MIN_LON         = -180;
-        final double              DELTA           = 0.0001;
-
-        double                    leftLon         = calcLonBase();
-        double                    rightLon        = calcLonTop();
-        boolean                   isMeridianCross = leftLon > rightLon;
-        Hashtable<Double, String> labelTable      = new Hashtable<Double,
-                                                   String>();
-        double       base = getLonScaleInfo().getBaseLabel();
-        List<Double> majorTicks   = new ArrayList<Double>();
-        int          minorTickInc = getLonScaleInfo().getMinorDivision();
-        List<Double> minorTicks   = new ArrayList<Double>();
-        double       inc = getLonScaleInfo().getIncrement();
-        List<Double> increment    = new LinkedList<Double>();
-
-        //Need to normalize the base in some circumstances
-        if (rightLon - base > 360) {
-            base += 360;
-        }
-
-        // Northern hemisphere meridian cross
-        leftLon = isMeridianCross
-                  ? leftLon - MAX_LON
-                  : leftLon;
-
-        // In case user inputs something bogus.
-        if ((base < MIN_LON) || (base > MAX_LON)) {
-            base = leftLon;
-        }
-
-        for (double i = base; i < rightLon; i += inc / minorTickInc) {
-            if (i < leftLon) {  // Longitudes that are not in this range are not visible.
-                continue;
-            }
-
-            increment.add(i);
-        }
-
-        outerloop:
-        for (Double i : increment) {
-            EarthLocationTuple elt = new EarthLocationTuple(calcLatBase(), i,
-                                         0);
-            double[] values = newtonLon(elt, 0);
-            for (int j = 0; j < values.length; j++) {
-                if (Double.isNaN(values[j])) {
-                    continue outerloop;
-                }
-            }
-            Double d  = round(values[0], 3, BigDecimal.ROUND_HALF_UP);
-
-            double mm = (i - base) % inc;
-
-            if ((mm < DELTA) || (mm > (inc - DELTA))) {  // Must account for numerical leeway.
-                majorTicks.add(d);
-
-                labelTable.put(d, CoordinateFormat.formatLongitude(i,
-                        lonScaleInfo.getCoordFormat(),
-                        lonScaleInfo.isUse360()));
-            } else {
-                minorTicks.add(d);
-            }
-        }
-
-        finalizeAxis(scale, getLonScaleInfo().getLabel(), labelTable,
-                     majorTicks, minorTicks, getLonScaleInfo().getFont());
-    }
-
-    /**
-     * Update south pole lon scale.
-     *
-     * @param scale the scale
-     * @throws VisADException the vis ad exception
-     * @throws RemoteException the remote exception
-     */
-    private void updateSouthPoleLonScale(AxisScale scale)
-            throws VisADException, RemoteException {
-        final int                 MAX_LON    = 360;
-        final int                 MIN_LON    = -180;
-        final double              DELTA      = 0.0001;
-        double                    leftLon    = calcLonBase();
-        double                    rightLon   = calcLonTop() - MAX_LON;
-        double                    bottomLat  = calcLatBase();
-        Hashtable<Double, String> labelTable = new Hashtable<Double,
-                                                   String>();
-        double       base = getLonScaleInfo().getBaseLabel();
-        List<Double> majorTicks   = new ArrayList<Double>();
-        int          minorTickInc = getLonScaleInfo().getMinorDivision();
-        List<Double> minorTicks   = new ArrayList<Double>();
-        double       inc = getLonScaleInfo().getIncrement();
-        List<Double> increment    = new LinkedList<Double>();
-
-        // In case the user enters something bogus
-        if ((base < MIN_LON) || (base > MAX_LON)) {
-            base = leftLon;
-        }
-
-        for (double i = base; i > rightLon; i -= inc / minorTickInc) {
-            if (i > leftLon) {  // Longitudes that are not in this range are not visible.
-                continue;
-            }
-
-            increment.add(i);
-        }
-
-        for (Double i : increment) {
-            EarthLocationTuple elt = new EarthLocationTuple(bottomLat, i, 0);
-            double[]           values = newtonLon(elt, 0);
-            Double             d      = new Double(values[0]);
-
-            double             mm     = (base - i) % inc;
-
-            if ((mm < DELTA) || (mm > (inc - DELTA))) {  // Must account for numerical leeway.
-                majorTicks.add(d);
-                labelTable.put(d, CoordinateFormat.formatLongitude(i,
-                        lonScaleInfo.getCoordFormat(),
-                        lonScaleInfo.isUse360()));
-            } else {
-                minorTicks.add(d);
-            }
-        }
-
-        finalizeAxis(scale, getLonScaleInfo().getLabel(), labelTable,
-                     majorTicks, minorTicks, getLonScaleInfo().getFont());
-    }
-
-    /**
-     * Finalize axis labeling.
-     *
-     * @param scale the scale
-     * @param title the title
-     * @param labelTable the label table
-     * @param majorTicks the major ticks
-     * @param minorTicks the minor ticks
-     * @param axisFont the axis font
-     * @throws VisADException the vis ad exception
-     */
-    private void finalizeAxis(
-            AxisScale scale, String title,
-            Hashtable<? extends Double, ? extends String> labelTable,
-            List<? extends Double> majorTicks,
-            List<? extends Double> minorTicks, Font axisFont)
-            throws VisADException {
-        double[] mjt = new double[majorTicks.size()];
-        double[] mnt = new double[minorTicks.size()];
-
-        for (int i = 0; i < mjt.length; i++) {
-            mjt[i] = majorTicks.get(i);
-        }
-
-        for (int i = 0; i < mnt.length; i++) {
-            mnt[i] = minorTicks.get(i);
-        }
-
-        scale.setAutoComputeTicks(false);
-        scale.setSnapToBox(true);
-        scale.setMajorTicks(mjt);
-        scale.setMinorTicks(mnt);
-        scale.setTitle(title);
-        scale.setLabelTable(labelTable);
-        scale.setTicksVisible(true);
-        scale.setMajorTickSpacing(0);
-        scale.setMinorTickSpacing(0);
-
-        if ((axisFont != null)
-                && axisFont.getName().equals(
-                    FontSelector.DEFAULT_FONT.getName())) {
-            scale.setFont((Font) null);
-            scale.setLabelSize(axisFont.getSize());
-        } else {
-            scale.setFont(axisFont);
-        }
-    }
-
-    /**
-     * Numerically arriving at the screen coordinates needed for the intersection between the wire frame axis
-     * and the latitude.
-     *
-     * @param elt the earth location tuple.
-     * @param cnt must maintain a count in case of numerical problems
-     * @return the spatial coordinates
-     * @throws RemoteException the remote exception
-     * @throws VisADException the vis ad exception
-     */
-    private double[] newtonLat(EarthLocationTuple elt, int cnt)
-            throws RemoteException, VisADException {
-        final double DELTA   = 0.02;
-        final double DELTA2  = 0.001;
-        final int    MAX_CNT = 10;
-        double[]     values  = getSpatialCoordinates(elt).getValues();
-
-        values[0] = -1;
-
-        EarthLocation el = getEarthLocation(values);
-
-        // We are in no man's land so must adjust until we find Earth.
-        while (Double.isNaN(el.getLatitude().getValue())) {
-            values[0] = values[0] + DELTA2;
-            el        = getEarthLocation(values);
-            if (values[0] > 1) {
-                return new double[] { Double.NaN, Double.NaN, Double.NaN };
-            }
-        }
-
-        double diff = elt.getLatitude().getValue()
-                      - el.getLatitude().getValue();
-
-        if ((Math.abs(diff) < DELTA) || (cnt > MAX_CNT)) {  // cnt > 10 in case solution does not converge. Safety valve.
-            return getSpatialCoordinates(el).getValues();
-        } else {
-            EarthLocationTuple t =
-                new EarthLocationTuple(el.getLatitude().getValue() + diff,
-                                       el.getLongitude().getValue(), 0);
-
-            return newtonLat(t, ++cnt);
-        }
-    }
-
-    /**
-     * Numerically arriving at the screen coordinates needed for the intersection between the wire frame axis
-     * and the longitude.
-     *
-     * @param elt the earth location tuple.
-     * @param cnt must maintain a count in case of numerical problems
-     * @return the spatial coordinates
-     * @throws RemoteException the remote exception
-     * @throws VisADException the vis ad exception
-     */
-    private double[] newtonLon(EarthLocationTuple elt, int cnt)
-            throws RemoteException, VisADException {
-        final double DELTA   = 0.02;
-        final double DELTA2  = 0.001;
-        final int    MAX_CNT = 10;
-        double[]     values  = getSpatialCoordinates(elt).getValues();
-
-        values[1] = -1;
-
-        EarthLocation el = getEarthLocation(values);
-
-        // We are in no man's land so must adjust until we find Earth.
-        while (Double.isNaN(el.getLatitude().getValue())) {
-            values[1] = values[1] + DELTA2;
-            el        = getEarthLocation(values);
-            if (values[1] > 1) {
-                return new double[] { Double.NaN, Double.NaN, Double.NaN };
-            }
-        }
-
-        double diff = el.getLongitude().getValue()
-                      - elt.getLongitude().getValue();
-
-        if ((Math.abs(diff) < DELTA) || (cnt > MAX_CNT)) {  // cnt > 10 in case solution does not converge. Safety valve.
-            return getSpatialCoordinates(elt).getValues();
-        } else {
-            EarthLocationTuple t =
-                new EarthLocationTuple(el.getLatitude().getValue(),
-                                       el.getLongitude().getValue() - diff,
-                                       0);
-
-            return newtonLon(t, ++cnt);
-        }
-    }
-
-    /**
-     * Method to update the properties of an AxisScale
-     *
-     * @param scale    AxisScale to update
-     * @param title    Title
-     * @param maxmin   max/min limits of axis
-     * @param bottom   value for lower limit
-     * @param top      value for upper limit
-     *
-     * @throws VisADException   problem creating some VisAD object
-     * @throws RemoteException   problem creating remote object
-     */
-    private void updateVertScale(AxisScale scale, String title,
-                                 double[] maxmin, double bottom, double top)
-            throws VisADException, RemoteException {
-        scale.setVisible(getVerticalRangeVisible());
-        scale.setSnapToBox(true);
-        scale.setTitle(title);
-
-        Hashtable<Double, String> labelTable = new Hashtable<Double,
-                                                   String>();
-
-        labelTable.put(new Double(maxmin[0]), labelFormat.format(bottom));
-        labelTable.put(new Double(maxmin[1]), labelFormat.format(top));
-        scale.setLabelTable(labelTable);
-        scale.setTickBase(maxmin[0]);
-        scale.setMajorTickSpacing(Math.abs(maxmin[1] - maxmin[0]));
-        scale.setMinorTickSpacing(Math.abs(maxmin[1] - maxmin[0]));
-    }
-
-    /**
-     * Set the vertical axis scale
-     *
-     * @throws VisADException   problem creating some VisAD object
-     * @throws RemoteException   problem creating remote object
-     */
-    private void makeVerticalScale() throws VisADException, RemoteException {
-        if (verticalScale == null) {
-            return;
-        }
-
-        setDisplayInactive();
-
-        double[] zRange = zMap.getRange();
-        String   title  = verticalParameter.getName() + "("
-                       + verticalRangeUnit.getIdentifier() + ")";
-
-        updateVertScale(verticalScale, title, zRange, minVerticalRange,
-                        maxVerticalRange);
-
-        /*
-         * verticalScale.setSnapToBox(true);
-         * verticalScale.setTitle(
-         * Hashtable labelTable = new Hashtable();
-         * labelTable.put(new Double(zRange[0]),
-         *              labelFormat.format(minVerticalRange));
-         * labelTable.put(new Double(zRange[1]),
-         *              labelFormat.format(maxVerticalRange));
-         * verticalScale.setLabelTable(labelTable);
-         * verticalScale.setTickBase(zRange[0]);
-         * verticalScale.setMajorTickSpacing(Math.abs(zRange[1]-zRange[0]));
-         * verticalScale.setMinorTickSpacing(Math.abs(zRange[1]-zRange[0]));
-         */
-        setDisplayActive();
-    }
-
-    /**
-     * Define the set of spatial scalar maps that this display will
-     * use.  Every time a new projection is set, a new set of DisplayTypes
-     * is created with a coordinate system for transposing between
-     * projection space and xyz space.  The mappings are:
-     * <UL>
-     * <LI>RealType.Latitude  -> getDisplayLatitudeType()
-     * <LI>RealType.Longitude -> getDisplayLongitudeType()
-     * <LI>RealType.Altitude  -> getDisplayAltitudeType()
-     * </UL>
-     * This is called on construction of the display or with every rebuild.
-     *
-     * @throws  VisADException         Couldn't create necessary VisAD object
-     * @throws  RemoteException        Couldn't create a remote object
-     */
-    private void setSpatialScalarMaps()
-            throws VisADException, RemoteException {
-        setDisplayInactive();
-
-        ScalarMapSet mapSet = new ScalarMapSet();
-
-        if (latitudeMap != null) {
-            removeScalarMap(latitudeMap);
-        }
-
-        latitudeMap = new ScalarMap(RealType.Latitude, displayLatitudeType);
-        mapSet.add(latitudeMap);
-        latitudeMap.setRangeByUnits();
-        latitudeMap.setScaleEnable(true);
-
-        if (longitudeMap != null) {
-            removeScalarMap(longitudeMap);
-        }
-
-        longitudeMap = new ScalarMap(RealType.Longitude,
-                                     displayLongitudeType);
-        mapSet.add(longitudeMap);
-        longitudeMap.setRangeByUnits();
-        longitudeMap.setScaleEnable(true);
-
-        if (getDisplayMode() == MODE_3D) {
-            ScalarMapSet newVertMaps = new ScalarMapSet();
-
-            if (verticalMapSet.size() > 0) {
-                for (Iterator iter = verticalMapSet.iterator();
-                        iter.hasNext(); ) {
-                    ScalarType r      = ((ScalarMap) iter.next()).getScalar();
-                    ScalarMap  newMap = new ScalarMap(r, displayAltitudeType);
-
-                    newMap.setScaleEnable(true);
-
-                    if (r.equals(RealType.Altitude)) {
-                        altitudeMap = newMap;
-                    }
-
-                    newVertMaps.add(newMap);
-                }
-            } else {  // add Altitude at least
-                altitudeMap = new ScalarMap(RealType.Altitude,
-                                            displayAltitudeType);
-                altitudeMap.setScaleEnable(true);
-                newVertMaps.add(altitudeMap);
-            }
-
-            removeScalarMaps(verticalMapSet);
-            verticalMapSet.clear();
-            verticalMapSet.add(newVertMaps);
-            setVerticalRange(minVerticalRange, maxVerticalRange);
-            setVerticalRangeUnit(verticalRangeUnit);
-            mapSet.add(verticalMapSet);
-        }
-
-        if ( !init) {
-            xMap = new ScalarMap(RealType.XAxis, Display.XAxis);
-            xMap.setRange(-1.0, 1.0);
-            mapSet.add(xMap);
-            xMap.setScaleEnable(true);
-            lonScale = xMap.getAxisScale();
-            yMap     = new ScalarMap(RealType.YAxis, Display.YAxis);
-            yMap.setRange(-1.0, 1.0);
-            mapSet.add(yMap);
-            yMap.setScaleEnable(true);
-            latScale = yMap.getAxisScale();
-
-            if (getDisplayMode() == MODE_3D) {
-                zMap = new ScalarMap(RealType.ZAxis, Display.ZAxis);
-                zMap.setRange(-1.0, 1.0);
-                mapSet.add(zMap);
-                zMap.setScaleEnable(true);
-                verticalScale = zMap.getAxisScale();
-            }
-
-            init = true;
-        }
-
-        addScalarMaps(mapSet);
-        setDisplayActive();
-    }
-
-    /**
-     * Add a new mapping of this type to the vertical coordinate
-     *
-     * @param newVertType  RealType of map
-     *
-     * @throws RemoteException    Java RMI problem
-     * @throws VisADException     VisAD problem
-     */
-    public void addVerticalMap(RealType newVertType)
-            throws VisADException, RemoteException {
-        if (getDisplayMode() == MODE_3D) {
-            Unit u = newVertType.getDefaultUnit();
-
-            if ( !(Unit.canConvert(u, CommonUnit.meter)
-                    || Unit.canConvert(
-                        u, GeopotentialAltitude.getGeopotentialMeter()))) {
-                throw new VisADException("Unable to handle units of "
-                                         + newVertType);
-            }
-
-            ScalarMap newMap = new ScalarMap(newVertType,
-                                             getDisplayAltitudeType());
-
-            setVerticalMapUnit(newMap, verticalRangeUnit);
-            newMap.setRange(minVerticalRange, maxVerticalRange);
-            verticalMapSet.add(newMap);
-            addScalarMaps(verticalMapSet);
-        }
-    }
-
-    /**
-     * Remove a new mapping of this type to the vertical coordinate
-     *
-     * @param vertType  RealType of map
-     *
-     * @throws RemoteException    Java RMI problem
-     * @throws VisADException     VisAD problem
-     */
-    public void removeVerticalMap(RealType vertType)
-            throws VisADException, RemoteException {
-        if (getDisplayMode() == MODE_3D) {
-            ScalarMapSet sms = new ScalarMapSet();
-
-            for (Iterator iter =
-                    verticalMapSet.iterator(); iter.hasNext(); ) {
-                ScalarMap s = (ScalarMap) iter.next();
-
-                if (((RealType) s.getScalar()).equals(vertType)) {
-                    sms.add(s);
-                }
-            }
-
-            if ( !(sms.size() == 0)) {
-                verticalMapSet.remove(sms);
-                removeScalarMaps(sms);
-            }
-        }
-    }
-
-    /**
-     * Set the Unit of the vertical range
-     *
-     * @param  newUnit  unit of range
-     *
-     * @throws RemoteException    Java RMI problem
-     * @throws VisADException     VisAD problem
-     */
-    public void setVerticalRangeUnit(Unit newUnit)
-            throws VisADException, RemoteException {
-        super.setVerticalRangeUnit(newUnit);
-
-        if ((newUnit != null) && Unit.canConvert(newUnit, CommonUnit.meter)) {
-            verticalMapSet.setVerticalUnit(newUnit);
-            verticalRangeUnit = newUnit;
-        }
-
-        makeVerticalScale();
-    }
-
-    /**
-     * Sets the lat scale info.
-     *
-     * @param axisScaleInfo the new lat scale info
-     * @throws RemoteException the remote exception
-     * @throws VisADException the vis ad exception
-     */
-    public void setLatScaleInfo(LatLonAxisScaleInfo axisScaleInfo)
-            throws RemoteException, VisADException {
-        this.latScaleInfo = axisScaleInfo;
-        makeLatScales();
-    }
-
-    /**
-     * Sets the lon scale info.
-     *
-     * @param axisScaleInfo the new lon scale info
-     * @throws RemoteException the remote exception
-     * @throws VisADException the vis ad exception
-     */
-    public void setLonScaleInfo(LatLonAxisScaleInfo axisScaleInfo)
-            throws RemoteException, VisADException {
-        this.lonScaleInfo = axisScaleInfo;
-        makeLonScales();
-    }
-
-    /**
-     * Gets the lat scale info.
-     *
-     * @return the lat scale info
-     */
-    public LatLonAxisScaleInfo getLatScaleInfo() {
-        // The 2nd null check is kludgy, but sometimes LatLonAxisScaleInfo
-        //deserialization will have problems in which case all fields 
-        //are null. 
-        //if ((latScaleInfo == null) || (latScaleInfo.getBaseLabel() == null)) {
-        if (latScaleInfo == null) {
-            LatLonAxisScaleInfo lsi = new LatLonAxisScaleInfo();
-
-            latScaleInfo = lsi;
-            lsi.setLabel("Latitude");
-            lsi.setIncrement(10);
-            lsi.setMinorDivision(1);
-            lsi.setVisible(true);
-            lsi.setCoordFormat(LatLonAxisScaleInfo.COORD_FORMATS[0]);
-            lsi.setUse360(latScaleInfo.isUse360());
-
-            double base = calcLatBase();
-            double end  = calcLatTop();
-            double inc  = Math.abs(end - base) / 10d;
-            lsi.setIncrement(makeIncrementNice(inc));
-            base = (Math.floor(base / 10)) * 10;  // Make base nice (i.e. multiple of 10)            
-            base = (base < -90)
-                   ? -90
-                   : base;
-            base = (base > 90)
-                   ? 90
-                   : base;
-            latScaleInfo.setBaseLabel(base);
-        }
-
-        return latScaleInfo;
-    }
-
-    /**
-     * Make increment nice for the user.
-     *
-     * @param inc the not nice inc
-     * @return the nice increment
-     */
-    private double makeIncrementNice(double inc) {
-        //Somewhat arbitrary
-        double[] niceNums = {
-            0.01, 0.02, 0.05, 0.1, 0.2, 0.5, 1, 2, 5, 10, 15, 20, 25, 30, 40,
-            50, 60, 70, 80
-        };
-
-        for (int i = 0; i < niceNums.length; i++) {
-            if (inc < niceNums[i]) {
-                return niceNums[i];
-            }
-        }
-        return 10;
-    }
-
-    /**
-     * Gets the lon scale info.
-     *
-     * @return the lon scale info
-     */
-    public LatLonAxisScaleInfo getLonScaleInfo() {
-        // The 2nd null check is kludgy, but sometimes LatLonAxisScaleInfo
-        //deserialization will have problems in which case all fields 
-        //are null. 
-        //if ((lonScaleInfo == null) || (lonScaleInfo.getBaseLabel() == null)) {
-        if (lonScaleInfo == null) {
-            LatLonAxisScaleInfo lsi = new LatLonAxisScaleInfo();
-
-            lonScaleInfo = lsi;
-            lsi.setLabel("Longitude");
-            lsi.setMinorDivision(1);
-            lsi.setVisible(true);
-            lsi.setCoordFormat(LatLonAxisScaleInfo.COORD_FORMATS[0]);
-            lsi.setUse360(false);
-
-            double base = calcLonBase();
-            double end  = calcLonTop();
-            double inc;
-
-            if (isSouthPole()) {
-                inc = Math.abs((end - 360) - base) / 10d;
-            } else {
-                inc = Math.abs(end - ((base > end)
-                                      ? base - 360
-                                      : base)) / 10d;
-            }
-
-            // Must deal with meridian
-            lsi.setIncrement(makeIncrementNice(inc));
-            //
-            base = (Math.floor(base / 10)) * 10;  // Make base nice (i.e. multiple of 10)
-            base = (base < -180)
-                   ? -180
-                   : base;
-            base = (base > 180)
-                   ? (base - 360)
-                   : base;
-            lonScaleInfo.setBaseLabel((isSouthPole()
-                                       ? Math.floor(base)
-                                       : Math.ceil(base)));
-        }
-
-        return lonScaleInfo;
-    }
-
-    /**
-     * Rounding convenience method.
-     *
-     * @param unrounded the unrounded
-     * @param precision the precision
-     * @param roundingMode the rounding mode
-     * @return the rounded value
-     */
-    private static double round(double unrounded, int precision,
-                                int roundingMode) {
-        BigDecimal bd      = new BigDecimal(unrounded);
-        BigDecimal rounded = bd.setScale(precision, roundingMode);
-
-        return rounded.doubleValue();
-    }
-
-    /**
-     * Set the range of the vertical coordinate
-     *
-     * @param  min  minimum value for vertical axis
-     * @param  max  maximum value for vertical axis
-     *
-     * @throws RemoteException    Java RMI problem
-     * @throws VisADException     VisAD problem
-     */
-    public void setVerticalRange(double min, double max)
-            throws VisADException, RemoteException {
-        super.setVerticalRange(min, max);
-        verticalMapSet.setVerticalRange(min, max);
-        minVerticalRange = min;
-        maxVerticalRange = max;
-        makeVerticalScale();
-    }
-
-    /**
-     * Get the range of the vertical coordinate (Altitude)
-     *
-     * @return array of {min, max} range.
-     */
-    public double[] getVerticalRange() {
-        ScalarMap vertMap = getAltitudeMap();
-
-        return (vertMap != null)
-               ? vertMap.getRange()
-               : new double[] { minVerticalRange, maxVerticalRange };
-    }
-
-    /**
-     * Sets the cursor range from center property.
-     *
-     * @param range          The cursor range from center.
-     *
-     * @throws RemoteException    Java RMI problem
-     * @throws VisADException     VisAD problem
-     */
-    protected void setCursorRange(Real range)
-            throws VisADException, RemoteException {
-        Real oldRange = cursorRange;
-
-        cursorRange = range;
-        firePropertyChange(CURSOR_RANGE, oldRange, cursorRange);
-    }
-
-    /**
-     * Gets the cursor range from center property.
-     *
-     * @return                  The currently-selected range.  May be
-     *                          <code>null</code>.
-     */
-    public Real getCursorRange() {
-        return cursorRange;
-    }
-
-    /**
-     * Sets the cursor bearing (degrees) from center property.
-     * This implementation uses a great circle distance.
-     *
-     * @param bearing          The cursor bearing from center.
-     *
-     * @throws RemoteException    Java RMI problem
-     * @throws VisADException     VisAD problem
-     */
-    protected void setCursorBearing(Real bearing)
-            throws VisADException, RemoteException {
-        Real oldBearing = cursorBearing;
-
-        cursorBearing = bearing;
-        firePropertyChange(CURSOR_BEARING, oldBearing, cursorBearing);
-    }
-
-    /**
-     * Gets the cursor bearing from center property.
-     *
-     * @return                  The currently-selected bearing.  May be
-     *                          <code>null</code>.
-     */
-    public Real getCursorBearing() {
-        return cursorBearing;
-    }
-
-    /**
-     * Set the view for 3D.  The views are based on the original display
-     * as follows:
-     * <pre>
-     *                        NORTH
-     *                      _________
-     *                    W |       | E
-     *                    E |  TOP  | A
-     *                    S |       | S
-     *                    T |_______| T
-     *                        SOUTH
-     * </pre>
-     * @param  view  one of the static view fields (NORTH_VIEW, SOUTH_VIEW, ..
-     *               etc).
-     */
-    public void setView(int view) {
-        if (getDisplayMode() != MODE_3D) {
-            return;
-        }
-    }
-
-    /**
-     * Accessor method for the DisplayLatitudeType (i.e., what
-     * RealType.Latitude is mapped to).
-     *
-     * @return  the DisplayRealType that RealType.Latitude is mapped to
-     */
-    public DisplayRealType getDisplayLatitudeType() {
-        return displayLatitudeType;
-    }
-
-    /**
-     * Accessor method for the DisplayLongitudeType (i.e., what
-     * RealType.Longitude is mapped to).
-     *
-     * @return  the DisplayRealType that RealType.Longitude is mapped to
-     */
-    public DisplayRealType getDisplayLongitudeType() {
-        return displayLongitudeType;
-    }
-
-    /**
-     * Accessor method for the DisplayAltitudeType (i.e., what
-     * RealType.Altitude is mapped to).
-     *
-     * @return  the DisplayRealType that RealType.Altitude is mapped to
-     */
-    public DisplayRealType getDisplayAltitudeType() {
-        return displayAltitudeType;
-    }
-
-    /**
-     * Accessor method for the vertical coordinate ScalarMap (i.e., what
-     * getDisplayAltitudeType is mapped from).
-     * @return  the ScalarMap that the vertical coordinate is mapped to
-     */
-    protected ScalarMap getAltitudeMap() {
-        return altitudeMap;
-    }
-
-    /**
-     * Define the map projection using a Projection interface
-     *
-     * @param  projection   Projection to use
-     *
-     * @throws  VisADException         Couldn't create necessary VisAD object
-     * @throws  RemoteException        Couldn't create a remote object
-     */
-    public void setMapProjection(ProjectionImpl projection)
-            throws VisADException, RemoteException {
-        setMapProjection(new ProjectionCoordinateSystem(projection), true);
-    }
-
-    /**
-     * Define the map projection using a MapProjection type CoordinateSystem
-     *
-     * @param  mapProjection   map projection coordinate system
-     *
-     * @throws  VisADException         Couldn't create necessary VisAD object
-     * @throws  RemoteException        Couldn't create a remote object
-     */
-    public void setMapProjection(MapProjection mapProjection)
-            throws VisADException, RemoteException {
-        setMapProjection(mapProjection, true);
-    }
-
-    /**
-     * Define the map projection using a MapProjection type CoordinateSystem
-     *
-     * @param  mapProjection   map projection coordinate system
-     *
-     * @param  resetDisplayProjMatrix  yes/no change the current VisAD Display projection matrix
-     *                                 when the map projection is changed.
-     *
-     * @throws  VisADException         Couldn't create necessary VisAD object
-     * @throws  RemoteException        Couldn't create a remote object
-     */
-    public void setMapProjection(MapProjection mapProjection,
-                                 boolean resetDisplayProjMatrix)
-            throws VisADException, RemoteException {
-        if (mapProjection.equals(this.mapProjection)) {
-            return;
-        }
-
-        this.mapProjection = mapProjection;
-        coordinateSystem   = makeCoordinateSystem(mapProjection);
-
-        // Need to reset these for new projection.
-        this.latScaleInfo = null;
-        this.lonScaleInfo = null;
-        resetMapParameters(resetDisplayProjMatrix);
-
-        EarthLocation el = getEarthLocation(0, 0, 0);
-
-        centerLLP.set(el.getLatitude().getValue(CommonUnit.degree),
-                      el.getLongitude().getValue(CommonUnit.degree));
-    }
-
-    /**
-     * Get the MapProjection that defines the xy mapping of this
-     * MapProjectionDisplay.
-     *
-     * @return  MapProjection being used.
-     */
-    public MapProjection getMapProjection() {
-        return mapProjection;
-    }
-
-    /**
-     * Set the map area from the projection rectangle
-     *
-     * @param mapArea   map area as lat/lon lines
-     *
-     * @throws RemoteException  problem setting remote data
-     * @throws VisADException   problem creating VisAD data object
-     */
-    public void setMapArea(ProjectionRect mapArea)
-            throws VisADException, RemoteException {
-        if (coordinateSystem == null) {
-            throw new VisADException("Navigation hasn't been set yet");
-        }
-
-        // System.out.println("Map Area = " + mapArea);
-        MapProjection project =
-            ((MapProjection3DAdapter) coordinateSystem).getMapProjection();
-
-        // get the corners in latlon coords
-        ProjectionPoint ppMax = mapArea.getMaxPoint();
-        ProjectionPoint ppMin = mapArea.getMinPoint();
-
-        // System.out.println("ppMax:" + ppMax);
-        // System.out.println("ppMin:" + ppMin);
-        float[][] values = new float[2][2];
-
-        values[0][0] = (float) ppMax.getY();
-        values[0][1] = (float) ppMin.getY();
-        values[1][0] = (float) ppMax.getX();
-        values[1][1] = (float) ppMin.getX();
-
-        // values       = project.toReference(values);
-        Gridded2DSet region =
-            new Gridded2DSet(RealTupleType.LatitudeLongitudeTuple, values, 2);
-
-        setMapRegion(region);
-    }
-
-    /**
-     * Set the map region to be displayed.   The MathType of the domain
-     * of the set must be either RealTupleType.SpatialCartesian2DTuple,
-     * RealTupleType.SpatialEarth2DTuple, or
-     * RealTupleType.LatitudeLongitudeTuple.
-     *
-     * @param region  Gridded2DSet containing the range of for the axis.
-     *
-     * @throws  VisADException         invalid domain or null set
-     * @throws  RemoteException        Couldn't create a remote object
-     */
-    public void setMapRegion(Gridded2DSet region)
-            throws VisADException, RemoteException {
-
-        if (region == null) {
-            throw new VisADException("Region can't be null");
-        }
-
-        if (region.isMissing()) {
-            return;
-        }
-
-        // Check the type.  We need to work in XYZ coordinates
-        Gridded2DSet  xyRegion;
-        RealTupleType regionType = ((SetType) region.getType()).getDomain();
-
-        if (regionType.equals(RealTupleType.SpatialCartesian2DTuple)) {
-            xyRegion = region;
-        } else if (regionType.equals(RealTupleType.SpatialEarth2DTuple)
-                   || regionType.equals(
-                       RealTupleType.LatitudeLongitudeTuple)) {
-
-            // transform to x/y
-            int latIndex =
-                regionType.equals(RealTupleType.LatitudeLongitudeTuple)
-                ? 0
-                : 1;
-            int       lonIndex = (latIndex == 0)
-                                 ? 1
-                                 : 0;
-            float[][] values   = region.getSamples(true);
-            float     xy[][]   = new float[3][values[0].length];
-
-            xy[0]     = values[latIndex];
-            xy[1]     = values[lonIndex];
-            xy        = coordinateSystem.toReference(xy);
-            values[0] = xy[0];
-            values[1] = xy[1];
-            xyRegion  =
-                new Gridded2DSet(RealTupleType.SpatialCartesian2DTuple,
-                                 values, 2);
-        } else {
-            throw new VisADException("Invalid domain for region "
-                                     + regionType);
-        }
-
-        // System.out.println(xyRegion);
-        // Okay, now we have our region, let's get cracking
-        // First, let's figure out our component size.
-        Dimension d = getComponent().getSize();
-
-        // if running the isl non interactively, d is not assigned, the component is
-        // one layer deeper.
-        if ((d.width == 0) || (d.height == 0)) {
-            JPanel jp = (JPanel) getComponent();
-
-            d = jp.getComponent(0).getSize();
-        }
-
-        // System.out.println("Component size = " + d);
-        int componentCenterX = d.width / 2;
-        int componentCenterY = d.height / 2;
-
-        /*
-         * System.out.println(
-         * "Component Center point = " +
-         * componentCenterX +","+componentCenterY);
-         */
-
-        // Now let's get the MouseBehavior so we can get some display coords
-        MouseBehavior behavior =
-            getDisplay().getDisplayRenderer().getMouseBehavior();
-        ProjectionControl proj   = getDisplay().getProjectionControl();
-        double[]          aspect = getDisplayAspect();
-
-        // Misc.printArray("aspect", aspect);
-        // We have to figure the component coordinates of the region.
-        // To do this, we calculate the number of display units per pixel
-        // in the x and y.  This logic comes from visad.MouseHelper.
-        // Basically, we find out the current matrix, how much we should
-        // scale, translate and rotate, and then apply the new matrix.
-        double[] center_ray = behavior.findRay(componentCenterX,
-                                  componentCenterY).position;
-
-        // Misc.printArray("center_ray", center_ray);
-        double[] center_ray_x = behavior.findRay(componentCenterX + 1,
-                                    componentCenterY).position;
-
-        // Misc.printArray("center_ray_x", center_ray_x);
-        double[] center_ray_y = behavior.findRay(componentCenterX,
-                                    componentCenterY + 1).position;
-
-        // Misc.printArray("center_ray_y", center_ray_y);
-
-        /*
-         *  TODO:  test more to see if this makes a difference.  The
-         *  rubber band box is actually at the Z=-1 position
-         *  double[] center_ray = getRayPositionAtZ(behavior.findRay(componentCenterX,
-         *  componentCenterY), -1);
-         *  Misc.printArray("center_ray @ -1", center_ray);
-         *  double[] center_ray_x = getRayPositionAtZ(behavior.findRay(componentCenterX + 1,
-         *  componentCenterY), -1);
-         *  Misc.printArray("center_ray_x @ -1", center_ray_x);
-         *  double[] center_ray_y = getRayPositionAtZ(behavior.findRay(componentCenterX,
-         *  componentCenterY + 1),-1);
-         *  Misc.printArray("center_ray_y @ -1", center_ray_y);
-         */
-        double[] tstart = proj.getMatrix();
-
-        // printMatrix("tstart", tstart);
-        double[] rot   = new double[3];
-        double[] scale = new double[3];
-        double[] trans = new double[3];
-
-        behavior.instance_unmake_matrix(rot, scale, trans, tstart);
-
-        double stx = scale[0];
-        double sty = scale[1];
-
-        // System.out.println("stx = " + stx);
-        // System.out.println("sty = " + sty);
-        double[] trot = behavior.make_matrix(rot[0], rot[1], rot[2],
-                                             scale[0], scale[1], scale[2],
-        // scale[0],
-        0.0, 0.0, 0.0);
-
-        // printMatrix("trot", trot);
-        // WLH 17 Aug 2000
-        double[] xmat = behavior.make_translate(center_ray_x[0]
-                            - center_ray[0], center_ray_x[1] - center_ray[1],
-                                             center_ray_x[2] - center_ray[2]);
-
-        // xmat = behavior.multiply_matrix(mult, xmat);
-        double[] ymat = behavior.make_translate(center_ray_y[0]
-                            - center_ray[0], center_ray_y[1] - center_ray[1],
-                                             center_ray_y[2] - center_ray[2]);
-
-        // ymat = behavior.multiply_matrix(mult, ymat);
-        double[] xmatmul = behavior.multiply_matrix(trot, xmat);
-        double[] ymatmul = behavior.multiply_matrix(trot, ymat);
-
-        /*
-         * printMatrix("xmat", xmat);
-         * printMatrix("ymat", ymat);
-         * printMatrix("xmatmul", xmatmul);
-         * printMatrix("ymatmul", ymatmul);
-         */
-        behavior.instance_unmake_matrix(rot, scale, trans, xmatmul);
-
-        double xmul = trans[0];
-
-        behavior.instance_unmake_matrix(rot, scale, trans, ymatmul);
-
-        double ymul = trans[1];
-
-        // System.out.println("Multipliers = " + xmul + "," + ymul);
-        // make sure that we don't divide by 0 (happens if display
-        // component is not yet on screen
-        if ((Math.abs(xmul) > 0) && (Math.abs(ymul) > 0)) {
-
-            // Now we can get the box coordinates in component space
-            float[] lows              = xyRegion.getLow();
-            float[] highs             = xyRegion.getHi();
-            float   boxCenterDisplayX = (highs[0] + lows[0]) / 2.0f;
-            float   boxCenterDisplayY = (highs[1] + lows[1]) / 2.0f;
-
-            /*
-             * System.out.println(
-             * "Box center point (XY) = " +
-             * boxCenterDisplayX+","+boxCenterDisplayY);
-             */
-
-            // Check to see if the box is big enough (at least 5x5 pixels)
-            // *** might want to ammend this to be a percentage of
-            // component size ****
-            int boxWidth  = (int) Math.abs((highs[0] - lows[0]) / xmul * stx);
-            int boxHeight = (int) Math.abs((highs[1] - lows[1]) / ymul * sty);
-
-            /*
-             * System.out.println(
-             * "Box size = " + boxWidth +"," + boxHeight);
-             */
-            if ((boxWidth > 5) && (boxHeight > 5)) {
-                int boxCenterX = componentCenterX
-                                 + (int) ((boxCenterDisplayX - center_ray[0])
-                                          / xmul);
-                int boxCenterY = componentCenterY
-                                 - (int) ((boxCenterDisplayY - center_ray[1])
-                                          / ymul);
-
-                /*
-                 * System.out.println(
-                 * "Box Center point = " + boxCenterX +","+boxCenterY);
-                 */
-                double transx = (componentCenterX - boxCenterX) * xmul * stx;
-                double transy = (componentCenterY - boxCenterY) * ymul * sty;
-
-                /*
-                 * System.out.println("transx = " + transx +
-                 * " transy = " + transy);
-                 */
-
-                // Now calculate zoom factor
-                double zoom = (boxWidth / boxHeight >= d.width / d.height)
-                              ? d.getWidth() / boxWidth
-                              : d.getHeight() / boxHeight;
-
-                // zoom out if this is a bigger region than the component
-                // System.out.println("zoom factor = " + zoom);
-                translate(transx, -transy);
-                zoom(zoom);
-            }
-        }
-
-    }
-
-    /**
-     * Scale vertical values using the range of the vertical
-     * scalar map.
-     *
-     * @param altValues  altitude map values
-     *
-     * @return z values  (may transform in place);
-     */
-    public float[] scaleVerticalValues(float[] altValues) {
-        if (getAltitudeMap() == null) {
-            return altValues;
-        }
-
-        return getAltitudeMap().scaleValues(altValues, false);
-    }
-
-    /**
-     * Set up the DisplayTupleType.
-     *
-     * @throws RemoteException    Java RMI problem
-     * @throws VisADException     VisAD problem
-     */
-    private void setDisplayTypes() throws VisADException, RemoteException {
-        if (coordinateSystem == null) {
-            System.out.println("coordSys == null");
-            displayLatitudeType  = Display.YAxis;
-            displayLongitudeType = Display.XAxis;
-            displayAltitudeType  = Display.ZAxis;
-            displayTupleType     = Display.DisplaySpatialCartesianTuple;
-        } else {
-            int myInstance;
-
-            synchronized (INSTANCE_MUTEX) {
-                myInstance = instance++;
-            }
-
-            // We need to set the range on the longitude axis
-            // to be equal to the range of the projection if the
-            // X coordinate is approximately equal to Longitude.
-            // For now, this is only LatLonProjections and TrivalMP's
-            double        minLon    = -360;
-            double        maxLon    = 360.;
-            double        centerLon = 0;
-            MapProjection mp        =
-                ((MapProjection3DAdapter) coordinateSystem)
-                    .getMapProjection();
-            boolean isLatLon = false;
-
-            adjustLons = true;
-
-            // HACK, HACK, HACK, HACK
-            if (mp instanceof ProjectionCoordinateSystem) {
-                ProjectionImpl proj =
-                    ((ProjectionCoordinateSystem) mp).getProjection();
-
-                if (proj instanceof LatLonProjection) {
-                    Rectangle2D r2d2 = mp.getDefaultMapArea();
-
-                    minLon    = r2d2.getX();
-                    maxLon    = minLon + r2d2.getWidth();
-                    centerLon = minLon + r2d2.getWidth() / 2;
-                    isLatLon  = true;
-                }
-            } else if (mp instanceof TrivialMapProjection) {
-                Rectangle2D r2d2 = mp.getDefaultMapArea();
-
-                minLon    = r2d2.getX();
-                maxLon    = minLon + r2d2.getWidth();
-                centerLon = minLon + r2d2.getWidth() / 2;
-
-                adjustLons  = false;
-                // isLatLon  = true;
-                // TODO:  figure out this a little more.
-            } else if (mp instanceof AREACoordinateSystem) {
-
-                // minLon    = -180;
-                // maxLon    = 180.;
-                adjustLons = false;
-            } else if (mp instanceof visad.jmet.GRIBCoordinateSystem) {
-            	// TODO:  not sure what we are really supposed to do, but
-            	// only GeoTIFF adapter uses this AFAIK
-                adjustLons = false;
-            }
-
-            // TODO:  figure out what we should be doing here.
-            use360 = !((minLon >= -185) && (maxLon <= 185));
-
-            if ((isLatLon && !use360)  // lat/lon projections in +/-180 rang
-                    || !mp.isXYOrder()  // Vis5D
-                    || ((minLon > -360) && (minLon < 0) && (maxLon > 180))) {  // AVN grids
-                adjustLons = false;
-            }
-
-            /*
-             * System.out.println("DisplayProjectionLon" + myInstance
-             *                  + " has range of " + minLon + " to " + maxLon
-             *                  + " with center at " + centerLon
-             *                  + "; use360 = " + use360 + "; adjust lons = "
-             *                  + adjustLons);
-             */
-            displayLatitudeType = new DisplayRealType("ProjectionLat"
-                    + myInstance, true, -90.0, 90.0, 0.0, CommonUnit.degree);
-            displayLongitudeType = new DisplayRealType("ProjectionLon"
-                    + myInstance, true, minLon, maxLon, centerLon,
-                                  CommonUnit.degree);
-
-            double defaultZ = (getDisplayMode() != MODE_3D)
-                              ? 0.0
-                              : -1.0;
-
-            displayAltitudeType = new DisplayRealType("ProjectionAlt"
-                    + myInstance, true, -1.0, 1.0, defaultZ, null);
-            displayTupleType = new DisplayTupleType(new DisplayRealType[] {
-                displayLatitudeType,
-                displayLongitudeType,
-                displayAltitudeType }, coordinateSystem);
-        }
-
-        setSpatialScalarMaps();
-    }
-
-    /**
-     * Create the adapter coordinate system using a MapProjection
-     *
-     * @param mapProjection
-     *
-     * @return the adapted coordinate system
-     *
-     * @throws VisADException   null mapProjection or other VisAD problem
-     */
-    private CoordinateSystem makeCoordinateSystem(MapProjection mapProjection)
-            throws VisADException {
-        if (mapProjection == null) {
-            throw new VisADException("MapProjection can't be null");
-        }
-
-        CoordinateSystem cs = new MapProjection3DAdapter(mapProjection);
-
-        csUnits = cs.getCoordinateSystemUnits();
-
-        return cs;
-    }
-
-    /**
-     * Handles a change to the cursor position.
-     *
-     * @throws VisADException   VisAD failure.
-     * @throws RemoteException  Java RMI failure.
-     */
-    protected void cursorMoved() throws VisADException, RemoteException {
-        double[] c = getDisplay().getDisplayRenderer().getCursor();
-
-        updateLocation(
-            getEarthLocation(getDisplay().getDisplayRenderer().getCursor()));
-    }
-
-    /**
-     * Update lat/lon/alt properties with the EarthLocation.
-     *
-     * @param el  EarthLocation to use.
-     *
-     * @throws RemoteException    Java RMI problem
-     * @throws VisADException     VisAD problem
-     */
-    protected void updateLocation(EarthLocation el)
-            throws VisADException, RemoteException {
-        super.updateLocation(el);
-        cursorLLP.set(el.getLatitude().getValue(CommonUnit.degree),
-                      el.getLongitude().getValue(CommonUnit.degree));
-        Bearing.calculateBearing(centerLLP, cursorLLP, workBearing);
-        setCursorRange(new Real(CURSOR_RANGE_TYPE,
-                                workBearing.getDistance()));
-        setCursorBearing(new Real(CURSOR_BEARING_TYPE,
-                                  workBearing.getAngle()));
-    }
-
-    /**
-     * Handles a change in the position of the mouse-pointer.
-     *
-     * @param x    x mouse position
-     * @param y    y mouse position
-     *
-     * @throws RemoteException    Java RMI problem
-     * @throws UnitException      Unit conversion problem
-     * @throws VisADException     VisAD problem
-     */
-    protected void pointerMoved(int x, int y)
-            throws UnitException, VisADException, RemoteException {
-
-        /*
-         * Convert from (pixel, line) Java Component coordinates to (latitude,
-         * longitude)
-         */
-
-        /*
-         *  TODO: figure out why this won't work
-         * updateLocation(getEarthLocation(getSpatialCoordinatesFromScreen(x,
-         *      y)));
-         */
-
-        // TODO: java2d
-        // if(true) return;
-        VisADRay      ray = getRay(x, y);
-        EarthLocation el  = getEarthLocation(ray.position[0], ray.position[1],
-                                            ray.position[2]);
-
-        updateLocation(el);
-    }
-
-    /**
-     * Get the earth location from the VisAD xyz coodinates
-     *
-     * @param x x
-     * @param y y
-     * @param z z
-     * @param  setZToZeroIfOverhead If in the overhead view then set Z to 0
-     *
-     * @return corresponding EarthLocation
-     */
-    public EarthLocation getEarthLocation(double x, double y, double z,
-                                          boolean setZToZeroIfOverhead) {
-        EarthLocationTuple value = null;
-
-        try {
-            float[][] numbers = coordinateSystem.fromReference(new float[][] {
-                new float[] { (float) (x) }, new float[] { (float) (y) },
-                new float[] { (float) (z) }
-            });
-            Real lat = new Real(RealType.Latitude,
-                                getScaledValue(latitudeMap, numbers[0][0]),
-                                csUnits[0]);
-            Real lon = new Real(RealType.Longitude,
-                                getScaledValue(longitudeMap, numbers[1][0]),
-                                csUnits[1]);
-            Real alt = null;
-
-            if (getDisplayMode() == MODE_3D) {
-                if (setZToZeroIfOverhead
-                        && Arrays.equals(getProjectionMatrix(),
-                                         getSavedProjectionMatrix())
-                /*
-                 * && (alt
-                 *           .getValue(
-                 *               getVerticalRangeUnit()) != altitudeMap
-                 *                   .getRange()[0])
-                 */
-                ) {
-                    alt = new Real(RealType.Altitude,
-                                   altitudeMap.getRange()[0],
-                                   getVerticalRangeUnit());
-                } else {
-                    alt = new Real(RealType.Altitude,
-                                   getScaledValue(altitudeMap,
-                                       numbers[2][0]));
-                }
-            } else {
-                alt = new Real(RealType.Altitude, 0);
-            }
-
-            value = new EarthLocationTuple(lat, lon, alt);
-        } catch (VisADException e) {
-            e.printStackTrace();
-        }  // can't happen
-                catch (RemoteException e) {
-            e.printStackTrace();
-        }  // can't happen
-
-        return value;
-    }
-
-    /**
-     * Returns the spatial (XYZ) coordinates of the particular EarthLocation
-     *
-     * @param el    earth location to transform
-     *
-     * @return  RealTuple of display coordinates.
-     */
-    public RealTuple getSpatialCoordinates(EarthLocation el) {
-        if (el == null) {
-            throw new NullPointerException(
-                "MapProjectionDisplay.getSpatialCoorindate():  "
-                + "null input EarthLocation");
-        }
-
-        RealTuple spatialLoc = null;
-
-        try {
-            double[] xyz = getSpatialCoordinates(el, null);
-
-            spatialLoc = new RealTuple(RealTupleType.SpatialCartesian3DTuple,
-                                       xyz);
-        } catch (VisADException e) {
-            e.printStackTrace();
-        }  // can't happen
-                catch (RemoteException e) {
-            e.printStackTrace();
-        }  // can't happen
-
-        return spatialLoc;
-    }
-
-    /**
-     * Returns the spatial (XYZ) coordinates of the particular EarthLocation
-     *
-     * @param el    earth location to transform
-     * @param xyz    The in value to set. May be null.
-     * @param altitude altitude value
-     *
-     * @return  xyz array
-     *
-     * @throws RemoteException    Java RMI problem
-     * @throws VisADException     VisAD problem
-     */
-    public double[] getSpatialCoordinates(EarthLocation el, double[] xyz,
-                                          double altitude)
-            throws VisADException, RemoteException {
-        float[] altValues;
-
-        if ((altitudeMap != null) && (el.getAltitude() != null)
-                && !(Double.isNaN(altitude))) {
-            altValues = altitudeMap.scaleValues(new double[] { altitude });
-        } else {
-            altValues = new float[] { 0f };
-        }
-
-        float[][] temp = coordinateSystem.toReference(new float[][] {
-            latitudeMap.scaleValues(new double[] {
-                el.getLatitude().getValue(CommonUnit.degree) }),
-            longitudeMap.scaleValues(new double[] {
-                el.getLongitude().getValue(CommonUnit.degree) }),
-            altValues
-        });
-
-        if (xyz == null) {
-            xyz = new double[3];
-        }
-
-        xyz[0] = temp[0][0];
-        xyz[1] = temp[1][0];
-        xyz[2] = temp[2][0];
-
-        return xyz;
-    }
-
-
-    /**
-     * Method called to reset all the map parameters after a change.
-     *
-     * @throws RemoteException    Java RMI problem
-     * @throws VisADException     VisAD problem
-     */
-    private void resetMapParameters() throws VisADException, RemoteException {
-        resetMapParameters(true);
-    }
-
-
-    /**
-     * Method called to reset all the map parameters after a change.
-     *
-     * @param resetDisplayProjMatrix   yes/no change the current VisAD Display projection matrix
-     *                                 when the map projection is changed.
-     *
-     * @throws RemoteException    Java RMI problem
-     * @throws VisADException     VisAD problem
-     */
-    private void resetMapParameters(boolean resetDisplayProjMatrix)
-            throws VisADException, RemoteException {
-        setDisplayInactive();
-        setDisplayTypes();
-        if (resetDisplayProjMatrix) {
-            resetProjection();  // make it the right size
-            setAspect();
-        }
-        makeLatScales();
-        makeLonScales();
-        setDisplayActive();
-    }
-
-    /**
-     * Set the aspect for the display.
-     */
-    private void setAspect() {
-        Rectangle2D mapArea  = mapProjection.getDefaultMapArea();
-        double      ratio    = mapArea.getWidth() / mapArea.getHeight();
-        double[]    myaspect = getDisplayAspect();
-
-        try {
-            if (ratio == 1.0) {  // height == width
-                setDisplayAspect((getDisplayMode() != MODE_2D)
-                                 ? new double[] { 1.0, 1.0, myaspect[2] }
-                                 : new double[] { 1.0, 1.0 });
-
-                /*
-                 *   guess this doesn't matter, just use the other
-                 * } else if (ratio < 1) {  // height > width
-                 *  setDisplayAspect(
-                 *      (getDisplayMode() != MODE_2D)
-                 *         ? new double[] { 1.0, ratio, myaspect[2] }
-                 *         : new double[] { 1.0, ratio });
-                 */
-            } else {             // width > height
-                setDisplayAspect((getDisplayMode() != MODE_2D)
-                                 ? new double[] { ratio, 1.0, myaspect[2] }
-                                 : new double[] { ratio, 1.0 });
-            }
-
-            // Misc.printArray("aspect", getDisplayAspect());
-        } catch (Exception excp) {
-            System.out.println(
-                "MapProjectionDisplay.setDisplayAspect() got exception: "
-                + excp);
-        }
-    }
-
-    /**
-     * Make the default projection.
-     *
-     * @return Default projectcion
-     *
-     * @throws VisADException  couldn't create MapProjection
-     */
-    protected static MapProjection makeDefaultMapProjection()
-            throws VisADException {
-        return new ProjectionCoordinateSystem(
-            new LatLonProjection("Default Projection",
-        // Use this to make the aspect ratio correct
-        new ProjectionRect(-180., -180., 180., 180.)));
-    }
-
-    /**
-     * Get the display coordinate system that turns lat/lon/alt to
-     * x/y/z
-     *
-     * @return  the coordinate system (may be null)
-     */
-    public CoordinateSystem getDisplayCoordinateSystem() {
-        return coordinateSystem;
-    }
-
-    /**
-     * test by running java ucar.unidata.view.geoloc.MapProjectionDisplay
-     *
-     * @param args  include an argument for a 3D display
-     *
-     * @throws Exception  problem  creating the display
-     */
-    public static void main(String[] args) throws Exception {
-
-        JFrame frame = new JFrame();
-
-        frame.addWindowListener(new WindowAdapter() {
-            public void windowClosing(WindowEvent e) {
-                System.exit(0);
-            }
-        });
-
-        final MapProjectionDisplay navDisplay =
-            ((args.length > 0) && visad.util.Util.canDoJava3D())
-            ? MapProjectionDisplay.getInstance(NavigatedDisplay.MODE_3D)
-            : (visad.util.Util.canDoJava3D() == true)
-              ? MapProjectionDisplay.getInstance(NavigatedDisplay.MODE_2Din3D)
-              : MapProjectionDisplay.getInstance(NavigatedDisplay.MODE_2D);
-
-        /*
-         * double[]aspect = { 1.0, 1.0, 0.4 };
-         * navDisplay.setDisplayAspect((navDisplay.getDisplayMode() == NavigatedDisplay.MODE_2D)
-         *                                       ? new double[]{ 1.0, 1.0 }
-         *                                       : aspect);
-         */
-        DisplayImpl display = (DisplayImpl) navDisplay.getDisplay();
-
-        navDisplay.setBackground(Color.white);
-        navDisplay.setForeground(Color.black);
-
-        // navDisplay.setCursorStringOn(true);
-        MapLines mapLines  = new MapLines("maplines");
-        URL      mapSource =
-        // new URL("ftp://www.ssec.wisc.edu/pub/visad-2.0/OUTLSUPW");
-        navDisplay.getClass().getResource("/auxdata/maps/OUTLSUPW");
-
-        try {
-            BaseMapAdapter mapAdapter = new BaseMapAdapter(mapSource);
-
-            mapLines.setMapLines(mapAdapter.getData());
-            mapLines.setColor(java.awt.Color.black);
-            navDisplay.addDisplayable(mapLines);
-        } catch (Exception excp) {
-            System.out.println("Can't open map file " + mapSource);
-            System.out.println(excp);
-        }
-
-        JPanel  panel  = new JPanel(new GridLayout(1, 0));
-        JButton pushme = new JButton("Map Projection Manager");
-
-        panel.add(pushme);
-        frame.getContentPane().add(panel, BorderLayout.NORTH);
-
-        ViewpointControl vpc = new ViewpointControl(navDisplay);
-
-        panel = new JPanel();
-        panel.setLayout(new BorderLayout());
-        panel.add(navDisplay.getComponent(), BorderLayout.CENTER);
-        panel.add((navDisplay.getDisplayMode() == navDisplay.MODE_3D)
-                  ? (Component) ucar.unidata.util.GuiUtils.topCenterBottom(
-                      vpc.getToolBar(JToolBar.VERTICAL),
-                      new NavigatedDisplayToolBar(
-                          navDisplay, JToolBar.VERTICAL), GuiUtils.filler())
-                  : (Component) new NavigatedDisplayToolBar(navDisplay,
-                  JToolBar.VERTICAL), BorderLayout.WEST);
-
-        JPanel readout = new JPanel();
-
-        readout.add(new NavigatedDisplayCursorReadout(navDisplay));
-        readout.add(new RangeAndBearingReadout(navDisplay));
-        panel.add(readout, BorderLayout.SOUTH);
-        navDisplay.draw();
-        frame.getContentPane().add(panel, BorderLayout.CENTER);
-
-        if (navDisplay.getDisplayMode() == navDisplay.MODE_3D) {
-            JMenuBar mb = new JMenuBar();
-
-            mb.add(vpc.getMenu());
-            frame.setJMenuBar(mb);
-        }
-
-        System.out.println("Using rectilinear projection");
-
-        final ProjectionManager pm = new ProjectionManager();
-
-        pm.addPropertyChangeListener(new PropertyChangeListener() {
-            public void propertyChange(PropertyChangeEvent e) {
-                if (e.getPropertyName().equals("ProjectionImpl")) {
-                    try {
-                        navDisplay.setMapProjection(
-                            (ProjectionImpl) e.getNewValue());
-                    } catch (Exception exp) {
-                        System.out.println(exp);
-                    }
-                }
-            }
-        });
-        pushme.addActionListener(new ActionListener() {
-            public void actionPerformed(ActionEvent e) {
-                pm.show();
-            }
-        });
-
-        /*
-         * EarthLocationTuple elt = new EarthLocationTuple(40,-105, 8000);
-         * SelectorPoint sp = new SelectorPoint("foo", elt);
-         * sp.setFixed(false,false,true);
-         * sp.setColor(Color.black);
-         * navDisplay.addDisplayable(sp);
-         */
-        navDisplay.getDisplay().getGraphicsModeControl().setScaleEnable(true);
-        frame.pack();
-        frame.setVisible(true);
-
-        /*
-         * if (navDisplay.getDisplayMode() != navDisplay.MODE_2D) {
-         *   final CurveDrawer cd =
-         *       //new CurveDrawer(RealType.XAxis, RealType.YAxis,
-         *       new CurveDrawer(RealType.Latitude, RealType.Longitude,
-         *                       InputEvent.SHIFT_MASK);
-         *   cd.addAction(new ActionImpl("Curve Drawer") {
-         *     int numSets = 0;
-         *     public void doAction ()
-         *       throws VisADException, RemoteException {
-         *         UnionSet curves = (UnionSet) cd.getData();
-         *         if (curves != null) {
-         *           int num = curves.getSets().length;
-         *           if (num != numSets) {
-         *               numSets = num;
-         *               System.out.println("Data has type " +
-         *                                  curves.getType() +
-         *                                  " length = " + numSets);
-         *           }
-         *         }
-         *     }
-         *   });
-         *   cd.setColor(Color.red);
-         *   cd.setLineWidth(2.0f);
-         *   navDisplay.addDisplayable(cd);
-         * }
-         */
-
-        /*
-         * System.out.println("Setting projection GOES-E satellite");
-         * Thread.sleep(5000);
-         * AreaAdapter aa =
-         *   new AreaAdapter(
-         *       "adde://adde.ucar.edu/imagedata?group=rtimages&descr=edfloater-i&compress=true");
-         *   navDisplay.setMapProjection((MapProjection) aa.getCoordinateSystem());
-         * EarthLocation el =
-         *   navDisplay.getEarthLocation(new double[] {0.0, 0.0, 1.0});
-         * System.out.println("location = " + el);
-         * System.out.println(navDisplay.getSpatialCoordinates(el));
-         */
-
-    }
-
-    /**
-     * An adapter for visad.georef.MapProjection coordinate systems (ie:
-     * ones with * a reference of Lat/Lon).  Allows for the conversion from
-     * lat/lon to Display.DisplaySpatialCartesianTuple (XYZ).
-     * Altitude (z) values are held constant.
-     */
-    protected class MapProjection3DAdapter extends CoordinateSystem implements InverseLinearScaledCS {
-
-        /** index of the latitude coordinate */
-        private final int latIndex;
-
-        /** index of the longitude coordinate */
-        private final int lonIndex;
-
-        /** map projection for xy -> lat/lon transformations */
-        private final MapProjection mapProjection;
-
-        /** X offset */
-        private final double offsetX;
-
-        /** Y offset */
-        private final double offsetY;
-
-        /** X scaling factor */
-        private final double scaleX;
-
-        /** Y scaling factor */
-        private final double scaleY;
-
-        /** the coordinate system */
-        private CoordinateSystem theCoordinateSystem;
-
-        /** index of the x coordinate */
-        private final int xIndex;
-
-        /** index of the y coordinate */
-        private final int yIndex;
-
-        /**
-         * Construct a new CoordinateSystem which uses a MapProjection for
-         * the transformations between x,y and lat/lon.
-         *
-         * @param  mapProjection  CoordinateSystem that transforms from xy
-         *                        in the data space to lat/lon.
-         * @exception  VisADException  can't create the necessary VisAD object
-         */
-        public MapProjection3DAdapter(MapProjection mapProjection)
-                throws VisADException {
-            super(Display.DisplaySpatialCartesianTuple,
-                  new Unit[] { CommonUnit.degree,
-                               CommonUnit.degree, null });
-            this.mapProjection       = mapProjection;
-            this.theCoordinateSystem =
-                new CachingCoordinateSystem(this.mapProjection);
-            latIndex = mapProjection.getLatitudeIndex();
-            lonIndex = mapProjection.getLongitudeIndex();
-
-            if (mapProjection.isXYOrder()) {
-                xIndex = 0;
-                yIndex = 1;
-            } else {
-                xIndex = 1;
-                yIndex = 0;
-            }
-
-            /*
-             * System.out.println("latIndex = " + latIndex +
-             *                  " lonIndex = " + lonIndex +
-             *                  " xIndex = " + xIndex +
-             *                  " yIndex = " + yIndex);
-             */
-            java.awt.geom.Rectangle2D bounds =
-                mapProjection.getDefaultMapArea();
-
-            /*
-             * System.out.println("X = " + bounds.getX() +
-             *                  " Y = "+ bounds.getY() +
-             *                  " width = "+ bounds.getWidth() +
-             *                  " height = "+ bounds.getHeight());
-             */
-            scaleX  = bounds.getWidth() / 2.0;
-            scaleY  = bounds.getHeight() / 2.0;
-            offsetX = bounds.getX() + scaleX;
-            offsetY = bounds.getY() + scaleY;
-
-            /*
-             * System.out.println("scaleX = " + scaleX +
-             *                  " scaleY = "+ scaleY +
-             *                  " offsetX = "+ offsetX +
-             *                  " offsetY = "+ offsetY);
-             */
-        }
-
-        /**
-         * Transform latitude/longitude/altitude value to XYZ
-         *
-         * @param  latlonalt   array of latitude, longitude, altitude values
-         *
-         * @return array of display xyz values.
-         *
-         * @throws VisADException  can't create the necessary VisAD object
-         */
-        public double[][] toReference(double[][] latlonalt)
-                throws VisADException {
-            if ((latlonalt == null) || (latlonalt[0].length < 1)) {
-                return latlonalt;
-            }
-
-            int numpoints = latlonalt[0].length;
-
-            call1("toReference(d)", numpoints);
-
-            double[][] t2 = new double[2][];
-
-            t2[latIndex] = latlonalt[0];
-            t2[lonIndex] = latlonalt[1];
-
-            /*
-             */
-            if (adjustLons) {
-                t2[lonIndex] = (use360)
-                               ? GeoUtils.normalizeLongitude360(latlonalt[1])
-                // ? latlonalt[1]
-                               : GeoUtils.normalizeLongitude(latlonalt[1]);
-            }
-
-            t2 = theCoordinateSystem.fromReference(t2);
-
-            if (t2 == null) {
-                throw new VisADException(
-                    "MapProjection.toReference: "
-                    + "Can't do (lat,lon) to (x,y) transformation");
-            }
-
-            double   x, y;
-            double[] t2x = t2[xIndex];
-            double[] t2y = t2[yIndex];
-
-            for (int i = 0; i < numpoints; i++) {
-                if (Double.isNaN(t2x[i]) || Double.isNaN(t2y[i])) {
-                    x = Double.NaN;
-                    y = Double.NaN;
-                } else {
-                    x = (t2x[i] - offsetX) / scaleX;
-                    y = (t2y[i] - offsetY) / scaleY;
-                }
-
-                latlonalt[0][i] = x;
-                latlonalt[1][i] = y;
-            }
-
-            call2("toReference(d)", numpoints);
-
-            return latlonalt;
-        }
-
-        /**
-         * debug
-         *
-         * @param msg debug
-         * @param numpoints debug
-         */
-        void call1(String msg, int numpoints) {
-            if (numpoints > 10000) {
-
-                // Misc.printStack(msg,5,null);
-                Trace.call1("MapProjectionDisplay." + msg,
-                            " numpoints = " + numpoints);
-            }
-        }
-
-        /**
-         * debug
-         *
-         * @param msg debug
-         * @param numpoints debug
-         */
-        void call2(String msg, int numpoints) {
-            if (numpoints > 10000) {
-                Trace.call2("MapProjectionDisplay." + msg);
-            }
-        }
-
-        /**
-         * Transform latitude/longitude/altitude value to XYZ
-         *
-         * @param  latlonalt   array of latitude, longitude, altitude values
-         *
-         * @return array of display xyz values.
-         *
-         * @throws VisADException  can't create the necessary VisAD object
-         */
-        public float[][] toReference(float[][] latlonalt)
-                throws VisADException {
-            if ((latlonalt == null) || (latlonalt[0].length < 1)) {
-                return latlonalt;
-            }
-
-            int numpoints = latlonalt[0].length;
-
-            call1("toReference(f)", numpoints);
-
-            float[][] t2 = new float[2][];
-
-            t2[latIndex] = latlonalt[0];
-            t2[lonIndex] = latlonalt[1];
-
-            /*
-             */
-            if (adjustLons) {
-                t2[lonIndex] = (use360)
-                               ? GeoUtils.normalizeLongitude360(latlonalt[1])
-                // ? latlonalt[1]
-                               : GeoUtils.normalizeLongitude(latlonalt[1]);
-            }
-
-            // call1("mapProjection.fromReference", numpoints);
-            // Trace.msg("MapProjectionDisplay. class=" + mapProjection.getClass().getName());
-            t2 = theCoordinateSystem.fromReference(t2);
-
-            // call2("mapProjection.fromReference", numpoints);
-            if (t2 == null) {
-                throw new VisADException(
-                    "MapProjection.toReference: "
-                    + "Can't do (lat,lon) to (x,y) transformation");
-            }
-
-            float   x, y;
-            float[] t2ax = t2[xIndex];
-            float[] t2ay = t2[yIndex];
-
-            for (int i = 0; i < numpoints; i++) {
-                float t2x = t2ax[i];
-                float t2y = t2ay[i];
-
-                if ((t2x != t2x) || (t2y != t2y)) {
-                    x = Float.NaN;
-                    y = Float.NaN;
-                } else {
-                    x = (float) ((t2x - offsetX) / scaleX);
-                    y = (float) ((t2y - offsetY) / scaleY);
-                }
-
-                latlonalt[0][i] = x;
-                latlonalt[1][i] = y;
-            }
-
-            call2("toReference(f)", numpoints);
-
-            return latlonalt;
-        }
-
-        /**
-         * Transform display XYZ values to latitude/longitude/altitude
-         *
-         * @param  xyz  array of Display.DisplaySpatialCartesianTuple XYZ values
-         * @return array of display lat/lon/alt values.
-         *
-         * @throws VisADException  can't create the necessary VisAD object
-         */
-        public double[][] fromReference(double[][] xyz)
-                throws VisADException {
-            if ((xyz == null) || (xyz[0].length < 1)) {
-                return xyz;
-            }
-
-            int numpoints = xyz[0].length;
-
-            call1("fromReference(d)", numpoints);
-
-            for (int i = 0; i < numpoints; i++) {
-                if (Double.isNaN(xyz[0][i]) || Double.isNaN(xyz[0][i])) {
-                    continue;
-                }
-
-                xyz[0][i] = (xyz[0][i] * scaleX + offsetX);
-                xyz[1][i] = (xyz[1][i] * scaleY + offsetY);
-            }
-
-            double[][] t2 = new double[][] {
-                xyz[xIndex], xyz[yIndex]
-            };
-
-            t2 = theCoordinateSystem.toReference(t2);
-
-            if (t2 == null) {
-                throw new VisADException(
-                    "MapProjection.toReference: "
-                    + "Can't do (x,y) to (lat,lon) transformation");
-            }
-
-            xyz[0] = t2[latIndex];
-            xyz[1] = t2[lonIndex];
-
-            /*
-             */
-            if (adjustLons) {
-                xyz[1] = (use360)
-                         ? GeoUtils.normalizeLongitude360(t2[lonIndex])
-                // ? t2[lonIndex]
-                         : GeoUtils.normalizeLongitude(t2[lonIndex]);
-            }
-
-            call2("fromReference(d)", numpoints);
-
-            return xyz;
-        }
-
-        /**
-         * Transform display XYZ values to latitude/longitude/altitude
-         *
-         * @param  xyz  array of Display.DisplaySpatialCartesianTuple XYZ values
-         * @return array of display lat/lon/alt values.
-         *
-         * @throws VisADException  can't create the necessary VisAD object
-         */
-        public float[][] fromReference(float[][] xyz) throws VisADException {
-            if ((xyz == null) || (xyz[0].length < 1)) {
-                return xyz;
-            }
-
-            int numpoints = xyz[0].length;
-
-            call1("fromReference(f)", numpoints);
-
-            for (int i = 0; i < numpoints; i++) {
-                if (Float.isNaN(xyz[0][i]) || Float.isNaN(xyz[0][i])) {
-                    continue;
-                }
-
-                xyz[0][i] = (float) (xyz[0][i] * scaleX + offsetX);
-                xyz[1][i] = (float) (xyz[1][i] * scaleY + offsetY);
-            }
-
-            float[][] t2 = new float[][] {
-                xyz[xIndex], xyz[yIndex]
-            };
-
-            t2 = theCoordinateSystem.toReference(t2);
-
-            if (t2 == null) {
-                throw new VisADException(
-                    "MapProjection.toReference: "
-                    + "Can't do (x,y) to (lat,lon) transformation");
-            }
-
-            xyz[0] = t2[latIndex];
-            xyz[1] = t2[lonIndex];
-
-            /*
-             */
-            if (adjustLons) {
-                xyz[1] = (use360)
-                         ? GeoUtils.normalizeLongitude360(t2[lonIndex])
-                // ? t2[lonIndex]
-                         : GeoUtils.normalizeLongitude(t2[lonIndex]);
-            }
-
-            call2("fromReference(f)", numpoints);
-
-            return xyz;
-        }
-
-        /**
-         * See if this is equal to the object in question.
-         *
-         * @param  obj  object in question.
-         *
-         * @return      true if they are equal. The two objects are equal if
-         *              their MapProjections are equal.
-         */
-        public boolean equals(Object obj) {
-            if ( !(obj instanceof MapProjection3DAdapter)) {
-                return false;
-            }
-
-            MapProjection3DAdapter that = (MapProjection3DAdapter) obj;
-
-            return (that.mapProjection).equals(mapProjection);
-        }
-
-        /**
-         * Return the MapProjection being used by the CoordinateSystem.
-         *
-         * @return  the MapProjection used in this instance
-         */
-        public MapProjection getMapProjection() {
-            return mapProjection;
-        }
-
-        /**
-         * Get the scale
-         *
-         * @return  the scale (x,y)
-         */
-        public double[] getScale() {
-            return new double[] { scaleX, scaleY };
-        }
-
-        /**
-         * Get the offset
-         *
-         * @return  the offset (x_off, y_off)
-         */
-        public double[] getOffset() {
-            return new double[] { offsetX, offsetY };
-        }
-
-        /**
-         * Get the inverted coordinate system
-         *
-         * @return the inverted coordinate system
-         */
-        public CoordinateSystem getInvertedCoordinateSystem() {
-            return this.mapProjection;
-        }
-    }
-}
->>>>>>> d11df493
+}