--- conflicted
+++ resolved
@@ -1,4 +1,3 @@
-<<<<<<< HEAD
 /*
  * Copyright 1997-2013 Unidata Program Center/University Corporation for
  * Atmospheric Research, P.O. Box 3000, Boulder, CO 80307,
@@ -104,7 +103,11 @@
 
 import java.text.Collator;
 
-import java.util.*;
+import java.util.ArrayList;
+import java.util.Collection;
+import java.util.Hashtable;
+import java.util.List;
+import java.util.TreeSet;
 
 import javax.swing.JButton;
 import javax.swing.JCheckBox;
@@ -1529,10 +1532,14 @@
               new Boolean(getShowBottomLegend()) },
             { "Show Animation Boxes", PREF_SHOWANIMATIONBOXES,
               new Boolean(getShowAnimationBoxes()) },
-            { "Show Clock", IdvConstants.PROP_SHOWCLOCK,
+            { "Show Clock On Dashboard", IdvConstants.PROP_SHOWCLOCK_DASH,
               new Boolean(
                   getStateManager().getPreferenceOrProperty(
-                      IdvConstants.PROP_SHOWCLOCK, "true")) },
+                      IdvConstants.PROP_SHOWCLOCK_DASH, "true")) },
+            { "Show Clock On View Windows", IdvConstants.PROP_SHOWCLOCK_VIEW,
+              new Boolean(
+                  getStateManager().getPreferenceOrProperty(
+                      IdvConstants.PROP_SHOWCLOCK_VIEW, "true")) },
             { "Show Overview Map", PREF_SHOWPIP,
               new Boolean(getStore().get(PREF_SHOWPIP, false)) }
         };
@@ -3879,3882 +3886,4 @@
 
 
 
-}
-=======
-/*
- * Copyright 1997-2013 Unidata Program Center/University Corporation for
- * Atmospheric Research, P.O. Box 3000, Boulder, CO 80307,
- * support@unidata.ucar.edu.
- * 
- * This library is free software; you can redistribute it and/or modify it
- * under the terms of the GNU Lesser General Public License as published by
- * the Free Software Foundation; either version 2.1 of the License, or (at
- * your option) any later version.
- * 
- * This library is distributed in the hope that it will be useful, but
- * WITHOUT ANY WARRANTY; without even the implied warranty of
- * MERCHANTABILITY or FITNESS FOR A PARTICULAR PURPOSE.  See the GNU Lesser
- * General Public License for more details.
- * 
- * You should have received a copy of the GNU Lesser General Public License
- * along with this library; if not, write to the Free Software Foundation,
- * Inc., 59 Temple Place, Suite 330, Boston, MA 02111-1307 USA
- */
-
-package ucar.unidata.idv;
-
-
-import ucar.unidata.collab.Sharable;
-import ucar.unidata.data.GeoLocationInfo;
-import ucar.unidata.data.grid.GridUtil;
-import ucar.unidata.geoloc.ProjectionImpl;
-import ucar.unidata.geoloc.ProjectionRect;
-import ucar.unidata.gis.maps.MapData;
-import ucar.unidata.gis.maps.MapInfo;
-import ucar.unidata.idv.control.MapDisplayControl;
-import ucar.unidata.idv.control.ZSlider;
-import ucar.unidata.idv.flythrough.Flythrough;
-import ucar.unidata.idv.flythrough.FlythroughPoint;
-import ucar.unidata.idv.ui.ContourInfoDialog;
-import ucar.unidata.idv.ui.EarthNavPanel;
-import ucar.unidata.idv.ui.IdvUIManager;
-import ucar.unidata.idv.ui.PipPanel;
-import ucar.unidata.ui.Command;
-import ucar.unidata.ui.FontSelector;
-import ucar.unidata.util.BooleanProperty;
-import ucar.unidata.util.ContourInfo;
-import ucar.unidata.util.FileManager;
-import ucar.unidata.util.GuiUtils;
-import ucar.unidata.util.LogUtil;
-import ucar.unidata.util.Misc;
-import ucar.unidata.util.StringUtil;
-import ucar.unidata.util.Trace;
-import ucar.unidata.util.TwoFacedObject;
-import ucar.unidata.view.geoloc.GlobeDisplay;
-import ucar.unidata.view.geoloc.LatLonAxisScaleInfo;
-import ucar.unidata.view.geoloc.LatLonScalePanel;
-import ucar.unidata.view.geoloc.MapProjectionDisplay;
-import ucar.unidata.view.geoloc.NavigatedDisplay;
-import ucar.unidata.view.geoloc.ViewpointInfo;
-import ucar.unidata.xml.PreferenceManager;
-import ucar.unidata.xml.XmlObjectStore;
-import ucar.unidata.xml.XmlResourceCollection;
-import ucar.unidata.xml.XmlUtil;
-
-import ucar.visad.GeoUtils;
-import ucar.visad.ProjectionCoordinateSystem;
-import ucar.visad.display.DisplayMaster;
-import ucar.visad.display.LineDrawing;
-
-import visad.ConstantMap;
-import visad.ContourControl;
-import visad.Data;
-import visad.DisplayEvent;
-import visad.DisplayRealType;
-import visad.FieldImpl;
-import visad.FlatField;
-import visad.MouseBehavior;
-import visad.Real;
-import visad.RealTupleType;
-import visad.RealType;
-import visad.VisADException;
-
-import visad.georef.EarthLocation;
-import visad.georef.EarthLocationTuple;
-import visad.georef.LatLonPoint;
-import visad.georef.MapProjection;
-import visad.georef.TrivialMapProjection;
-
-
-import java.awt.BorderLayout;
-import java.awt.Color;
-import java.awt.Component;
-import java.awt.Container;
-import java.awt.Dimension;
-import java.awt.Font;
-import java.awt.Insets;
-import java.awt.Point;
-import java.awt.Rectangle;
-import java.awt.event.ActionEvent;
-import java.awt.event.ActionListener;
-import java.awt.event.InputEvent;
-import java.awt.event.KeyEvent;
-import java.awt.geom.Rectangle2D;
-
-import java.rmi.RemoteException;
-
-import java.text.Collator;
-
-import java.util.ArrayList;
-import java.util.Collection;
-import java.util.Hashtable;
-import java.util.List;
-import java.util.TreeSet;
-
-import javax.swing.JButton;
-import javax.swing.JCheckBox;
-import javax.swing.JComboBox;
-import javax.swing.JComponent;
-import javax.swing.JLabel;
-import javax.swing.JMenu;
-import javax.swing.JMenuItem;
-import javax.swing.JPanel;
-import javax.swing.JSlider;
-import javax.swing.JTabbedPane;
-import javax.swing.JTextField;
-import javax.swing.JToggleButton;
-import javax.swing.JToolBar;
-import javax.swing.event.ChangeEvent;
-import javax.swing.event.ChangeListener;
-
-
-
-
-
-/**
- * A wrapper around a MapProjectDisplay display master.
- * Provides an interface for managing user interactions, gui creation, etc.
- *
- * @author IDV development team
- */
-
-public class MapViewManager extends NavigatedViewManager {
-
-    /** front globe clipping distance */
-    public static final String PROP_CLIPDISTANCE_GLOBE_FRONT =
-        "idv.clipdistance.globe.front";
-
-    /** back globe clipping distance */
-    public static final String PROP_CLIPDISTANCE_GLOBE_BACK =
-        "idv.clipdistance.globe.back";
-
-    /** fron map clipping distance */
-    public static final String PROP_CLIPDISTANCE_MAP_FRONT =
-        "idv.clipdistance.map.front";
-
-    /** back map clipping distance */
-    public static final String PROP_CLIPDISTANCE_MAP_BACK =
-        "idv.clipdistance.map.back";
-
-
-    /** flythrough command */
-    public static final String CMD_FLY_LEFT = "cmd.fly.left";
-
-    /** flythrough command */
-    public static final String CMD_FLY_RIGHT = "cmd.fly.right";
-
-    /** flythrough command */
-    public static final String CMD_FLY_FORWARD = "cmd.fly.forward";
-
-    /** flythrough command */
-    public static final String CMD_FLY_BACK = "cmd.fly.back";
-
-    /** preference id for the list of addresses in the geocode dialog */
-    public static final String PREF_ADDRESS_LIST = "view.address.list";
-
-    /** do we reproject when we go to an address */
-    public static final String PREF_ADDRESS_REPROJECT =
-        "view.address.reproject";
-
-    /** Preference for autorotate in globe mode */
-    public static final String PREF_AUTOROTATE = "View.AutoRotate";
-
-    /** Preference for  showing display in perspective view_ */
-    public static final String PREF_PERSPECTIVEVIEW = "View.PerspectiveView";
-
-    /** Preference for  default projection */
-    public static final String PREF_PROJ_DFLT = "View.ProjectionDflt";
-
-    /** Preference for  setting projection automatically from data_ */
-    public static final String PREF_PROJ_USEFROMDATA = "View.UseFromData";
-
-    /** Preference for  showing the pip */
-    public static final String PREF_SHOWPIP = "View.ShowPip";
-
-    /** Preference for showing the globe background */
-    public static final String PREF_SHOWGLOBEBACKGROUND =
-        "View.ShowGlobeBackground";
-
-    /** Preference for the globe background  color */
-    public static final String PREF_GLOBEBACKGROUND = "View.GlobeBackground";
-
-    /** Preference for  showing the earth nav panel */
-    public static final String PREF_SHOWEARTHNAVPANEL =
-        "View.ShowEarthNavPanel";
-
-
-    /** Defines the projection when sharing state */
-    public static final String SHARE_PROJECTION =
-        "MapViewManager.SHARE_PROJECTION";
-
-    /**
-     * This got set from the ViewManager properties. It is a comma
-     * delimited list of map resources
-     */
-    private String initialMapResources;
-
-
-    /** The display projection we are currently using */
-    private MapProjection mainProjection;
-
-    /** The name of the display projection we are currently using */
-    private String mainProjectionName = null;
-
-    /** The name of the default projection */
-    private String defaultProjectionName = null;
-
-
-    /** Keep track of the projections we have used */
-    private ArrayList projectionHistory = new ArrayList();
-
-    /** Main projections menu */
-    private JMenu projectionsMenu;
-
-    /** Big blob of xml map state from the map widget */
-    private String mapState;
-
-    /** Are we using the globe display */
-    private boolean useGlobeDisplay = false;
-
-    /** Are we 2d or 3d */
-    private boolean use3D = true;
-
-    /** The earth nav panel */
-    EarthNavPanel earthNavPanel;
-
-    /** Where the earth nav panel goes */
-    JPanel earthNavPanelWrapper;
-
-    /** The map panel in the GUI */
-    private PipPanel pipPanel;
-
-    /** mutex for dealing with the pip map */
-    private Object PIP_MUTEX = new Object();
-
-    /** Holds the pip map */
-    private JComponent pipPanelWrapper;
-
-
-    /** Do we reproject when we goto address */
-    private static JCheckBox addressReprojectCbx;
-
-    /** For checking if kmz capture is ok */
-    private JCheckBox fixViewpointCbx;
-
-    /** For checking if kmz capture is ok */
-    private JCheckBox fixProjectionCbx;
-
-    /** rotate button */
-    JToggleButton rotateBtn;
-
-    /** contour info dialog for preferences */
-    ContourInfoDialog cid;
-
-    /** background color for filled globe */
-    private Color globeBackgroundColor = null;
-
-
-    /** z level (really radius) for where to put the globe fill layer */
-    private double globeBackgroundLevel = -0.01;
-
-    /** globe fill background stuff */
-    private LineDrawing globeBackgroundDisplayable;
-
-    /** globe fill background stuff */
-    private JComponent globeBackgroundColorComp;
-
-    /** globe fill background stuff */
-    private ZSlider globeBackgroundLevelSlider;
-
-
-    /** The flythrough */
-    private Flythrough flythrough;
-
-    /** show maps flag */
-    private boolean showMaps = true;
-
-    /** init maps flag */
-    private String initMapPaths;
-
-    /** initial map width */
-    private float initMapWidth = -1;
-
-    /** initial map color */
-    private Color initMapColor = null;
-
-    /** initial lat/lon visibility */
-    private boolean initLatLonVisible = false;
-
-    /** initial lat/lon width */
-    private int initLatLonWidth = 1;
-
-    /** initial lat/lon spacing */
-    private float initLatLonSpacing = 15;
-
-    /** initial lat/lon color */
-    private Color initLatLonColor = Color.white;
-
-    /** initial lat/lon bounds */
-    private Rectangle2D.Float initLatLonBounds;
-
-    /** use default globe background flag */
-    private boolean defaultGlobeBackground = false;
-
-    /** initial display projection zoom */
-    private double displayProjectionZoom = 0;
-
-    /** do not set projection flag */
-    private boolean doNotSetProjection = false;
-
-    /** lat/lon scale widget */
-    private LatLonScalePanel latLonScaleWidget;
-
-    /** Lat axis scale info for unpersistence */
-    private LatLonAxisScaleInfo latAxisScaleInfo;
-
-    /** Lon axis scale info for unpersistence */
-    private LatLonAxisScaleInfo lonAxisScaleInfo;
-
-    /**
-     *  Default constructor
-     */
-    public MapViewManager() {}
-
-
-    /**
-     * Construct a <code>MapViewManager</code> from an IDV
-     *
-     * @param viewContext Really the IDV
-     */
-    public MapViewManager(ViewContext viewContext) {
-        super(viewContext);
-    }
-
-    /**
-     * Construct a <code>MapViewManager</code> with the specified params
-     * @param viewContext   context in which this MVM exists
-     * @param desc   <code>ViewDescriptor</code>
-     * @param properties   semicolon separated list of properties (can be null)
-     *
-     * @throws RemoteException Java RMI problem
-     * @throws VisADException  Couldn't create the VisAD object
-     */
-    public MapViewManager(ViewContext viewContext, ViewDescriptor desc,
-                          String properties)
-            throws VisADException, RemoteException {
-        super(viewContext, desc, properties);
-    }
-
-
-    /**
-     * Get the default projection to use
-     *
-     * @return The default projection
-     */
-    public ProjectionImpl getDefaultProjection() {
-        return getIdv().getIdvProjectionManager().getDefaultProjection();
-    }
-
-
-
-
-    /**
-     * Make the DisplayMaster for this ViewManager
-     *
-     * @return the DisplayMaster
-     *
-     * @throws RemoteException Java RMI problem
-     * @throws VisADException  Couldn't create the VisAD object
-     */
-    protected DisplayMaster doMakeDisplayMaster()
-            throws VisADException, RemoteException {
-
-        StateManager         stateManager = getStateManager();
-        IntegratedDataViewer idv          = getIdv();
-        if ((idv == null) || (stateManager == null)) {
-            return null;
-        }
-        boolean mode3d = stateManager.getProperty(IdvConstants.PROP_3DMODE,
-                             use3D);
-        mode3d = getStore().get(PREF_DIMENSION, mode3d);
-        // let property override the preference
-        use3D = mode3d && use3D;
-        int mode = (use3D
-                    ? NavigatedDisplay.MODE_3D
-                    : NavigatedDisplay.MODE_2Din3D);
-
-        if ( !visad.util.Util.canDoJava3D()) {
-            mode = NavigatedDisplay.MODE_2D;
-        }
-
-        boolean useGlobe = getUseGlobeDisplay()
-                           && (mode != NavigatedDisplay.MODE_2D);
-
-        Dimension dimension = stateManager.getViewSize();
-        if (dimension == null) {
-            if ((getFullScreenWidth() > 0) && (getFullScreenHeight() > 0)) {
-                dimension = new Dimension(getFullScreenWidth(),
-                                          getFullScreenHeight());
-            } else if (displayBounds != null) {
-                dimension = new Dimension(displayBounds.width,
-                                          displayBounds.height);
-            }
-        }
-
-        if ((dimension == null) || (dimension.width == 0)
-                || (dimension.height == 0)) {
-            dimension = null;
-        }
-
-        NavigatedDisplay navDisplay = null;
-
-
-        if (useGlobe) {
-            //TODO: Set the dimension
-            GlobeDisplay globeDisplay =
-                new GlobeDisplay(idv.getArgsManager().getIsOffScreen(),
-                                 dimension, null);
-            globeDisplay.setClipDistanceFront(
-                getStateManager().getProperty(
-                    PROP_CLIPDISTANCE_GLOBE_FRONT,
-                    NavigatedDisplay.CLIP_FRONT_DEFAULT));
-            globeDisplay.setClipDistanceBack(
-                getStateManager().getProperty(
-                    PROP_CLIPDISTANCE_GLOBE_BACK,
-                    NavigatedDisplay.CLIP_BACK_DEFAULT));
-            navDisplay = globeDisplay;
-            setGlobeBackground(globeDisplay);
-            navDisplay.setPolygonOffset(
-                getStateManager().getProperty("idv.globe.polygonoffset", 1));
-            navDisplay.setPolygonOffsetFactor(
-                getStateManager().getProperty(
-                    "idv.globe.polygonoffsetfactor", 1));
-        } else {
-            Trace.call1("MapViewManager.doMakeDisplayMaster projection");
-            if (mainProjection == null) {
-                if (initLatLonBounds != null) {
-                    doNotSetProjection = true;
-                    mainProjection =
-                        ucar.visad.Util
-                            .makeMapProjection(initLatLonBounds.getY()
-                                - initLatLonBounds
-                                    .getHeight(), initLatLonBounds.getX(),
-                                        initLatLonBounds.getY(),
-                                        initLatLonBounds.getX()
-                                        + initLatLonBounds.getWidth(), false);
-
-
-                } else {
-                    ProjectionImpl dfltProjection = null;
-                    if (defaultProjectionName != null) {
-                        dfltProjection =
-                            idv.getIdvProjectionManager()
-                                .findProjectionByName(defaultProjectionName);
-                        if (dfltProjection != null) {
-                            doNotSetProjection = true;
-                        }
-                    }
-
-                    if (dfltProjection == null) {
-                        dfltProjection = getDefaultProjection();
-                    }
-                    mainProjection =
-                        new ProjectionCoordinateSystem(dfltProjection);
-                }
-            }
-            if ( !idv.getArgsManager().isScriptingMode()) {
-                addProjectionToHistory(mainProjection, "Default");
-            }
-
-            Trace.call1("MapViewManager.new MPD");
-            MapProjectionDisplay mapDisplay =
-                MapProjectionDisplay.getInstance(mainProjection, mode,
-                    idv.getArgsManager().getIsOffScreen(), dimension);
-            Trace.call2("MapViewManager.new MPD");
-
-            mapDisplay.setClipDistanceFront(
-                getStateManager().getProperty(
-                    PROP_CLIPDISTANCE_MAP_FRONT,
-                    NavigatedDisplay.CLIP_FRONT_DEFAULT));
-            mapDisplay.setClipDistanceBack(
-                getStateManager().getProperty(
-                    PROP_CLIPDISTANCE_MAP_BACK,
-                    NavigatedDisplay.CLIP_BACK_DEFAULT));
-
-
-            if (initLatLonBounds == null) {
-                double[] aspect = getAspectRatio();
-                if (aspect == null) {
-                    aspect = new double[] { 1.0, 1.0, 0.4 };
-                }
-                mapDisplay.setDisplayAspect((mode == NavigatedDisplay.MODE_2D)
-                                            ? new double[] { aspect[0],
-                        aspect[1] }
-                                            : aspect);
-            } else {
-                //If we have a a latlonbounds then we want to display exactly that area
-                double[] aspect = new double[] { 1.0,
-                        initLatLonBounds.getHeight()
-                        / initLatLonBounds.getWidth(),
-                        1.0 };
-                double[] scaleMatrix =
-                    mapDisplay.getMouseBehavior().make_matrix(0.0, 0.0, 0.0,
-                        aspect[0], aspect[1], 1, 0.0, 0.0, 0.0);
-                //                mapDisplay.setProjectionMatrix(scaleMatrix);
-            }
-
-
-            navDisplay = mapDisplay;
-            navDisplay.setPerspectiveView(getPerspectiveView());
-
-            if ((defaultProjectionName != null)
-                    && (displayProjectionZoom != 0)) {
-                navDisplay.zoom(displayProjectionZoom);
-            }
-            defaultProjectionName = null;
-            initLatLonBounds      = null;
-
-            Trace.call2("MapViewManager.doMakeDisplayMaster projection");
-            navDisplay.setPolygonOffset(
-                getStateManager().getProperty("idv.map.polygonoffset", 1));
-            navDisplay.setPolygonOffsetFactor(
-                getStateManager().getProperty(
-                    "idv.map.polygonoffsetfactor", 1));
-        }
-
-
-
-
-
-        return navDisplay;
-    }
-
-
-
-    /**
-     * Get the earth location of the screen center
-     *
-     * @return screen center
-     *
-     * @throws RemoteException On badness
-     * @throws VisADException On badness
-     */
-    public EarthLocation getScreenCenter()
-            throws VisADException, RemoteException {
-        return getNavigatedDisplay().getEarthLocation(
-            getNavigatedDisplay().getScreenCenter());
-    }
-
-
-
-
-
-    /**
-     * Get a list of named locations of the different points of the view rectangle. e.g., center, upper left, etc.
-     *
-     * @return list of locations
-     *
-     * @throws RemoteException On badness
-     * @throws VisADException On badness
-     */
-    public List<TwoFacedObject> getScreenCoordinates()
-            throws VisADException, RemoteException {
-        List<TwoFacedObject> l = getNavigatedDisplay().getScreenCoordinates();
-        List<TwoFacedObject> result = new ArrayList<TwoFacedObject>();
-        for (TwoFacedObject tfo : l) {
-            result.add(
-                new TwoFacedObject(
-                    tfo.toString(),
-                    getNavigatedDisplay().getEarthLocation(
-                        (double[]) tfo.getId())));
-        }
-        return result;
-    }
-
-
-    /**
-     * Initialize this object.
-     *
-     * @throws RemoteException
-     * @throws VisADException
-     */
-    protected void init() throws VisADException, RemoteException {
-        if (getHaveInitialized()) {
-            return;
-        }
-        super.init();
-        Trace.call1("MapViewManager.init checkDefaultMap",
-                    " showMap:" + showMaps);
-
-        checkDefaultMap();
-        Trace.call2("MapViewManager.init checkDefaultMap");
-
-        if (useGlobeDisplay) {
-            //            if(!hasBooleanProperty(PREF_SHOWGLOBEBACKGROUND)) {
-            initializeBooleanProperty(
-                new BooleanProperty(
-                    PREF_SHOWGLOBEBACKGROUND, "Show Globe Background",
-                    "Show Globe Background", defaultGlobeBackground));
-            //            }
-        }
-
-
-
-
-
-    }
-
-
-    /**
-     * Initialize the UI
-     */
-    protected void initUI() {
-        super.initUI();
-        //Initialize the flythrough here
-        if (flythrough != null) {
-            flythrough.init(this);
-            if (flythrough.getShown()) {
-                flythrough.show();
-            }
-        }
-    }
-
-
-    /**
-     * Fill the legends
-     */
-    protected void fillLegends() {
-        super.fillLegends();
-        if (flythrough != null) {
-            flythrough.displayControlChanged();
-        }
-    }
-
-    /**
-     * Handle a perspective view change
-     *
-     * @param v the value
-     */
-    protected void perspectiveViewChanged(boolean v) {
-        setPerspectiveView(v);
-        super.perspectiveViewChanged(v);
-        notifyDisplayControls(PREF_PERSPECTIVEVIEW);
-    }
-
-    /**
-     * Handle a vertical scale change
-     * @deprecated see {@link #verticalRangeChanged()}
-     */
-    protected void verticalScaleChanged() {
-        verticalRangeChanged();
-    }
-
-    /**
-     * Handle a vertical range change
-     */
-    protected void verticalRangeChanged() {
-        super.verticalRangeChanged();
-        notifyDisplayControls(SHARE_PROJECTION);
-    }
-
-    /**
-     * Should we animate view changes
-     *
-     * @return true if not running ISL
-     */
-    public boolean shouldAnimateViewChanges() {
-        return !getStateManager().getRunningIsl();
-    }
-
-    /**
-     * Handle the event
-     *
-     * @param event The event
-     *
-     * @throws RemoteException On badness
-     * @throws VisADException On badness
-     */
-    public void displayChanged(DisplayEvent event)
-            throws VisADException, RemoteException {
-        if (getIsDestroyed()) {
-            return;
-        }
-
-        checkPipPanel();
-
-        if (flythrough != null) {
-            flythrough.displayChanged(event);
-        }
-
-
-        NavigatedDisplay navDisplay = getMapDisplay();
-        if ( !navDisplay.getAutoRotate()
-                && getViewpointControl().getAutoRotate()) {
-            getViewpointControl().setAutoRotate(false);
-        }
-
-        int        id         = event.getId();
-        InputEvent inputEvent = event.getInputEvent();
-        if ((id == DisplayEvent.KEY_PRESSED)
-                && (inputEvent instanceof KeyEvent)) {
-            KeyEvent keyEvent = (KeyEvent) inputEvent;
-            if (GuiUtils.isControlKey(keyEvent, KeyEvent.VK_N)) {
-                EarthLocation center = getScreenCenter();
-                getMapDisplay().centerAndZoom(center, null, 1.0,
-                        shouldAnimateViewChanges(), true);
-                return;
-            }
-
-            if (GuiUtils.isControlKey(keyEvent, KeyEvent.VK_S)) {
-                EarthLocation center = getScreenCenter();
-                getMapDisplay().centerAndZoom(center, null, 1.0,
-                        shouldAnimateViewChanges(), false);
-                return;
-            }
-
-
-            if (GuiUtils.isControlKey(keyEvent)
-                    && ((keyEvent.getKeyCode() == KeyEvent.VK_H)
-                        || (keyEvent.getKeyCode() == KeyEvent.VK_J)
-                        || (keyEvent.getKeyCode() == KeyEvent.VK_K)
-                        || (keyEvent.getKeyCode() == KeyEvent.VK_L))) {
-                double[] matrix = getProjectionControl().getMatrix();
-                double[] rot   = new double[3];
-                double[] scale = new double[3];
-                double[] trans = new double[3];
-                MouseBehavior mouseBehavior =
-                    getNavigatedDisplay().getMouseBehavior();
-                mouseBehavior.instance_unmake_matrix(rot, scale, trans,
-                        matrix);
-
-                double[] t = null;
-                if (keyEvent.getKeyCode() == KeyEvent.VK_H) {
-                    t = mouseBehavior.make_matrix(-5, 0.0, 0, 1.0, 0.0, 0.0,
-                            0.0);
-                } else if (keyEvent.getKeyCode() == KeyEvent.VK_J) {
-                    t = mouseBehavior.make_matrix(5, 0.0, 0, 1.0, 0.0, 0.0,
-                            0.0);
-                } else if (keyEvent.getKeyCode() == KeyEvent.VK_K) {
-                    t = mouseBehavior.make_matrix(0, -5.0, 0, 1.0, 0.0, 0.0,
-                            0.0);
-                } else if (keyEvent.getKeyCode() == KeyEvent.VK_L) {
-                    t = mouseBehavior.make_matrix(0, 5.0, 0, 1.0, 0.0, 0.0,
-                            0.0);
-                }
-                matrix = mouseBehavior.multiply_matrix(t, matrix);
-                getMaster().setProjectionMatrix(matrix);
-
-                return;
-            }
-        }
-
-
-        super.displayChanged(event);
-    }
-
-
-
-    /**
-     * Handle the mouse flicked
-     *
-     * @param startPoint  start point of flick
-     * @param endPoint  end point of flick
-     * @param startMatrix the start matrix
-     * @param endMatrix the end matrix
-     * @param speed  the speed of flicking
-     */
-    protected void mouseFlicked(Point startPoint, Point endPoint,
-                                double[] startMatrix, double[] endMatrix,
-                                double speed) {
-        if ( !getUseGlobeDisplay()) {
-            return;
-        }
-
-        double[] trans = { 0.0, 0.0, 0.0 };
-        double[] rot1  = { 0.0, 0.0, 0.0 };
-        double[] rot2  = { 0.0, 0.0, 0.0 };
-        double[] scale = { 0.0, 0.0, 0.0 };
-        getNavigatedDisplay().getMouseBehavior().instance_unmake_matrix(rot1,
-                scale, trans, startMatrix);
-        getNavigatedDisplay().getMouseBehavior().instance_unmake_matrix(rot2,
-                scale, trans, endMatrix);
-
-        //If there was no rotation then return
-        if ((rot1[0] == rot2[0]) && (rot1[1] == rot2[1])) {
-            return;
-        }
-
-        double distance = GuiUtils.distance(startPoint.x, startPoint.y,
-                                            endPoint.x, endPoint.y);
-        if (distance == 0) {
-            return;
-        }
-        double percentX = (endPoint.x - startPoint.x) / distance;
-        double percentY = (endPoint.y - startPoint.y) / distance;
-        speed *= 2;
-        getNavigatedDisplay().setRotationMultiplierMatrix(speed * -percentY,
-                speed * -percentX, 0.0);
-        getViewpointControl().setAutoRotate(true);
-    }
-
-
-    /**
-     * Check if its ok to capture a kmz file
-     *
-     * @return ok to capture kmz
-     */
-    protected boolean checkForKmlImageCapture() {
-
-        //Assume when we are running isl everything is ok
-        if (getIdv().getArgsManager().getIsOffScreen()) {
-            return true;
-        }
-
-        NavigatedDisplay navDisplay = getMapDisplay();
-        double[]         rotMatrix  = navDisplay.getRotation();
-        if ((rotMatrix[0] != 0) || (rotMatrix[1] != 0)
-                || (rotMatrix[2] != 0)) {
-            if (fixViewpointCbx == null) {
-                fixViewpointCbx = new JCheckBox("Fix it", true);
-            }
-
-            JComponent question =
-                GuiUtils
-                    .vbox(new JLabel(
-                        "The viewpoint is not overhead. This will result in an incorrect image capture."), GuiUtils
-                            .left(fixViewpointCbx));
-            if ( !GuiUtils.askOkCancel("KML Capture", question)) {
-                return false;
-            }
-            if (fixViewpointCbx.isSelected()) {
-                try {
-                    navDisplay.resetProjection();
-                } catch (Exception exc) {
-                    throw new RuntimeException(exc);
-                }
-            } else {
-                return true;
-            }
-        }
-
-
-        int cnt = 0;
-        while (true) {
-            cnt++;
-            Rectangle sb = navDisplay.getDisplayComponent().getBounds();
-            LatLonPoint ul =
-                getMapDisplay().getEarthLocation(
-                    getMapDisplay().getSpatialCoordinatesFromScreen(
-                        0, 0)).getLatLonPoint();
-            LatLonPoint ur =
-                getMapDisplay().getEarthLocation(
-                    getMapDisplay().getSpatialCoordinatesFromScreen(
-                        sb.width, 0)).getLatLonPoint();
-            LatLonPoint lr =
-                getMapDisplay().getEarthLocation(
-                    getMapDisplay().getSpatialCoordinatesFromScreen(
-                        sb.width, sb.height)).getLatLonPoint();
-            LatLonPoint ll =
-                getMapDisplay().getEarthLocation(
-                    getMapDisplay().getSpatialCoordinatesFromScreen(
-                        0, sb.height)).getLatLonPoint();
-
-            double width = Math.abs(ul.getLongitude().getValue()
-                                    - ur.getLongitude().getValue());
-
-            double height = Math.abs(ul.getLatitude().getValue()
-                                     - ll.getLatitude().getValue());
-
-
-            boolean projOk = true;
-
-            if ( !isClose(width, ul.getLongitude().getValue(),
-                          ll.getLongitude().getValue())) {
-                projOk = false;
-            }
-            if ( !isClose(width, ur.getLongitude().getValue(),
-                          lr.getLongitude().getValue())) {
-                projOk = false;
-            }
-            if ( !isClose(height, ul.getLatitude().getValue(),
-                          ur.getLatitude().getValue())) {
-                projOk = false;
-            }
-            if ( !isClose(height, ll.getLatitude().getValue(),
-                          lr.getLatitude().getValue())) {
-                projOk = false;
-            }
-
-            if (projOk) {
-                return true;
-            }
-
-            if (fixProjectionCbx == null) {
-                fixProjectionCbx = new JCheckBox("Fix it", true);
-            }
-            String msg = ((cnt == 1)
-                          ? "The projection is not lat/lon. This will result in an incorrect image capture."
-                          : "For some reason the projection is still not lat/lon.");
-            JComponent question = GuiUtils.vbox(new JLabel(msg),
-                                      GuiUtils.left(fixProjectionCbx));
-            if ( !GuiUtils.askOkCancel("KML Capture", question)) {
-                return false;
-            }
-
-            if ( !fixProjectionCbx.isSelected()) {
-                return true;
-            }
-
-            if (fixProjectionCbx.isSelected()) {
-                try {
-                    setCurrentAsProjection();
-                } catch (Exception exc) {
-                    throw new RuntimeException(exc);
-                }
-                Misc.sleep(1000);
-            }
-        }
-
-    }
-
-
-
-    /**
-     * are the 2 values close
-     *
-     * @param span the range
-     * @param value1 value 1
-     * @param value2 value 2
-     *
-     * @return are the 2 values close
-     */
-    private boolean isClose(double span, double value1, double value2) {
-        //Check that the difference of the two values is < 1% of the given span value
-        if (Math.abs((value1 - value2) / span) > 0.01) {
-            return false;
-        }
-        return true;
-    }
-
-
-    /**
-     * Check for the default map
-     */
-    private void checkDefaultMap() {
-        if ( !showMaps) {
-            return;
-        }
-        MapDisplayControl defaultMap = findDefaultMap();
-        if (defaultMap == null) {
-            try {
-                ControlDescriptor mapCD =
-                    getIdv().getControlDescriptor(
-                        ControlDescriptor.DISPLAYID_MAP);
-                if (mapCD == null) {
-                    return;
-                }
-
-                MapInfo mapInfo;
-                if (mapState != null) {
-                    Trace.call1("checkDefaultMap-1");
-                    mapInfo = new MapInfo(XmlUtil.getRoot(mapState));
-                    mapInfo.setJustLoadedLocalMaps(true);
-                    Trace.call2("checkDefaultMap-1");
-                    //SKIP the initial map resources for now
-                } else if (false && (initialMapResources != null)) {
-                    //This got set from the ViewManager properties. It is a comma
-                    //delimited list of map resources 
-                    Trace.call1("checkDefaultMap-2");
-                    List resources = getResourceManager().getResourcePaths(
-                                         StringUtil.split(
-                                             initialMapResources, ",", true,
-                                             true));
-                    XmlResourceCollection customMapResources =
-                        new XmlResourceCollection("custom maps");
-                    customMapResources.addResources(resources);
-                    mapInfo = new MapInfo(customMapResources, true, true);
-                    Trace.call2("checkDefaultMap-2");
-                } else {
-                    XmlResourceCollection xrc =
-                        getResourceManager().getMapResources(
-                            getUseGlobeDisplay());
-                    //                    XmlResourceCollection xrc = getResourceManager().getMapResources(false);
-                    mapInfo = new MapInfo(xrc, false, true);
-                }
-
-                if (initLatLonVisible) {
-                    mapInfo.getLatData().setVisible(true);
-                    mapInfo.getLatData().setLineWidth(initLatLonWidth);
-                    mapInfo.getLatData().setSpacing(initLatLonSpacing);
-                    mapInfo.getLatData().setColor(initLatLonColor);
-
-                    mapInfo.getLonData().setVisible(true);
-                    mapInfo.getLonData().setLineWidth(initLatLonWidth);
-                    mapInfo.getLonData().setSpacing(initLatLonSpacing);
-                    mapInfo.getLonData().setColor(initLatLonColor);
-                }
-
-                if (initMapPaths != null) {
-                    for (MapData mapData : mapInfo.getMapDataList()) {
-                        mapData.setVisible(false);
-                        if (initMapWidth > 0) {
-                            mapData.setLineWidth(initMapWidth);
-                        }
-                        if (initMapColor != null) {
-                            mapData.setColor(initMapColor);
-                        }
-                    }
-                    for (String mapPath :
-                            StringUtil.split(initMapPaths, ",", true, true)) {
-                        for (MapData mapData : mapInfo.getMapDataList()) {
-                            if (Misc.equals(mapData.getSource(), mapPath)) {
-                                mapData.setVisible(true);
-                            }
-                        }
-                    }
-                }
-
-                Trace.call1("checkDefaultMap-making map");
-                defaultMap = new MapDisplayControl(this, mapInfo);
-                defaultMap.setIsDefaultMap(true);
-                Hashtable newProperties =
-                    new Hashtable(mapCD.getProperties());
-                newProperties.put("displayName", "Default Background Maps");
-                mapCD.initControl(defaultMap, new ArrayList(), getIdv(),
-                                  newProperties, null);
-                Trace.call2("checkDefaultMap-making map");
-            } catch (Exception exc) {
-                logException("Initializing maps", exc);
-            }
-        }
-    }
-
-
-
-
-    /**
-     * Can this view manager be used in exchange for the given view manager
-     *
-     * @param that The other view manager to check
-     * @return Can this be used in place of that
-     */
-    public boolean canBe(ViewManager that) {
-        if ( !super.canBe(that)) {
-            return false;
-        }
-        MapViewManager mvm = (MapViewManager) that;
-        if (this.getUseGlobeDisplay() != mvm.getUseGlobeDisplay()) {
-            return false;
-        }
-        if (this.getUse3D() != mvm.getUse3D()) {
-            return false;
-        }
-        return true;
-    }
-
-
-
-
-    /**
-     * Initialize with another view
-     *
-     * @param viewState  the view state
-     *
-     * @throws Exception  problems
-     */
-    public void initWith(ViewState viewState) throws Exception {
-
-        MapProjection thatProjection =
-            (MapProjection) viewState.get(ViewState.PROP_PROJECTION);
-        if (thatProjection != null) {
-            setMapProjection(thatProjection, false, "Projection");
-        }
-        double[] aspect =
-            (double[]) viewState.get(ViewState.PROP_ASPECTRATIO);
-        if (aspect != null) {
-            this.setAspectRatio(aspect);
-        }
-
-        super.initWith(viewState);
-    }
-
-    /**
-     * Handle the animation time changed
-     */
-    protected void animationTimeChanged() {
-        super.animationTimeChanged();
-        if (flythrough != null) {
-            flythrough.animationTimeChanged();
-        }
-    }
-
-
-    /**
-     * Initialize this object's state with the state from that.
-     *
-     * @param that The other obejct to get state from
-     * @param ignoreWindow If true then don't set the window size and location
-     *
-     * @throws RemoteException Java RMI problem
-     * @throws VisADException  Couldn't create the VisAD object
-     */
-    protected void initWithInner(ViewManager that, boolean ignoreWindow)
-            throws VisADException, RemoteException {
-
-        if (getInitViewStateName() != null) {
-            List vms = getIdv().getVMManager().getVMState();
-            for (int i = 0; i < vms.size(); i++) {
-                ViewState viewState = (ViewState) vms.get(i);
-                if (viewState.getName().equals(getInitViewStateName())) {
-                    if (isCompatibleWith(viewState)) {
-                        try {
-                            initWith(viewState);
-                            break;
-                        } catch (Exception exc) {
-                            throw new RuntimeException(exc);
-                        }
-                    } else {
-                        setInitViewStateName(null);
-                        break;
-                    }
-                }
-            }
-
-        }
-
-
-
-        if ( !(that instanceof MapViewManager)) {
-            return;
-        }
-
-
-        if (displayProjectionZoom != 0) {
-            getMapDisplay().zoom(displayProjectionZoom);
-        }
-
-        if (doNotSetProjection) {
-            return;
-        }
-
-
-
-
-        MapViewManager mvm            = (MapViewManager) that;
-        MapProjection  thatProjection = mvm.getMainProjection();
-        if (getInitViewStateName() == null) {
-            this.setAspectRatio(that.getAspectRatio());
-        }
-
-        if ((mvm.flythrough != null) && (mvm.flythrough != this.flythrough)) {
-            if (this.flythrough != null) {
-                this.flythrough.destroy();
-                //                this.flythrough.initWith(mvm.flythrough);
-            }
-            this.flythrough = mvm.flythrough;
-            this.flythrough.setViewManager(this);
-            if (this.flythrough.getShown()) {
-                this.flythrough.show();
-            }
-        }
-
-        boolean setProjection = false;
-        if (thatProjection != null) {
-            setProjection = setMapProjection(thatProjection, false,
-                                             mvm.mainProjectionName);
-        }
-
-        if (getInitViewStateName() == null) {
-            if ( !setProjection) {
-                if (getAspectRatio() != null) {
-                    getMapDisplay().setDisplayAspect(getAspectRatio());
-                }
-            }
-        }
-
-        //Only save the projection if we're not a globe
-        //        getMapDisplay().saveProjection();
-        if ( !getUseGlobeDisplay()) {
-            getMapDisplay().saveProjection();
-        }
-
-        this.globeBackgroundColor = mvm.globeBackgroundColor;
-        this.globeBackgroundLevel = mvm.globeBackgroundLevel;
-        if (globeBackgroundDisplayable != null) {
-            setGlobeBackground((GlobeDisplay) getMapDisplay());
-        }
-
-
-
-        super.initWithInner(that, ignoreWindow);
-        try {
-            //If we have an old bundle then the other map view has a non-null
-            //map state. If so we load it in.
-            if (mvm.mapState != null) {
-                MapDisplayControl defaultMap = findDefaultMap();
-                if (defaultMap != null) {
-                    MapInfo mapInfo =
-                        new MapInfo(XmlUtil.getRoot(mvm.mapState));
-                    MapDisplayControl newMap = new MapDisplayControl(this,
-                                                   mapInfo);
-                    newMap.init((ucar.unidata.data.DataChoice) null);
-                    defaultMap.loadNewMap(newMap);
-                }
-            }
-
-        } catch (Exception exc) {
-            logException("Initializing with MapViewManager", exc);
-        }
-
-        LatLonAxisScaleInfo latAxisScaleInfo = mvm.getLatAxisScaleInfo();
-
-        if (latAxisScaleInfo != null) {
-            setLatAxisScaleInfo(latAxisScaleInfo);
-        }
-
-        LatLonAxisScaleInfo lonAxisScaleInfo = mvm.getLonAxisScaleInfo();
-
-        if (lonAxisScaleInfo != null) {
-            setLonAxisScaleInfo(lonAxisScaleInfo);
-        }
-
-
-    }
-
-
-    /**
-     * Initialize the ViewState
-     *
-     * @param viewState the ViewState
-     */
-    public void initViewState(ViewState viewState) {
-        super.initViewState(viewState);
-        viewState.put(ViewState.PROP_GLOBE,
-                      new Boolean(getUseGlobeDisplay()));
-        if ( !getUseGlobeDisplay()) {
-            viewState.put(ViewState.PROP_PROJECTION, getMainProjection());
-        }
-    }
-
-
-    /**
-     * Get the <code>JComponent</code> for the VisAD display
-     *
-     * @return VisAD display's Component
-     */
-    public JComponent getInnerContents() {
-        return (JComponent) getMapDisplay().getComponent();
-    }
-
-
-
-
-
-    /**
-     * Leave this here for old bundles
-     *
-     * @param ms The map specification
-     */
-    public void setMapState(String ms) {
-        mapState = ms;
-    }
-
-
-
-
-    /**
-     * Add in the different preference panels.
-     *
-     * @param preferenceManager The preference manager to add things into
-     */
-    public void initPreferences(
-            final IdvPreferenceManager preferenceManager) {
-
-        super.initPreferences(preferenceManager);
-
-        final JComponent[] bgComps =
-            GuiUtils.makeColorSwatchWidget(getStore().get(PREF_BGCOLOR,
-                getBackground()), "Set Background Color");
-
-        final JComponent[] fgComps =
-            GuiUtils.makeColorSwatchWidget(getStore().get(PREF_FGCOLOR,
-                getForeground()), "Set Foreground Color");
-
-        final JComponent[] border =
-            GuiUtils
-                .makeColorSwatchWidget(getStore()
-                    .get(PREF_BORDERCOLOR, ViewManager
-                        .borderHighlightColor), "Set Selected Panel Border Color");
-
-        final JComponent[] globeComps =
-            GuiUtils.makeColorSwatchWidget(getGlobeBackgroundColorToUse(),
-                                           "Globe Background Color");
-        StateManager stateManager = getStateManager();
-
-        GuiUtils.tmpInsets = new Insets(5, 5, 5, 5);
-        JPanel colorPanel = GuiUtils.left(GuiUtils.doLayout(new Component[] {
-            GuiUtils.rLabel("  Background:"), bgComps[0], bgComps[1],
-            GuiUtils.rLabel("  Foreground:"), fgComps[0], fgComps[1],
-            GuiUtils.rLabel("  Selected Panel:"), border[0], border[1],
-            GuiUtils.rLabel("  Globe Background:"), globeComps[0],
-            globeComps[1],
-        }, 3, GuiUtils.WT_N, GuiUtils.WT_N));
-        colorPanel = GuiUtils.vbox(new JLabel("Color Scheme:"), colorPanel);
-
-        cid        = new ContourInfoDialog("Preferences", false, null, false);
-        ContourInfo ci =
-            new ContourInfo(
-                null, 0, 0, 10, true, false, false, 1, 0,
-                ContourControl.LABEL_FREQ_LO,
-                (int) stateManager
-                    .getPreferenceOrProperty(
-                        PREF_CONTOUR_LABELSIZE,
-                        ContourInfo.DEFAULT_LABEL_SIZE), ContourInfoDialog
-                            .getContourFont(
-                                stateManager
-                                    .getPreferenceOrProperty(
-                                        PREF_CONTOUR_LABELFONT)), stateManager
-                                            .getPreferenceOrProperty(
-                                                PREF_CONTOUR_LABELALIGN,
-                                                true));
-        cid.setState(ci);
-
-        JPanel contourPanel =
-            GuiUtils.vbox(new JLabel("Contour Labels:"),
-                          GuiUtils.inset(cid.getLabelPanel(),
-                                         new Insets(5, 20, 0, 0)));
-        contourPanel = GuiUtils.topCenter(contourPanel, GuiUtils.filler());
-        colorPanel   = GuiUtils.hbox(colorPanel, contourPanel);
-
-        final FontSelector fontSelector =
-            new FontSelector(FontSelector.COMBOBOX_UI, false, false);
-        Font f = getStore().get(PREF_DISPLAYLISTFONT, getDisplayListFont());
-        fontSelector.setFont(f);
-        final GuiUtils.ColorSwatch dlColorWidget =
-            new GuiUtils.ColorSwatch(getStore().get(PREF_DISPLAYLISTCOLOR,
-                getDisplayListColor()), "Set Display List Color");
-        //GuiUtils.tmpInsets = new Insets(5, 5, 5, 5);
-        JPanel fontPanel = GuiUtils.vbox(GuiUtils.lLabel("Display List:"),
-                                         GuiUtils.doLayout(new Component[] {
-                                             GuiUtils.rLabel("Font:"),
-                                             GuiUtils.left(fontSelector.getComponent()),
-                                             GuiUtils.rLabel("Color:"),
-                                             GuiUtils.left(GuiUtils.hbox(dlColorWidget,
-                                                 dlColorWidget.getSetButton(),
-                                                 dlColorWidget.getClearButton(),
-                                                 5)) }, 2, GuiUtils.WT_N,
-                                                     GuiUtils.WT_N));
-
-
-        List            projections = getProjectionList();
-        final JComboBox projBox     = new JComboBox();
-        final Hashtable<String, Object> projMap = new Hashtable<String,
-                                                      Object>();
-
-        Collection<String> projNames =
-            new TreeSet<String>(Collator.getInstance());
-
-        for (int p = 0; p < projections.size(); p++) {
-            String projName = ((ProjectionImpl) projections.get(p)).getName();
-            projMap.put(projName, projections.get(p));
-            projNames.add(projName);
-        }
-
-        GuiUtils.setListData(projBox, projNames.toArray());
-        Object defaultProj = getDefaultProjection();
-        if (defaultProj != null) {
-            if (defaultProj instanceof ProjectionImpl) {
-                projBox.setSelectedItem(
-                    ((ProjectionImpl) defaultProj).getName());
-            } else {
-                projBox.setSelectedItem(defaultProj);
-            }
-        }
-
-        final JCheckBox logoVizBox = new JCheckBox(
-                                         "Show Logo in View",
-                                         stateManager.getPreferenceOrProperty(
-                                             PREF_LOGO_VISIBILITY, false));
-        final JTextField logoField =
-            new JTextField(stateManager.getPreferenceOrProperty(PREF_LOGO,
-                ""));
-        logoField.setToolTipText("Enter a file or URL");
-        // top panel
-        JButton browseButton = new JButton("Browse..");
-        browseButton.setToolTipText("Choose a logo from disk");
-        browseButton.addActionListener(new ActionListener() {
-            public void actionPerformed(ActionEvent ae) {
-                String filename =
-                    FileManager.getReadFile(FileManager.FILTER_IMAGE);
-                if (filename == null) {
-                    return;
-                }
-                logoField.setText(filename);
-            }
-        });
-
-        String[] logos = parseLogoPosition(
-                             stateManager.getPreferenceOrProperty(
-                                 PREF_LOGO_POSITION_OFFSET, ""));
-        final JComboBox logoPosBox = new JComboBox(logoPoses);
-        logoPosBox.setToolTipText("Set the logo position on the screen");
-        logoPosBox.setSelectedItem(findLoc(logos[0]));
-
-        final JTextField logoOffsetField = new JTextField(logos[1]);
-        logoOffsetField.setToolTipText(
-            "Set an offset from the position (x,y)");
-
-        float logoScaleFactor =
-            (float) stateManager.getPreferenceOrProperty(PREF_LOGO_SCALE,
-                1.0);
-        final JLabel logoSizeLab = new JLabel("" + logoScaleFactor);
-        JComponent[] sliderComps = GuiUtils.makeSliderPopup(0, 20,
-                                       (int) (logoScaleFactor * 10), null);
-        final JSlider  logoScaleSlider = (JSlider) sliderComps[1];
-        ChangeListener listener        = new ChangeListener() {
-            public void stateChanged(ChangeEvent e) {
-                logoSizeLab.setText("" + logoScaleSlider.getValue() / 10.f);
-            }
-        };
-        logoScaleSlider.addChangeListener(listener);
-        sliderComps[0].setToolTipText("Change Logo Scale Value");
-
-        JPanel logoPanel =
-            GuiUtils.vbox(
-                GuiUtils.left(logoVizBox),
-                GuiUtils.centerRight(logoField, browseButton),
-                GuiUtils.hbox(
-                    GuiUtils.leftCenter(
-                        GuiUtils.rLabel("Screen Position: "),
-                        logoPosBox), GuiUtils.leftCenter(
-                            GuiUtils.rLabel("Offset: "),
-                            logoOffsetField), GuiUtils.leftCenter(
-                                GuiUtils.rLabel("Scale: "),
-                                GuiUtils.leftRight(
-                                    logoSizeLab, sliderComps[0]))));
-        logoPanel = GuiUtils.vbox(GuiUtils.lLabel("Logo: "),
-                                  GuiUtils.left(GuiUtils.inset(logoPanel,
-                                      new Insets(5, 5, 0, 0))));
-
-
-        PreferenceManager miscManager = new PreferenceManager() {
-            public void applyPreference(XmlObjectStore theStore,
-                                        Object data) {
-                IdvPreferenceManager.applyWidgets((Hashtable) data, theStore);
-                if (projBox.getSelectedItem() instanceof String) {
-                    theStore.put(PREF_PROJ_DFLT,
-                                 projMap.get(projBox.getSelectedItem()));
-                } else {
-                    theStore.put(PREF_PROJ_DFLT, projBox.getSelectedItem());
-                }
-                theStore.put(PREF_BGCOLOR, bgComps[0].getBackground());
-                theStore.put(PREF_GLOBEBACKGROUND,
-                             globeComps[0].getBackground());
-                theStore.put(PREF_FGCOLOR, fgComps[0].getBackground());
-                theStore.put(PREF_BORDERCOLOR, border[0].getBackground());
-                theStore.put(PREF_DISPLAYLISTFONT, fontSelector.getFont());
-                theStore.put(PREF_DISPLAYLISTCOLOR,
-                             dlColorWidget.getSwatchColor());
-                checkToolBarVisibility();
-                ViewManager.setHighlightBorder(border[0].getBackground());
-                cid.doApply();
-                ContourInfo ci = cid.getInfo();
-                theStore.put(PREF_CONTOUR_LABELSIZE, ci.getLabelSize());
-                theStore.put(PREF_CONTOUR_LABELFONT, ci.getFont());
-                theStore.put(PREF_CONTOUR_LABELALIGN, ci.getAlignLabels());
-                theStore.put(PREF_LOGO, logoField.getText());
-                String lpos =
-                    ((TwoFacedObject) logoPosBox.getSelectedItem()).getId()
-                        .toString();
-                String loff = logoOffsetField.getText().trim();
-                theStore.put(PREF_LOGO_POSITION_OFFSET,
-                             makeLogoPosition(lpos, loff));
-                theStore.put(PREF_LOGO_VISIBILITY, logoVizBox.isSelected());
-                theStore.put(PREF_LOGO_SCALE,
-                             logoScaleSlider.getValue() / 10f);
-
-            }
-        };
-
-
-        Hashtable  widgets     = new Hashtable();
-        ArrayList  miscList    = new ArrayList();
-
-
-        Object[][] miscObjects = {
-            { "View:", null, null },
-            { "Show Wireframe Box", PREF_WIREFRAME,
-              new Boolean(getWireframe()) },
-            { "Show Cursor Readout", PREF_SHOWCURSOR,
-              new Boolean(getShowCursor()) },
-            { "Clip View At Box", PREF_3DCLIP, new Boolean(getClipping()) },
-            { "Show Display List", PREF_SHOWDISPLAYLIST,
-              new Boolean(getShowDisplayList()) },
-            { "Show Times In View", PREF_ANIREADOUT,
-              new Boolean(getAniReadout()) },
-            { "Show Map Display Scales", PREF_SHOWSCALES,
-              new Boolean(getLabelsVisible()) },
-            { "Show Transect Display Scales", PREF_SHOWTRANSECTSCALES,
-              new Boolean(getTransectLabelsVisible()) },
-            { "Show \"Please Wait\" Message", PREF_WAITMSG,
-              new Boolean(getWaitMessageVisible()) },
-            { "Reset Projection With New Data", PREF_PROJ_USEFROMDATA },
-            { "Use 3D View", PREF_DIMENSION },
-            { "Show Globe Background", PREF_SHOWGLOBEBACKGROUND,
-              new Boolean(getStore().get(PREF_SHOWGLOBEBACKGROUND,
-                                         defaultGlobeBackground)) }
-        };
-
-
-        Object[][] legendObjects = {
-            { "Legends:", null, null },
-            { "Show Side Legend", PREF_SHOWSIDELEGEND,
-              new Boolean(getShowSideLegend()) },
-            { "Show Bottom Legend", PREF_SHOWBOTTOMLEGEND,
-              new Boolean(getShowBottomLegend()) },
-            { "Show Animation Boxes", PREF_SHOWANIMATIONBOXES,
-              new Boolean(getShowAnimationBoxes()) },
-            { "Show Clock On Dashboard", IdvConstants.PROP_SHOWCLOCK_DASH,
-              new Boolean(
-                  getStateManager().getPreferenceOrProperty(
-                      IdvConstants.PROP_SHOWCLOCK_DASH, "true")) },
-            { "Show Clock On View Windows", IdvConstants.PROP_SHOWCLOCK_VIEW,
-              new Boolean(
-                  getStateManager().getPreferenceOrProperty(
-                      IdvConstants.PROP_SHOWCLOCK_VIEW, "true")) },
-            { "Show Overview Map", PREF_SHOWPIP,
-              new Boolean(getStore().get(PREF_SHOWPIP, false)) }
-        };
-
-        Object[][] toolbarObjects = {
-            { "Toolbars:", null, null },
-            { "Show Earth Navigation Panel", PREF_SHOWEARTHNAVPANEL,
-              new Boolean(getShowEarthNavPanel()) },
-            { "Show Viewpoint Toolbar", PREF_SHOWTOOLBAR + "perspective" },
-            { "Show Zoom/Pan Toolbar", PREF_SHOWTOOLBAR + "zoompan" },
-            { "Show Undo/Redo Toolbar", PREF_SHOWTOOLBAR + "undoredo" }
-        };
-
-        JPanel miscPanel = IdvPreferenceManager.makePrefPanel(miscObjects,
-                               widgets, getStore());
-        JPanel legendPanel =
-            IdvPreferenceManager.makePrefPanel(legendObjects, widgets,
-                getStore());
-        JPanel toolbarPanel =
-            IdvPreferenceManager.makePrefPanel(toolbarObjects, widgets,
-                getStore());
-        JPanel projPanel =
-            GuiUtils.vbox(GuiUtils.lLabel("Default Projection: "),
-                          GuiUtils.left(GuiUtils.inset(projBox,
-                              new Insets(5, 20, 0, 0))));
-
-        JPanel colorFontPanel = GuiUtils.vbox(GuiUtils.top(colorPanel),
-                                    GuiUtils.top(fontPanel)  //,
-        //GuiUtils.top(projPanel)
-        );
-
-
-
-
-        GuiUtils.tmpInsets = new Insets(5, 5, 5, 5);
-        JPanel miscContents = GuiUtils.doLayout(Misc.newList(new Component[] {
-            GuiUtils.top(legendPanel), GuiUtils.top(toolbarPanel),
-            GuiUtils.top(miscPanel), GuiUtils.top(colorFontPanel),
-            GuiUtils.top(projPanel), GuiUtils.top(logoPanel)
-        }), 2, GuiUtils.WT_N, GuiUtils.WT_N);
-
-
-        miscContents = GuiUtils.inset(GuiUtils.left(miscContents), 5);
-        preferenceManager.add("View", "View Preferences", miscManager,
-                              miscContents, widgets);
-
-
-    }
-
-
-    /**
-     * Go the a street address
-     */
-    public void goToAddress() {
-        Misc.run(new Runnable() {
-            public void run() {
-                goToAddressInner();
-            }
-        });
-    }
-
-
-    /**
-     * Popup the address location dialog and translate to the lat/lon.
-     */
-    private void goToAddressInner() {
-        try {
-            if (addressReprojectCbx == null) {
-
-                addressReprojectCbx = new JCheckBox("Reproject",
-                        getStore().get(PREF_ADDRESS_REPROJECT, true));
-                addressReprojectCbx.setToolTipText(
-                    "When checked make a simple map projection over the location");
-
-                List savedAddresses =
-                    (List) getStore().get(PREF_ADDRESS_LIST);
-                if (savedAddresses != null) {
-                    GeoUtils.setSavedAddresses(savedAddresses);
-                }
-            }
-            getIdvUIManager().showWaitCursor();
-            LatLonPoint llp = GeoUtils.getLocationOfAddress(
-                                  GuiUtils.left(getUseGlobeDisplay()
-                    ? GuiUtils.filler()
-                    : (JComponent) addressReprojectCbx));
-            //            System.out.println ("{" + GeoUtils.lastAddress+"}  -ll {" + llp.getLatitude()+","+llp.getLongitude()+"}");
-            getIdvUIManager().showNormalCursor();
-            if (llp == null) {
-                return;
-            }
-
-            getStore().put(PREF_ADDRESS_LIST, GeoUtils.getSavedAddresses());
-            getStore().put(PREF_ADDRESS_REPROJECT,
-                           addressReprojectCbx.isSelected());
-
-
-            float x      = (float) llp.getLongitude().getValue();
-            float y      = (float) llp.getLatitude().getValue();
-            float offset = (float) (1.0 / 60.0f);
-            Rectangle2D.Float rect = new Rectangle2D.Float(x - offset,
-                                         y - offset, offset * 2, offset * 2);
-            if ( !getUseGlobeDisplay() && addressReprojectCbx.isSelected()) {
-                TrivialMapProjection mp =
-                    new TrivialMapProjection(
-                        RealTupleType.SpatialEarth2DTuple, rect);
-
-                setMapProjection(mp, true);
-            } else {
-                getMapDisplay().center(GeoUtils.toEarthLocation(llp),
-                                       shouldAnimateViewChanges());
-                //                getMapDisplay().center(GeoUtils.toEarthLocation(llp), false);
-            }
-        } catch (Exception e) {
-            getIdvUIManager().showNormalCursor();
-            logException("Error going to address", e);
-        }
-    }
-
-
-
-    /**
-     * Get the map display.
-     *
-     * @return The map display. This is the main display for thie view manager.
-     */
-    public NavigatedDisplay getMapDisplay() {
-        return (NavigatedDisplay) getMaster();
-    }
-
-    /**
-     * Are we in 3d mode
-     *
-     * @return Is display in 3d?
-     */
-    public boolean isDisplay3D() {
-        return (getMapDisplay().getDisplayMode() == NavigatedDisplay.MODE_3D);
-    }
-
-    /**
-     * Handle the receipt of shared data
-     *
-     * @param from Who is it from
-     * @param dataId What is it
-     * @param data Here it is
-     */
-    public void receiveShareData(Sharable from, Object dataId,
-                                 Object[] data) {
-        if ( !getInitDone()) {
-            return;
-        }
-        if (dataId.equals(SHARE_PROJECTION)) {
-            setMapProjection(((MapProjection) data[0]), false);
-            return;
-        }
-        super.receiveShareData(from, dataId, data);
-    }
-
-
-
-
-    /**
-     * Add the PIP panel if needed
-     *
-     * @param sideLegend The side legend
-     *
-     * @return The side legend or the sidelegend coupled with the pip panel
-     */
-    protected JComponent getSideComponent(JComponent sideLegend) {
-        if (false && getUseGlobeDisplay()) {
-            return sideLegend;
-        }
-        pipPanel = new PipPanel(this);
-        pipPanel.setPreferredSize(new Dimension(100, 100));
-        JButton closeBtn =
-            GuiUtils.makeImageButton("/auxdata/ui/icons/Cancel16.gif", this,
-                                     "hidePip");
-        pipPanelWrapper = GuiUtils.topCenter(GuiUtils.right(closeBtn),
-                                             pipPanel);
-        if ( !getShowPip()) {
-            pipPanelWrapper.setVisible(false);
-        }
-        return GuiUtils.centerBottom(sideLegend, pipPanelWrapper);
-    }
-
-
-    /**
-     * Make the GUI contents.
-     *
-     * @return The GUI contents
-     */
-    protected Container doMakeContents() {
-        NavigatedDisplay navDisplay   = getMapDisplay();
-        JComponent       navComponent = getComponent();
-        navComponent.setPreferredSize(getMySize());
-        earthNavPanelWrapper = new JPanel(new BorderLayout());
-        JPanel contents = GuiUtils.centerBottom(navComponent,
-                              earthNavPanelWrapper);
-
-        earthNavPanel = new EarthNavPanel(this);
-        if (getShowEarthNavPanel()) {
-            earthNavPanelWrapper.add(BorderLayout.CENTER, earthNavPanel);
-        }
-        return contents;
-    }
-
-
-    /**
-     * Initialize the toolbars for the GUI
-     */
-    protected void initToolBars() {
-        if (isDisplay3D()) {
-            addToolBar(doMakeViewPointToolBar(JToolBar.VERTICAL),
-                       "perspective", "Viewpoint toolbar");
-        }
-        super.initToolBars();
-    }
-
-
-
-    /**
-     * Set the viewpoint info
-     *
-     * @param viewpointInfo the viewpoint info
-     */
-    public void setViewpointInfo(ViewpointInfo viewpointInfo) {
-        getViewpointControl().setViewpointInfo(viewpointInfo);
-    }
-
-
-
-
-
-
-    /**
-     * Dynamically initialize the view menu
-     *
-     * @param viewMenu the view menu
-     */
-    public void initializeViewMenu(JMenu viewMenu) {
-        super.initializeViewMenu(viewMenu);
-        if (isDisplay3D()) {
-            viewMenu.add(getViewpointControl().getMenu());
-        }
-        viewMenu.add(makeColorMenu());
-        viewMenu.addSeparator();
-
-        if (isFullScreen()) {
-            viewMenu.add(
-                GuiUtils.setIcon(
-                    GuiUtils.makeMenuItem(
-                        "Reset Full Screen", this,
-                        "resetFullScreen"), "/auxdata/ui/icons/arrow_in.png"));
-        } else {
-            viewMenu.add(
-                GuiUtils.setIcon(
-                    GuiUtils.makeMenuItem(
-                        "Full Screen", this,
-                        "setFullScreen"), "/auxdata/ui/icons/arrow_out.png"));
-        }
-        viewMenu.addSeparator();
-        viewMenu.add(
-            GuiUtils.setIcon(
-                GuiUtils.makeMenuItem(
-                    "Animation Timeline", this,
-                    "showTimeline"), "/auxdata/ui/icons/timeline_marker.png"));
-
-        viewMenu.add(GuiUtils.setIcon(GuiUtils.makeMenuItem("Flythrough",
-                this, "showFlythrough"), "/auxdata/ui/icons/plane.png"));
-
-        viewMenu.add(GuiUtils.setIcon(GuiUtils.makeMenuItem("Properties",
-                this,
-                "showPropertiesDialog"), "/auxdata/ui/icons/information.png"));
-    }
-
-    /**
-     * Create and return the list of menus for the menu bar.
-     * Just the map and view menu.
-     *
-     * @return List of menus.
-     */
-    public ArrayList doMakeMenuList() {
-        ArrayList menus = super.doMakeMenuList();
-        menus.add(makeViewMenu());
-        menus.add(makeProjectionMenu());
-        return menus;
-    }
-
-
-    /**
-     * Create and return the show menu.
-     *
-     * @return The Show menu
-     */
-    protected JMenu makeShowMenu() {
-        JMenu showMenu = super.makeShowMenu();
-        if (globeBackgroundDisplayable != null) {
-            createCBMI(showMenu, PREF_SHOWGLOBEBACKGROUND);
-        }
-
-        createCBMI(showMenu, PREF_SHOWSCALES);
-        createCBMI(showMenu, PREF_ANIREADOUT);
-        createCBMI(showMenu, PREF_SHOWPIP);
-        createCBMI(showMenu, PREF_SHOWEARTHNAVPANEL);
-        createCBMI(showMenu, PREF_LOGO_VISIBILITY);
-        return showMenu;
-    }
-
-
-
-    /**
-     * Center the display (animated) to the center of the given mapprojection
-     *
-     * @param mp  map projection
-     *
-     * @throws RemoteException  Java RMI problem
-     * @throws VisADException   VisAD problem
-     */
-    public void center(MapProjection mp)
-            throws RemoteException, VisADException {
-        LatLonPoint center = mp.getCenterLatLon();
-        getNavigatedDisplay().center(
-            new EarthLocationTuple(
-                center.getLatitude(), center.getLongitude(),
-                new Real(RealType.Altitude, 0)), true);
-
-    }
-
-
-    /**
-     * Set the projection to the first  projection  found in the displays
-     */
-    public void setProjectionFromFirstDisplay() {
-        List controls = getControls();
-        for (int i = 0; i < controls.size(); i++) {
-            DisplayControl display = (DisplayControl) controls.get(i);
-            MapProjection  mp      = display.getDataProjection();
-            if (displayProjectionOk(mp)) {
-                setMapProjection(
-                    mp, true,
-                    getDisplayConventions().getMapProjectionLabel(
-                        mp, display));
-                break;
-            }
-        }
-    }
-
-
-    /**
-     * If we are using a ProjectionImpl then see if it hsa
-     *
-     * @throws RemoteException On badness
-     * @throws VisADException On badness
-     */
-    protected void updateProjection() throws RemoteException, VisADException {
-        if ((mainProjection == null)
-                || !(mainProjection instanceof ProjectionCoordinateSystem)) {
-            return;
-        }
-        ProjectionImpl myProjection =
-            (ProjectionImpl) ((ProjectionCoordinateSystem) mainProjection)
-                .getProjection();
-        ProjectionImpl newProjection =
-            getIdv().getIdvProjectionManager().findProjectionByName(
-                myProjection.getName());
-        if ((newProjection != null) && !myProjection.equals(newProjection)) {
-            double[] matrix = getDisplayMatrix();
-            setProjection(newProjection);
-            setDisplayMatrix(matrix);
-        }
-    }
-
-
-
-    /**
-     * Find and set the projection by name
-     *
-     * @param projName projection name
-     */
-    public void setProjectionByName(String projName) {
-        List projections = getProjectionList();
-        for (int i = 0; i < projections.size(); i++) {
-            ProjectionImpl p = (ProjectionImpl) projections.get(i);
-            if (p.getName().equals(projName)) {
-                setProjection(p);
-                return;
-            }
-        }
-
-        for (int i = 0; i < projections.size(); i++) {
-            ProjectionImpl p = (ProjectionImpl) projections.get(i);
-            if (StringUtil.stringMatch(p.getName(), projName)) {
-                setProjection(p);
-                return;
-            }
-        }
-        //        System.err.println("Could not find projection:" + projName);
-    }
-
-
-
-    /**
-     * Set the current projection
-     *
-     * @param p The new projection.
-     */
-    public void setProjection(ProjectionImpl p) {
-        p = (ProjectionImpl) p.constructCopy();
-        try {
-            setMapProjection(new ProjectionCoordinateSystem(p), true);
-            if (pipPanel != null) {
-                pipPanel.setProjectionImpl(p);
-            }
-        } catch (Exception excp) {
-            logException("setMapProjection ()", excp);
-        }
-    }
-
-    /**
-     * Class ProjectionCommand manages changes to the projection
-     *
-     *
-     * @author IDV Development Team
-     * @version $Revision: 1.382 $
-     */
-    public static class ProjectionCommand extends Command {
-
-        /** THe view manager I am in */
-        MapViewManager viewManager;
-
-        /** old state */
-        String oldName;
-
-        /** old state */
-        String oldProjection;
-
-        /** new state */
-        String newName;
-
-        /** new state */
-        String newProjection;
-
-
-        /**
-         * ctor
-         *
-         * @param viewManager The vm
-         * @param oldName old state
-         * @param oldProjection old state
-         * @param newName new state
-         * @param newProjection new state
-         */
-        public ProjectionCommand(MapViewManager viewManager, String oldName,
-                                 MapProjection oldProjection, String newName,
-                                 MapProjection newProjection) {
-            this.viewManager   = viewManager;
-            this.oldName       = oldName;
-            this.oldProjection = encode(oldProjection);
-            this.newName       = newName;
-            this.newProjection = encode(newProjection);
-        }
-
-        /**
-         * Encode the map projection
-         *
-         * @param projection the map projection
-         *
-         * @return the encoded XML
-         */
-        private String encode(MapProjection projection) {
-            try {
-                return viewManager.getIdv().encodeObject(projection, false);
-            } catch (Exception exc) {
-                throw new RuntimeException(exc);
-            }
-        }
-
-        /**
-         * Decode a MapProjection XML spec
-         *
-         * @param xml a MapProjection XML spec
-         *
-         * @return  the decoded MapProjection
-         */
-        private MapProjection decode(String xml) {
-            try {
-                return (MapProjection) viewManager.getIdv().decodeObject(xml);
-            } catch (Exception exc) {
-                throw new RuntimeException(exc);
-            }
-        }
-
-
-        /**
-         * Redo
-         */
-        public void redoCommand() {
-            viewManager.setMapProjection(decode(newProjection), true,
-                                         newName, false, false);
-        }
-
-        /**
-         * Undo
-         */
-        public void undoCommand() {
-            viewManager.setMapProjection(decode(oldProjection), true,
-                                         oldName, false, false);
-        }
-    }
-
-
-
-
-
-    /**
-     *  A wrapper aroung the setMapProjection call that takes a projection name.
-     *  This passes in null.
-     *
-     * @param projection The projection
-     * @param fromWidget Is it from the projection selection widget
-     */
-    public void setMapProjection(MapProjection projection,
-                                 boolean fromWidget) {
-        setMapProjection(projection, fromWidget, null);
-    }
-
-
-    /**
-     * Get the current projection.Used for xml encoding/decoding.
-     *
-     * @return The current projection
-     */
-    public MapProjection getMainProjection() {
-        return mainProjection;
-    }
-
-    /**
-     * Set the current projection. Used for xml encoding/decoding.
-     *
-     * @param projection The new projection
-     */
-    public void setMainProjection(MapProjection projection) {
-        mainProjection = projection;
-    }
-
-
-    /**
-     * The main projection name.Used for xml encoding/decoding.
-     *
-     * @return Projection name
-     */
-    public String getMainProjectionName() {
-        return mainProjectionName;
-    }
-
-    /**
-     * The main projection name.Used for xml encoding/decoding.
-     *
-     * @param projectionName Projection name
-     */
-    public void setMainProjectionName(String projectionName) {
-        mainProjectionName = projectionName;
-    }
-
-    /**
-     * Set the DfltProjectionName property.
-     *
-     * @param value The new value for DfltProjectionName
-     */
-    public void setDefaultProjectionName(String value) {
-        this.defaultProjectionName = value;
-    }
-
-    /**
-     * Get the DfltProjectionName property.
-     *
-     * @return The DfltProjectionName
-     */
-    public String getDefaultProjectionName() {
-        return this.defaultProjectionName;
-    }
-
-
-
-
-
-    /**
-     * Add the projection and the given name into the history list. Add a menu item
-     * into the history menu.
-     *
-     * @param projection The projection
-     * @param name Its name
-     */
-    private void addProjectionToHistory(MapProjection projection,
-                                        String name) {
-        String encodedProjection = getIdv().encodeObject(projection, false);
-        TwoFacedObject tfo = TwoFacedObject.findId(encodedProjection,
-                                 projectionHistory);
-        if (tfo != null) {
-            projectionHistory.remove(tfo);
-            projectionHistory.add(0, tfo);
-            return;
-
-        }
-        tfo = new TwoFacedObject(name, encodedProjection);
-        projectionHistory.add(0, tfo);
-
-
-        String label = ((name != null)
-                        ? name
-                        : projection.toString());
-    }
-
-
-    /**
-     * Set map projection in the main display.
-     *
-     * @param projection a Projection
-     * @param fromWidget  true if this was from a widget (ie. widget or
-     *                    menu item)
-     * @param name        name to put in the history list (may be null)
-     *
-     * @return  true if successful
-     */
-    public boolean setMapProjection(MapProjection projection,
-                                    boolean fromWidget, String name) {
-        return setMapProjection(projection, fromWidget, name, false);
-    }
-
-    /**
-     * Set map projection in the main display.
-     *
-     * @param projection a Projection
-     * @param fromWidget  true if this was from a widget (ie. widget or
-     *                    menu item)
-     * @param name        name to put in the history list (may be null)
-     * @param checkDefault  if true, check to see if we
-     *                    should call getUseProjectionFromData()
-     *
-     * @return  true if successful
-     */
-    public boolean setMapProjection(MapProjection projection,
-                                    boolean fromWidget, String name,
-                                    boolean checkDefault) {
-        return setMapProjection(projection, fromWidget, name, checkDefault,
-                                true);
-    }
-
-
-
-    /**
-     * Set map projection in the main display.
-     *
-     * @param projection a Projection
-     * @param fromWidget  true if this was from a widget (ie. widget or
-     *                    menu item)
-     * @param name        name to put in the history list (may be null)
-     * @param checkDefault  if true, check to see if we
-     *                    should call getUseProjectionFromData()
-     * @param addToCommandHistory Add this projection to the command history
-     *
-     * @return  true if successful
-     */
-    public boolean setMapProjection(MapProjection projection,
-                                    boolean fromWidget, String name,
-                                    boolean checkDefault,
-                                    boolean addToCommandHistory) {
-        return setMapProjection(projection, fromWidget, name, checkDefault,
-                                addToCommandHistory, false);
-    }
-
-
-    /**
-     * Set map projection in the main display.
-     *
-     * @param projection a Projection
-     * @param fromWidget  true if this was from a widget (ie. widget or
-     *                    menu item)
-     * @param name        name to put in the history list (may be null)
-     * @param checkDefault  if true, check to see if we
-     *                    should call getUseProjectionFromData()
-     * @param addToCommandHistory Add this projection to the command history
-     * @param maintainViewpoint  maintain the viewpoint
-     *
-     * @return  true if successful
-     */
-    public boolean setMapProjection(MapProjection projection,
-                                    boolean fromWidget, String name,
-                                    boolean checkDefault,
-                                    boolean addToCommandHistory,
-                                    boolean maintainViewpoint) {
-
-
-        IdvUIManager.startTime = System.currentTimeMillis();
-
-        if (checkDefault) {
-            if ( !getUseProjectionFromData()) {
-                return false;
-            }
-            if (doNotSetProjection) {
-                return false;
-            }
-        }
-
-        if (projection == null) {
-            return false;
-        }
-
-
-
-
-        if (getUseGlobeDisplay() && !getViewpointControl().getAutoRotate()) {
-            try {
-                LatLonPoint center = projection.getCenterLatLon();
-                getNavigatedDisplay().center(
-                    new EarthLocationTuple(
-                        center.getLatitude(), center.getLongitude(),
-                        new Real(RealType.Altitude, 0)), true);
-                return true;
-            } catch (Exception e) {
-                logException("setProjection", e);
-                return false;
-            }
-        }
-
-
-
-
-        boolean  actuallyChangedProjection = false;
-        double[] matrix                    = getDisplayMatrix();
-        try {
-
-            setMasterInactive();
-            if (addToCommandHistory && (mainProjection != null)) {
-                addCommand(new ProjectionCommand(this, mainProjectionName,
-                        mainProjection, name, projection));
-            }
-
-            if ( !Misc.equals(mainProjection, projection)) {
-                if (name == null) {
-                    name = getDisplayConventions().getMapProjectionName(
-                        projection);
-                }
-
-                //If this is the first time we've put one in then save the current (default) proj.
-                if ((projectionHistory.size() == 0)
-                        && (mainProjection != null)) {
-                    addProjectionToHistory(mainProjection, "Default");
-                }
-                mainProjectionName = name;
-                addProjectionToHistory(projection, name);
-
-                mainProjection = projection;
-                if (fromWidget) {
-                    doShare(SHARE_PROJECTION, projection);
-                }
-                try {
-                    actuallyChangedProjection = true;
-                    getMapDisplay().setMapProjection(mainProjection);
-                    setAspectRatio(getMapDisplay().getDisplayAspect());
-
-
-                    // override the aspect ratio
-                    //if (getAspectRatio() != null) {
-                    //getMapDisplay().setDisplayAspect(getAspectRatio());
-                    //}
-                    setDisplayMatrix(matrix);
-                } catch (Exception e) {
-                    logException("setProjection", e);
-                }
-                notifyDisplayControls(SHARE_PROJECTION);
-                checkPipPanel();
-            }
-            // if the projections are the same, reset to main view in case
-            // they are zoomed/panned
-            try {
-                if ( !maintainViewpoint
-                        && projection.equals(mainProjection)) {
-                    getMaster().resetProjection();
-                }
-            } catch (Exception e) {
-                logException("setProjection", e);
-            }
-        } finally {
-            updateDisplayList();
-            setMasterActive();
-        }
-        return actuallyChangedProjection;
-    }
-
-    /**
-     * Check the pip panel. If non-null have it reset its box
-     */
-    public void checkPipPanel() {
-        try {
-            synchronized (PIP_MUTEX) {
-                if (pipPanel == null) {
-                    return;
-                }
-                pipPanel.resetDrawBounds();
-            }
-        } catch (Exception exc) {
-            pipPanel = null;
-            logException("Error setting pip panel", exc);
-        }
-    }
-
-
-
-    /**
-     * can this viewmanager import the given display control
-     *
-     * @param control the control
-     *
-     * @return ok to import
-     */
-    public boolean okToImportDisplay(DisplayControl control) {
-        //Base class method checks for non-null and class equality
-        if ( !super.okToImportDisplay(control)) {
-            return false;
-        }
-        MapViewManager vm = (MapViewManager) control.getViewManager();
-        return this.getUseGlobeDisplay() == vm.getUseGlobeDisplay();
-    }
-
-
-    /**
-     * Received the first frame done event  from the display
-     */
-    protected void doneFirstFrame() {
-        super.doneFirstFrame();
-        checkPipPanel();
-    }
-
-    /**
-     * Search through the list of display controls
-     * looking for a {@link ucar.unidata.idv.control.MapDisplayControl}
-     * that has been set to be the &quot;default map&quot;
-     *
-     * @return The default map display control
-     */
-    private MapDisplayControl findDefaultMap() {
-        List controls = getControls();
-        for (int i = controls.size() - 1; i >= 0; i--) {
-            DisplayControl control = (DisplayControl) controls.get(i);
-            if ( !(control instanceof MapDisplayControl)) {
-                continue;
-            }
-            if (((MapDisplayControl) control).getIsDefaultMap()) {
-                return (MapDisplayControl) control;
-            }
-        }
-        return null;
-    }
-
-
-    /**
-     * Apply the properties
-     *
-     * @return true if successful
-     */
-    public boolean applyProperties() {
-        if ( !super.applyProperties()) {
-            return false;
-        }
-        if (useGlobeDisplay && (globeBackgroundDisplayable != null)) {
-            globeBackgroundColor = globeBackgroundColorComp.getBackground();
-            globeBackgroundLevel = globeBackgroundLevelSlider.getValue();
-            setGlobeBackground((GlobeDisplay) getMapDisplay());
-            return true;
-        }
-        return applyAxisVisibility();
-    }
-
-    /**
-     * Apply axis visibility choices.
-     *
-     * @return
-     */
-    private boolean applyAxisVisibility() {
-
-        if (latLonScaleWidget == null) {
-            return false;
-        }
-
-        boolean b = !useGlobeDisplay
-                    && (getBp(PREF_SHOWSCALES)
-                        || latLonScaleWidget.isLatVisible()
-                        || latLonScaleWidget.isLonVisible());
-
-        setBp(PREF_SHOWSCALES, b);
-
-        return latLonScaleWidget.doApply();
-    }
-
-
-
-    /**
-     * Add the properties components for this ViewManager
-     *
-     * @param tabbedPane  the tabbed pane to add to
-     */
-    protected void addPropertiesComponents(JTabbedPane tabbedPane) {
-        super.addPropertiesComponents(tabbedPane);
-        if ( !useGlobeDisplay) {
-            MapProjectionDisplay mpDisplay =
-                (MapProjectionDisplay) getNavigatedDisplay();
-            mpDisplay.getLatScaleInfo().setVisible(getBp(PREF_SHOWSCALES));
-            mpDisplay.getLonScaleInfo().setVisible(getBp(PREF_SHOWSCALES));
-            latLonScaleWidget = new LatLonScalePanel(mpDisplay);
-            tabbedPane.add("Horizontal Scale",
-                           GuiUtils.topLeft(latLonScaleWidget));
-        }
-        if (globeBackgroundDisplayable == null) {
-            return;
-        }
-
-
-        globeBackgroundLevelSlider = new ZSlider(globeBackgroundLevel);
-        JComponent levelComp = globeBackgroundLevelSlider.getContents();
-        JComponent[] bgComps =
-            GuiUtils.makeColorSwatchWidget(getGlobeBackgroundColorToUse(),
-                                           "Globe Background Color");
-
-
-        globeBackgroundColorComp = bgComps[0];
-        JComponent comp = GuiUtils.formLayout(new Component[] {
-                              GuiUtils.rLabel("Color:"),
-                              GuiUtils.left(bgComps[0]),
-                              GuiUtils.rLabel("Level:"),
-                              levelComp });
-        tabbedPane.add("Globe Background", GuiUtils.top(comp));
-    }
-
-
-    /**
-     * Set the globe background
-     *
-     * @param globe  the globe display
-     */
-    private void setGlobeBackground(GlobeDisplay globe) {
-        try {
-            if (globeBackgroundDisplayable == null) {
-                FlatField ff = ucar.visad.Util.makeField(-180, 180, 180, 90,
-                                   -90, 180, 1, "celsius");
-                Data d = ff;
-                globeBackgroundDisplayable = new LineDrawing("background");
-                globeBackgroundDisplayable.setData(d);
-                globe.addDisplayable(globeBackgroundDisplayable);
-            }
-
-            //            Color c = new Color(globeBackgroundColor.getRed(),
-            //                                globeBackgroundColor.getGreen(),
-            //                                globeBackgroundColor.getBlue(),
-            //                                (int)(255*0.5));
-
-            globeBackgroundDisplayable.setColor(
-                getGlobeBackgroundColorToUse());
-            globeBackgroundDisplayable.setVisible(getGlobeBackgroundShow());
-
-            DisplayRealType drt          = globe.getDisplayAltitudeType();
-            double[]        range        = new double[2];
-            double          realPosition = 1;
-            if (drt.getRange(range)) {
-                double pcnt = (globeBackgroundLevel - (-1)) / 2;
-                realPosition = Math.min((range[0]
-                                         + (range[1] - range[0])
-                                           * pcnt), range[1]);
-            }
-
-            ConstantMap constantMap = new ConstantMap(realPosition, drt);
-            globeBackgroundDisplayable.addConstantMap(constantMap);
-        } catch (Exception exc) {
-            throw new RuntimeException(exc);
-
-        }
-    }
-
-
-    /**
-     * Destroy this ViewManager
-     */
-    public void destroy() {
-        if (flythrough != null) {
-            try {
-                flythrough.destroy();
-            } catch (Exception ignore) {}
-            flythrough = null;
-        }
-        super.destroy();
-    }
-
-
-
-    /**
-     * Show the fly through
-     */
-    public void showFlythrough() {
-        if (flythrough == null) {
-            flythrough = new Flythrough(this);
-        }
-        flythrough.show();
-    }
-
-
-    /**
-     * Do a flythrough
-     *
-     * @param pts  the flythrough points
-     */
-    public void flythrough(final float[][] pts) {
-        if (flythrough == null) {
-            flythrough = new Flythrough(this);
-        }
-        flythrough.flythrough(pts);
-    }
-
-
-    /**
-     * Flythrough the points
-     *
-     * @param pts  the List of points
-     */
-    public void flythrough(List<FlythroughPoint> pts) {
-        if (flythrough == null) {
-            flythrough = new Flythrough(this);
-        }
-        flythrough.flythrough(pts);
-    }
-
-    /**
-     * Initialize after unpersistence
-     *
-     * @param idv  the IDV
-     *
-     * @throws RemoteException Java RMI exception
-     * @throws VisADException  VisAD problem
-     */
-    public final void initAfterUnPersistence(IntegratedDataViewer idv)
-            throws VisADException, RemoteException {
-        super.initAfterUnPersistence(idv);
-    }
-
-
-    /**
-     * Handle a change to the data in a DisplayControl
-     *
-     * @param display  the DisplayControl
-     */
-    public void displayDataChanged(DisplayControl display) {
-        displayDataChanged(display, false);
-    }
-
-
-    /**
-     * Handle a change to the data in a DisplayControl
-     *
-     * @param display  the DisplayControl
-     * @param fromInitialLoad  if this is from the initial load
-     */
-    public void displayDataChanged(DisplayControl display,
-                                   boolean fromInitialLoad) {
-        try {
-            if (getUseProjectionFromData()
-                    && !getStateManager().getProperty(
-                        IdvConstants.PROP_LOADINGXML, false)) {
-                MapProjection mp = display.getDataProjection();
-
-                if (getUseGlobeDisplay()
-                        && !getViewpointControl().getAutoRotate()) {
-                    LatLonPoint center = mp.getCenterLatLon();
-                    getNavigatedDisplay().center(
-                        new EarthLocationTuple(
-                            center.getLatitude(), center.getLongitude(),
-                            new Real(RealType.Altitude, 0)), true);
-                    return;
-                }
-
-
-                if (displayProjectionOk(mp)) {
-                    if ((mainProjection == null)
-                            || !mp.equals(mainProjection)) {
-                        boolean maintainViewpoint = !fromInitialLoad;
-                        setMapProjection(
-                            mp, true,
-                            getDisplayConventions().getMapProjectionLabel(
-                                mp, display), true, true, maintainViewpoint);
-                        if (displayProjectionZoom != 0) {
-                            getMapDisplay().zoom(displayProjectionZoom);
-                        }
-                    }
-                }
-            }
-        } catch (Exception exp) {
-            // ignore, don't set anything.   Uncomment for debugging
-            // LogUtil.logException ( "addDisplayInfo:setMapProjection()", exp);
-        }
-        super.displayDataChanged(display);
-    }
-
-
-    /**
-     * Reset projection of display based control's getDataProjection().
-     * called by DisplayInfo.addDisplayable (), usually from control's init.
-     *
-     * @param displayInfos The List of new display infos to add
-     *
-     * @throws RemoteException  Java RMI Exception
-     * @throws VisADException   Problem creating VisAD object
-     */
-    public void addDisplayInfos(List<DisplayInfo> displayInfos)
-            throws RemoteException, VisADException {
-
-        if (getIsDestroyed()) {
-            return;
-        }
-
-        if (displayInfos.size() == 0) {
-            return;
-        }
-
-        //Check if we are adding a default map.
-        DisplayControl display = displayInfos.get(0).getDisplayControl();
-        if ((display instanceof MapDisplayControl)
-                && ((MapDisplayControl) display).getIsDefaultMap()) {
-            MapDisplayControl defaultMap = findDefaultMap();
-            if ((defaultMap != null) && (defaultMap != display)) {
-                defaultMap.loadNewMap((MapDisplayControl) display);
-                //This rebuilds the legends, etc.
-                displayControlChanged(defaultMap);
-                return;
-            }
-        }
-
-        displayDataChanged(display, true);
-
-
-        super.addDisplayInfos(displayInfos);
-
-    }
-
-    /**
-     * Reset projection of display based on data.
-     * @deprecated  no substitute.  Use setMapProjection()
-     *
-     * @param data The data form the display
-     * @param display The display
-     */
-    public void checkProjection(FieldImpl data, DisplayControl display) {
-        try {
-            MapProjection mp = GridUtil.getNavigation(data);
-            if (mp == null) {
-                return;
-            }
-            setMapProjection(
-                mp, false,
-                getDisplayConventions().getMapProjectionLabel(mp, display));
-        } catch (Exception exp) {}  // do nothing - no projection in data
-    }
-
-
-
-
-
-    /**
-     * Required interface for ActionEvents, to implement ActionListener
-     * for the UI objects such as JButton-s and MenuItem-s
-     *
-     * @param event an ActionEvent
-     */
-    public void actionPerformed(ActionEvent event) {
-        String cmd = event.getActionCommand();
-        if (cmd.equals(CMD_FLY_FORWARD) && (flythrough != null)) {
-            flythrough.driveForward();
-        } else if (cmd.equals(CMD_FLY_BACK) && (flythrough != null)) {
-            flythrough.driveBack();
-        } else if (cmd.equals(CMD_FLY_LEFT) && (flythrough != null)) {
-            flythrough.driveLeft();
-        } else if (cmd.equals(CMD_FLY_RIGHT) && (flythrough != null)) {
-            flythrough.driveRight();
-        } else if (cmd.equals(CMD_NAV_ZOOMIN)) {
-            getMapDisplay().zoom(ZOOM_FACTOR);
-        } else if (cmd.equals(CMD_NAV_ROTATELEFT)) {
-            getMapDisplay().rotateZ(-5.0);
-        } else if (cmd.equals(CMD_NAV_ROTATERIGHT)) {
-            getMapDisplay().rotateZ(5.0);
-        } else if (cmd.equals(CMD_NAV_ZOOMOUT)) {
-            getMapDisplay().zoom(1.0 / (double) ZOOM_FACTOR);
-        } else if (cmd.equals(CMD_NAV_HOME)) {
-            try {
-                getMapDisplay().resetProjection();
-            } catch (Exception exc) {}
-        } else if (cmd.equals(CMD_NAV_RIGHT)) {
-            getMapDisplay().translate(-TRANSLATE_FACTOR, 0.0);
-        } else if (cmd.equals(CMD_NAV_LEFT)) {
-            getMapDisplay().translate(TRANSLATE_FACTOR, 0.0);
-        } else if (cmd.equals(CMD_NAV_UP)) {
-            getMapDisplay().translate(0.0, -TRANSLATE_FACTOR);
-        } else if (cmd.equals(CMD_NAV_DOWN)) {
-            getMapDisplay().translate(0.0, TRANSLATE_FACTOR);
-        } else if (cmd.equals(CMD_NAV_SMALLZOOMIN)) {
-            getMapDisplay().zoom(ZOOM_FACTOR);
-        } else if (cmd.equals(CMD_NAV_SMALLZOOMOUT)) {
-            getMapDisplay().zoom(1.0 / ZOOM_FACTOR);
-        } else if (cmd.equals(CMD_NAV_SMALLROTATELEFT)) {
-            getMapDisplay().rotateZ(-2.0);
-        } else if (cmd.equals(CMD_NAV_SMALLROTATERIGHT)) {
-            getMapDisplay().rotateZ(2.0);
-        } else if (cmd.equals(CMD_NAV_SMALLTILTUP)) {
-            getMapDisplay().rotateX(-2.0);
-        } else if (cmd.equals(CMD_NAV_SMALLTILTDOWN)) {
-            getMapDisplay().rotateX(2.0);
-        } else if (cmd.equals(CMD_NAV_SMALLRIGHT)) {
-            getMapDisplay().translate(-0.02, 0.0);
-        } else if (cmd.equals(CMD_NAV_SMALLLEFT)) {
-            getMapDisplay().translate(0.02, 0.0);
-        } else if (cmd.equals(CMD_NAV_SMALLUP)) {
-            getMapDisplay().translate(0.0, -0.02);
-        } else if (cmd.equals(CMD_NAV_SMALLDOWN)) {
-            getMapDisplay().translate(0.0, 0.02);
-        }
-
-    }
-
-
-    /**
-     * Get the bounds that are visible
-     *
-     * @return bounds
-     */
-    public GeoLocationInfo getVisibleGeoBounds() {
-        NavigatedDisplay navDisplay = getMapDisplay();
-        Rectangle        screenBounds;
-
-        screenBounds = navDisplay.getDisplayComponent().getBounds();
-        if ( !getIdv().getArgsManager().getIsOffScreen()) {
-            //            screenBounds = navDisplay.getComponent().getBounds();
-        } else {
-            //            Dimension 
-        }
-        double[] ulXY = getMapDisplay().getSpatialCoordinatesFromScreen(0, 0);
-        double[] lrXY = getMapDisplay().getSpatialCoordinatesFromScreen(
-                            screenBounds.width, screenBounds.height);
-
-        LatLonPoint ulLLP =
-            getMapDisplay().getEarthLocation(ulXY).getLatLonPoint();
-        LatLonPoint lrLLP =
-            getMapDisplay().getEarthLocation(lrXY).getLatLonPoint();
-
-
-
-        double minX = Math.min(ulLLP.getLongitude().getValue(),
-                               lrLLP.getLongitude().getValue());
-        double maxX = Math.max(ulLLP.getLongitude().getValue(),
-                               lrLLP.getLongitude().getValue());
-        double minY = Math.min(ulLLP.getLatitude().getValue(),
-                               lrLLP.getLatitude().getValue());
-        double maxY = Math.max(ulLLP.getLatitude().getValue(),
-                               lrLLP.getLatitude().getValue());
-        Rectangle2D.Float rect = new Rectangle2D.Float((float) minX,
-                                     (float) minY, (float) (maxX - minX),
-                                     (float) (maxY - minY));
-
-        return new GeoLocationInfo(maxY, minX, minY, maxX);
-    }
-
-    /**
-     * Set the current viewpoint as the projection
-     */
-    public void setCurrentAsProjection() {
-        try {
-            NavigatedDisplay display      = getMapDisplay();
-            Rectangle        screenBounds =
-                display.getComponent().getBounds();
-            LatLonPoint      ulLLP        = null;
-            LatLonPoint      lrLLP        = null;
-
-            int              sw           = screenBounds.width;
-            int              sh           = screenBounds.height;
-            int              x            = 0;
-            int              y            = 0;
-
-            while ((x < sw) && (y < sh)) {
-                double[] ulXY = display.getSpatialCoordinatesFromScreen(x, y);
-                ulLLP =
-                    getMapDisplay().getEarthLocation(ulXY).getLatLonPoint();
-                if ( !ulLLP.getLatitude().isMissing()
-                        && !ulLLP.getLongitude().isMissing()) {
-                    break;
-                }
-                ulLLP = null;
-                x++;
-                y++;
-            }
-
-            while ((sw > 0) && (sh > 0)) {
-                double[] lrXY = display.getSpatialCoordinatesFromScreen(sw,
-                                    sh);
-                lrLLP =
-                    getMapDisplay().getEarthLocation(lrXY).getLatLonPoint();
-                if ( !lrLLP.getLatitude().isMissing()
-                        && !lrLLP.getLongitude().isMissing()) {
-                    break;
-                }
-                lrLLP = null;
-                sw--;
-                sh--;
-            }
-
-            if ((ulLLP == null) || (lrLLP == null)) {
-                LogUtil.userMessage("Could not create a valid projection");
-                return;
-            }
-
-
-            double minX = Math.min(ulLLP.getLongitude().getValue(),
-                                   lrLLP.getLongitude().getValue());
-            double maxX = Math.max(ulLLP.getLongitude().getValue(),
-                                   lrLLP.getLongitude().getValue());
-            double minY = Math.min(ulLLP.getLatitude().getValue(),
-                                   lrLLP.getLatitude().getValue());
-            double maxY = Math.max(ulLLP.getLatitude().getValue(),
-                                   lrLLP.getLatitude().getValue());
-            Rectangle2D.Float rect = new Rectangle2D.Float((float) minX,
-                                         (float) minY, (float) (maxX - minX),
-                                         (float) (maxY - minY));
-
-            MapProjection mp = ucar.visad.Util.makeMapProjection(minY, minX,
-                                   maxY, maxX);
-            setMapProjection(mp, true);
-            //            getMapDisplay().zoom(ZOOM_FACTOR);
-            getMapDisplay().saveProjection();
-        } catch (Exception exp) {
-            logException("Setting projection", exp);
-        }
-    }
-
-
-    /**
-     * Show the projection manager.
-     */
-    public void showProjectionManager() {
-        getIdv().showIdvProjectionManager();
-    }
-
-
-
-
-    /**
-     * Set or reset map area of view, using NavigatedDisplay method.
-     *
-     * @param mapArea ProjectionRect the map area of view
-     */
-    public void setMapArea(ProjectionRect mapArea) {
-        try {
-            getMapDisplay().setMapArea(mapArea);
-        } catch (Exception e) {
-            logException("setMapArea", e);
-        }
-    }
-
-    /**
-     * Check if the display projection is okay
-     *
-     * @param mp  map projection to check
-     *
-     * @return true if okay
-     */
-    private boolean displayProjectionOk(MapProjection mp) {
-        if (mp == null) {
-            return false;
-        }
-        if (doNotSetProjection) {
-            return false;
-        }
-
-        Rectangle2D rect = mp.getDefaultMapArea();
-        if ((rect.getWidth() == 0) || (rect.getHeight() == 0)) {
-            return false;
-        } else {
-            if (rect.getWidth() / rect.getHeight() < 0.1) {
-                return false;
-            } else if (rect.getHeight() / rect.getWidth() < 0.1) {
-                return false;
-            }
-        }
-        return true;
-    }
-
-
-
-    /**
-     * Init menu
-     *
-     * @param projectionsMenu menu
-     */
-    public void initializeProjectionMenu(JMenu projectionsMenu) {
-        List projections = getProjectionList();
-        List controls    = getControls();
-        if ( !getUseGlobeDisplay()) {
-            //            projectionsMenu.add(GuiUtils.makeMenuItem("Use Displayed Area",
-            //                    this, "setCurrentAsProjection"));
-        }
-        ProjectionImpl currentProjection = null;
-        if ((mainProjection != null)
-                && (mainProjection instanceof ProjectionCoordinateSystem)) {
-            currentProjection =
-                ((ProjectionCoordinateSystem) mainProjection).getProjection();
-        }
-
-
-        makeProjectionsMenu(projectionsMenu, projections, this,
-                            "setProjection", currentProjection);
-    }
-
-
-
-    /**
-     * Init menu
-     *
-     * @param displaysMenu menu
-     */
-    public void initializeDisplaysProjectionMenu(JMenu displaysMenu) {
-        List controls = getControls();
-        int  cnt      = 0;
-        for (int i = 0; i < controls.size(); i++) {
-            final DisplayControl control = (DisplayControl) controls.get(i);
-            final MapProjection  mp      = control.getDataProjection();
-            if ( !displayProjectionOk(mp)) {
-                continue;
-            }
-
-            final String label =
-                getDisplayConventions().getMapProjectionLabel(mp, control);
-            JMenuItem mi = new JMenuItem(label);
-            displaysMenu.add(mi);
-            mi.addActionListener(new ActionListener() {
-                public void actionPerformed(ActionEvent ae) {
-                    setMapProjection(mp, false, label);
-                }
-            });
-            cnt++;
-        }
-        if (cnt == 0) {
-            displaysMenu.add(new JMenuItem("None Defined"));
-        }
-    }
-
-
-
-
-    /**
-     * Make the projections menu. Call the method on the given object.
-     *
-     * @param projectionsMenu Menu to add to
-     * @param projections List of projections
-     * @param object object to call
-     * @param method method to call
-     */
-    public static void makeProjectionsMenu(JMenu projectionsMenu,
-                                           List projections, Object object,
-                                           String method) {
-        makeProjectionsMenu(projectionsMenu, projections, object, method,
-                            null);
-    }
-
-
-    /**
-     * Make the projections menu
-     *
-     * @param projectionsMenu the menu to add to
-     * @param projections list of projections
-     * @param object object to call
-     * @param method  method to call
-     * @param currentProjection current projection
-     */
-    public static void makeProjectionsMenu(JMenu projectionsMenu,
-                                           List projections, Object object,
-                                           String method,
-                                           ProjectionImpl currentProjection) {
-        if (currentProjection != null) {
-            List names = StringUtil.split(currentProjection.getName(), ">",
-                                          true, true);
-            if (names.size() > 0) {
-                String name = "Current: "
-                              + (String) names.get(names.size() - 1);
-                JMenuItem mi = GuiUtils.makeMenuItem(name, object, method,
-                                   currentProjection);
-
-                projectionsMenu.add(mi);
-                projectionsMenu.addSeparator();
-            }
-        }
-
-        Hashtable catMenus = new Hashtable();
-        for (int i = 0; i < projections.size(); i++) {
-            ProjectionImpl p = (ProjectionImpl) projections.get(i);
-            List<String> names = StringUtil.split(p.getName(), ">", true,
-                                     true);
-            JMenu  theMenu  = projectionsMenu;
-            String catSoFar = "";
-            int    catIdx   = 0;
-            for (catIdx = 0; catIdx < names.size() - 1; catIdx++) {
-                String cat = (String) names.get(catIdx);
-                catSoFar += "-" + cat;
-                JMenu tmpMenu = (JMenu) catMenus.get(catSoFar);
-                if (tmpMenu == null) {
-                    tmpMenu = new JMenu(cat);
-                    catMenus.put(catSoFar, tmpMenu);
-                    theMenu.add(tmpMenu);
-                }
-                theMenu = tmpMenu;
-            }
-            String  name      = ((catIdx < names.size())
-                                 ? names.get(catIdx)
-                                 : "");
-            boolean isCurrent = Misc.equals(p, currentProjection);
-            if (isCurrent) {
-                //              name = "> " + name;
-            }
-            JMenuItem mi = GuiUtils.makeMenuItem(name, object, method, p);
-            theMenu.add(mi);
-            if (isCurrent) {
-                GuiUtils.italicizeFont(mi.getComponent());
-            }
-        }
-
-
-    }
-
-
-
-
-    /**
-     * Init menu
-     *
-     * @param menu menu
-     */
-    public void initializeProjectionHistoryMenu(JMenu menu) {
-        menu.removeAll();
-        for (int i = 0; i < projectionHistory.size(); i++) {
-            final TwoFacedObject tfo =
-                (TwoFacedObject) projectionHistory.get(i);
-            JMenuItem mi = new JMenuItem(tfo.toString());
-            mi.addActionListener(new ActionListener() {
-                public void actionPerformed(ActionEvent e) {
-                    try {
-                        String encodedProjection = (String) tfo.getId();
-                        MapProjection mp =
-                            (MapProjection) getIdv().decodeObject(
-                                encodedProjection);
-                        setMapProjection(mp, true);
-                    } catch (Exception exc) {
-                        logException("Failed to instantiate the projection",
-                                     exc);
-                    }
-                }
-            });
-            menu.add(mi);
-        }
-    }
-
-
-    /**
-     * Is this a compatible ViewManager
-     *
-     * @param vm  the other
-     *
-     * @return  true if compatible
-     */
-    public boolean isCompatibleWith(ViewManager vm) {
-        if ( !super.isCompatibleWith(vm)) {
-            return false;
-        }
-        MapViewManager that = (MapViewManager) vm;
-        return this.getUseGlobeDisplay() == that.getUseGlobeDisplay();
-    }
-
-
-    /**
-     * Is this compatible with the ViewState
-     *
-     * @param viewState  the view state
-     *
-     * @return  true if compatible
-     */
-    public boolean isCompatibleWith(ViewState viewState) {
-        if ( !super.isCompatibleWith(viewState)) {
-            return false;
-        }
-        Boolean b = (Boolean) viewState.get(ViewState.PROP_GLOBE);
-        if (b != null) {
-            return getUseGlobeDisplay() == b.booleanValue();
-        }
-        return true;
-    }
-
-
-    /**
-     * Make the "Projections" menu to be added to the menu bar, which provides
-     * controls for maps.
-     * @return JMenu
-     */
-    private JMenu makeProjectionMenu() {
-        JMenu projMenu = new JMenu("Projections");
-        projMenu.setMnemonic(GuiUtils.charToKeyCode("P"));
-        projectionsMenu = GuiUtils.makeDynamicMenu("Predefined", this,
-                "initializeProjectionMenu");
-        JMenu displaysMenu = GuiUtils.makeDynamicMenu("From Displays", this,
-                                 "initializeDisplaysProjectionMenu");
-
-        if ( !getUseGlobeDisplay()) {
-            projMenu.add(projectionsMenu);
-            projMenu.add(displaysMenu);
-        }
-        projMenu.add(makeSavedViewsMenu());
-        JMenu projectionHistoryMenu = GuiUtils.makeDynamicMenu("History",
-                                          this,
-                                          "initializeProjectionHistoryMenu");
-
-        if ( !getUseGlobeDisplay()) {
-            projMenu.add(projectionHistoryMenu);
-        }
-
-
-        if ( !getUseGlobeDisplay()) {
-            projMenu.addSeparator();
-            projMenu.add(GuiUtils.setIcon(GuiUtils.makeMenuItem("New/Edit...",
-                    this,
-                    "showProjectionManager"), "/auxdata/ui/icons/world_edit.png"));
-            projMenu.add(GuiUtils.setIcon(GuiUtils.makeMenuItem("Use Displayed Area",
-                    this,
-                    "setCurrentAsProjection"), "/auxdata/ui/icons/world_rect.png"));
-        }
-        projMenu.add(GuiUtils.setIcon(GuiUtils.makeMenuItem("Go to Address",
-                this, "goToAddress"), "/auxdata/ui/icons/house_go.png"));
-
-
-        projMenu.addSeparator();
-        if ( !getUseGlobeDisplay()) {
-            createCBMI(projMenu, PREF_PROJ_USEFROMDATA).setToolTipText(
-                "Automatically change the projection to the native data projection of new displays");
-        } else {
-            createCBMI(projMenu, PREF_PROJ_USEFROMDATA).setToolTipText(
-                "Automatically change viewpoint to the native data projection of new displays");
-        }
-        createCBMI(projMenu, PREF_SHAREVIEWS);
-        projMenu.add(GuiUtils.makeMenuItem("Set Share Group", this,
-                                           "showSharableDialog"));
-        return projMenu;
-    }
-
-
-    /**
-     * Have this so we don't get warnings on unpersisting old bundles
-     *
-     * @param location The location
-     */
-    public void setMapConfigFile(String location) {}
-
-
-
-    /**
-     * Use globe display. Used for xml encoding/decoding.
-     *
-     * @param use The globe display value
-     */
-    public void setUseGlobeDisplay(boolean use) {
-        useGlobeDisplay = use;
-    }
-
-    /**
-     * Get the globe display flag. Used for xml encoding/decoding.
-     *
-     * @return The globe display value
-     */
-    public boolean getUseGlobeDisplay() {
-        return useGlobeDisplay;
-    }
-
-
-    /**
-     * Use a 3D display. Used for xml encoding/decoding.
-     *
-     * @param use The use 3D display value
-     */
-    public void setUse3D(boolean use) {
-        use3D = use;
-    }
-
-    /**
-     * Get the use 3D display flag. Used for xml encoding/decoding.
-     *
-     * @return The use 3D value
-     */
-    public boolean getUse3D() {
-        return use3D;
-    }
-
-
-
-    /**
-     * The BooleanProperty identified byt he given id has changed.
-     * Apply the change to the display.
-     *
-     * @param id Id of the changed BooleanProperty
-     * @param value Its new value
-     *
-     * @throws Exception problem handeling the change
-     */
-    protected void handleBooleanPropertyChange(String id, boolean value)
-            throws Exception {
-        super.handleBooleanPropertyChange(id, value);
-        if (id.equals(PREF_AUTOROTATE)) {
-            if (hasViewpointControl()) {
-                getViewpointControl().setAutoRotate(value);
-            }
-        } else if (id.equals(PREF_SHOWSCALES)) {
-            if (hasDisplayMaster()) {
-                getNavigatedDisplay().setScalesVisible(value);
-            }
-        } else if (id.equals(PREF_SHOWEARTHNAVPANEL)) {
-            if (earthNavPanelWrapper != null) {
-                earthNavPanelWrapper.removeAll();
-                if (value) {
-                    earthNavPanelWrapper.add(BorderLayout.CENTER,
-                                             earthNavPanel);
-                }
-            }
-        } else if (id.equals(PREF_SHOWPIP)) {
-            if (pipPanelWrapper != null) {
-                pipPanelWrapper.setVisible(value);
-            }
-        } else if (id.equals(PREF_SHOWGLOBEBACKGROUND)) {
-            if (globeBackgroundDisplayable != null) {
-                globeBackgroundDisplayable.setVisible(value);
-            }
-        } else if (id.equals(PREF_PERSPECTIVEVIEW)) {
-            if (hasViewpointControl()) {
-                getViewpointControl().setPerspectiveView(value);
-            }
-        }
-    }
-
-    /**
-     * Apply preferences
-     */
-    public void applyPreferences() {
-        super.applyPreferences();
-        applyAxisVisibility();
-    }
-
-    /**
-     * Create the set of {@link ucar.unidata.util.BooleanProperty}s.
-     * These hold all of the different flag based display state.
-     *
-     * @param props the list of properties
-     */
-    protected void getInitialBooleanProperties(List props) {
-        super.getInitialBooleanProperties(props);
-        props.add(new BooleanProperty(PREF_SHOWSCALES, "Show Display Scales",
-                                      "Show Display Scales", false));
-
-        props.add(
-            new BooleanProperty(
-                PREF_PROJ_USEFROMDATA, "Auto-set Projection",
-                "Use projection from newly loaded data", true));
-        props.add(new BooleanProperty(PREF_PERSPECTIVEVIEW,
-                                      "Perspective View",
-                                      "Toggle perspective view", false));
-        props.add(new BooleanProperty(PREF_AUTOROTATE, "Auto-rotate", "",
-                                      false));
-        props.add(new BooleanProperty(PREF_SHOWEARTHNAVPANEL,
-                                      "Show Earth Navigation Panel",
-                                      "Show Earth Navigation Panel", false));
-
-        props.add(new BooleanProperty(PREF_SHOWPIP, "Show Overview Map",
-                                      "Show Overview Map", false));
-
-        if (useGlobeDisplay) {
-            props.add(new BooleanProperty(PREF_SHOWGLOBEBACKGROUND,
-                                          "Show Globe Background",
-                                          "Show Globe Background",
-                                          defaultGlobeBackground));
-        }
-    }
-
-
-
-    /**
-     * Set the autorotate property
-     *
-     * @param value The value
-     */
-    public void setAutoRotate(boolean value) {
-        setBp(PREF_AUTOROTATE, value);
-    }
-
-    /**
-     * Get  the autorotate flag
-     * @return The flag value
-     */
-    public boolean getAutoRotate() {
-        return getBp(PREF_AUTOROTATE);
-    }
-
-    /**
-     * Set the  perspective view flag
-     *
-     * @param value The value
-     */
-    public void setPerspectiveView(boolean value) {
-        setBp(PREF_PERSPECTIVEVIEW, value);
-    }
-
-    /**
-     * Get  the perspective view  flag
-     * @return The flag value
-     */
-    public boolean getPerspectiveView() {
-        return getBp(PREF_PERSPECTIVEVIEW);
-    }
-
-
-    /**
-     * Dummy for old bundles
-     *
-     * @param value The value
-     */
-    public void setShowMap(boolean value) {}
-
-
-    /**
-     * Dummy for old bundles
-     *
-     * @param value The value
-     */
-    public void setShowElevation(boolean value) {}
-
-
-    /**
-     * Set the  use projection from data flag
-     *
-     * @param value The value
-     */
-    public void setUseProjectionFromData(boolean value) {
-        setBp(PREF_PROJ_USEFROMDATA, value);
-    }
-
-    /**
-     * Get  the use projection from data  flag
-     * @return The flag value
-     */
-    public boolean getUseProjectionFromData() {
-        //   if ( !isInteractive()) {
-        //       return true;
-        //   }
-        return getBp(PREF_PROJ_USEFROMDATA);
-    }
-
-
-    /**
-     * Set the background color property.
-     * @deprecated  Keep this around for old bundles
-     * @param bgColor The value
-     */
-    public void setBgColor(boolean bgColor) {
-        if ( !bgColor) {
-            setBackground(Color.white);
-            setForeground(Color.black);
-        } else {
-            setBackground(Color.black);
-            setForeground(Color.white);
-        }
-    }
-
-
-    /**
-     * Set the ShowEarthNavPanel property.
-     *
-     * @param value The new value for ShowEarthNavPanel
-     */
-    public void setShowEarthNavPanel(boolean value) {
-        setBp(PREF_SHOWEARTHNAVPANEL, value);
-    }
-
-    /**
-     * Get the ShowEarthNavPanel property.
-     *
-     * @return The ShowEarthNavPanel
-     */
-    public boolean getShowEarthNavPanel() {
-        return getBp(PREF_SHOWEARTHNAVPANEL);
-    }
-
-
-    /**
-     * Hide the pip panel
-     */
-    public void hidePip() {
-        setShowPip(false);
-    }
-
-    /**
-     * Set the ShowPipPanel property.
-     *
-     * @param value The new value for ShowPipPanel
-     */
-    public void setShowPip(boolean value) {
-        setBp(PREF_SHOWPIP, value);
-    }
-
-    /**
-     * Get the ShowPipPanel property.
-     *
-     * @return The ShowPipPanel
-     */
-    public boolean getShowPip() {
-        return getBp(PREF_SHOWPIP, false);
-    }
-
-
-    /**
-     * Set the InitialMapResources property. This gets set
-     * by the viewmanager properties and is a comma separated
-     * list of map resource paths.
-     *
-     * @param value The new value for InitialMapResources
-     */
-    public void setInitialMapResources(String value) {
-        initialMapResources = value;
-    }
-
-
-
-    /**
-     * What type of view is this
-     *
-     * @return The type of view
-     */
-    public String getTypeName() {
-        if (getUseGlobeDisplay()) {
-            return "Globe";
-        }
-        return "Map";
-    }
-
-
-
-    /**
-     * Get the default map position from a property
-     *
-     * @return the value in the range of -1 to 1
-     */
-    public float getDefaultMapPosition() {
-        if (getUseGlobeDisplay()) {
-            return (float) getStateManager().getProperty(
-                IdvConstants.PROP_MAP_GLOBE_LEVEL, 0.005f);
-        } else {
-            return (float) getStateManager().getProperty(
-                IdvConstants.PROP_MAP_MAP_LEVEL, -0.99f);
-        }
-    }
-
-    /**
-     *  Set the GlobeBackgroundColor property.
-     *
-     *  @param value The new value for GlobeBackgroundColor
-     */
-    public void setGlobeBackgroundColor(Color value) {
-        globeBackgroundColor = value;
-    }
-
-
-    /**
-     *  Get the GlobeBackgroundColor property.
-     *
-     *  @return The GlobeBackgroundColor
-     */
-    public Color getGlobeBackgroundColor() {
-        return globeBackgroundColor;
-    }
-
-    /**
-     *  Get the GlobeBackgroundColor property to be used. If it has not been set then get the preference
-     *
-     *  @return The GlobeBackgroundColor to use
-     */
-    public Color getGlobeBackgroundColorToUse() {
-        Color backgroundColor = globeBackgroundColor;
-        if (backgroundColor == null) {
-            backgroundColor = getStore().get(PREF_GLOBEBACKGROUND,
-                                             Color.white);
-        }
-        return backgroundColor;
-    }
-
-
-    /**
-     *  Set the GlobeBackgroundShow property.
-     *
-     *  @param value The new value for GlobeBackgroundShow
-     */
-    public void setGlobeBackgroundShow(boolean value) {
-        defaultGlobeBackground = value;
-        setBp(PREF_SHOWGLOBEBACKGROUND, value);
-    }
-
-    /**
-     *  Get the GlobeBackgroundShow property.
-     *
-     *  @return The GlobeBackgroundShow
-     */
-    public boolean getGlobeBackgroundShow() {
-        if (hasBooleanProperty(PREF_SHOWGLOBEBACKGROUND)) {
-            return getBp(PREF_SHOWGLOBEBACKGROUND, false);
-        }
-        XmlObjectStore store = getStore();
-        if (store != null) {
-            return store.get(PREF_SHOWGLOBEBACKGROUND, false);
-        }
-        return false;
-    }
-
-    /**
-     *  Set the GlobeBackgroundLevel property.
-     *
-     *  @param value The new value for GlobeBackgroundLevel
-     */
-    public void setGlobeBackgroundLevel(double value) {
-        globeBackgroundLevel = value;
-    }
-
-    /**
-     *  Get the GlobeBackgroundLevel property.
-     *
-     *  @return The GlobeBackgroundLevel
-     */
-    public double getGlobeBackgroundLevel() {
-        return globeBackgroundLevel;
-    }
-
-    /**
-     * Set the Flythrough property.
-     *
-     * @param value The new value for Flythrough
-     */
-    public void setFlythrough(Flythrough value) {
-        this.flythrough = value;
-    }
-
-    /**
-     * Get the Flythrough property.
-     *
-     * @return The Flythrough
-     */
-    public Flythrough getFlythrough() {
-        return this.flythrough;
-    }
-
-
-    /**
-     *  Set the ShowMaps property.
-     *
-     *  @param value The new value for ShowMaps
-     */
-    public void setShowMaps(boolean value) {
-        this.showMaps = value;
-    }
-
-    /**
-     *  Get the ShowMaps property.
-     *
-     *  @return The ShowMaps
-     */
-    public boolean getShowMaps() {
-        return this.showMaps;
-    }
-
-
-
-
-
-    /**
-     *  Set the DisplayProjectionZoom property.
-     *
-     *  @param value The new value for DisplayProjectionZoom
-     */
-    public void setDisplayProjectionZoom(double value) {
-        this.displayProjectionZoom = value;
-    }
-
-    /**
-     *  Get the DisplayProjectionZoom property.
-     *
-     *  @return The DisplayProjectionZoom
-     */
-    public double getDisplayProjectionZoom() {
-        return this.displayProjectionZoom;
-    }
-
-    /**
-     *  Set the InitMapPaths property.
-     *
-     *  @param value The new value for InitMapPaths
-     */
-    public void setInitMapPaths(String value) {
-        this.initMapPaths = value;
-    }
-
-
-    /**
-     *  Get the InitMapPaths property.
-     *
-     *  @return The InitMapPaths
-     */
-    public String getInitMapPaths() {
-        return this.initMapPaths;
-    }
-
-    /**
-     * Set the intial lat/lon visible
-     *
-     * @param v  true or false
-     */
-    public void setInitLatLonVisible(boolean v) {
-        initLatLonVisible = v;
-    }
-
-
-
-    /**
-     * Set the intial lat/lon color
-     *
-     * @param v  the color
-     */
-    public void setInitLatLonColor(Color v) {
-        initLatLonColor = v;
-    }
-
-
-    /**
-     * Set the initial lat/lon line width
-     *
-     * @param v  the width
-     */
-    public void setInitLatLonWidth(int v) {
-        initLatLonWidth = v;
-    }
-
-    /**
-     * Set the initial lat/lon spacing
-     *
-     * @param v  the spacing
-     */
-    public void setInitLatLonSpacing(float v) {
-        initLatLonSpacing = v;
-    }
-
-    /**
-     * Set the InitMapWidth property.
-     *
-     * @param value The new value for InitMapWidth
-     */
-    public void setInitMapWidth(float value) {
-        this.initMapWidth = value;
-    }
-
-    /**
-     * Get the InitMapWidth property.
-     *
-     * @return The InitMapWidth
-     */
-    public float getInitMapWidth() {
-        return this.initMapWidth;
-    }
-
-    /**
-     * Set the InitMapColor property.
-     *
-     * @param value The new value for InitMapColor
-     */
-    public void setInitMapColor(Color value) {
-        this.initMapColor = value;
-    }
-
-    /**
-     * Get the InitMapColor property.
-     *
-     * @return The InitMapColor
-     */
-    public Color getInitMapColor() {
-        return this.initMapColor;
-    }
-
-    /**
-     * Set the InitLatLonBounds property.
-     *
-     * @param value The new value for InitLatLonBounds
-     */
-    public void setInitLatLonBounds(Rectangle2D.Float value) {
-        this.initLatLonBounds = value;
-    }
-
-    /**
-     * Get the InitLatLonBounds property.
-     *
-     * @return The InitLatLonBounds
-     */
-    public Rectangle2D.Float getInitLatLonBounds() {
-        return this.initLatLonBounds;
-    }
-
-    /**
-     * Gets the lat axis scale info.
-     *
-     * @return the lat axis scale info
-     */
-    public LatLonAxisScaleInfo getLatAxisScaleInfo() {
-        if ( !hasDisplayMaster()) {
-            return latAxisScaleInfo;
-        }
-
-        if ( !useGlobeDisplay) {
-            MapProjectionDisplay d =
-                (MapProjectionDisplay) getNavigatedDisplay();
-            return d.getLatScaleInfo();
-        } else {
-            return null;
-        }
-    }
-
-    /**
-     * Sets the lat axis scale info.
-     *
-     * @param axisScaleInfo
-     *            the new lat axis scale info
-     * @throws RemoteException
-     *             the remote exception
-     * @throws VisADException
-     *             the VisAD exception
-     * @deprecated
-     * public void setLatAxisScaleInfo(AxisScaleInfo axisScaleInfo)
-     *       throws RemoteException, VisADException {
-     *
-     *   setLatAxisScaleInfo((LatLonAxisScaleInfo) axisScaleInfo);
-     * }
-     */
-
-    /**
-     * Sets the lat axis scale info.
-     *
-     * @param axisScaleInfo
-     *            the new lat axis scale info
-     * @throws RemoteException
-     *             the remote exception
-     * @throws VisADException
-     *             the VisAD exception
-     */
-    public void setLatAxisScaleInfo(LatLonAxisScaleInfo axisScaleInfo)
-            throws RemoteException, VisADException {
-
-        this.latAxisScaleInfo = axisScaleInfo;
-
-        if ( !hasDisplayMaster()) {
-            return;
-        }
-
-        if ( !useGlobeDisplay) {
-            MapProjectionDisplay d =
-                (MapProjectionDisplay) getNavigatedDisplay();
-            d.setLatScaleInfo(axisScaleInfo);
-        }
-    }
-
-    /**
-     * Gets the lon axis scale info.
-     *
-     * @return the lon axis scale info
-     */
-    public LatLonAxisScaleInfo getLonAxisScaleInfo() {
-        if ( !hasDisplayMaster()) {
-            return lonAxisScaleInfo;
-        }
-
-        if ( !useGlobeDisplay) {
-            MapProjectionDisplay d =
-                (MapProjectionDisplay) getNavigatedDisplay();
-            return d.getLonScaleInfo();
-        } else {
-            return null;
-        }
-    }
-
-    /**
-     * Sets the lon axis scale info.
-     *
-     * @param axisScaleInfo
-     *            the new lon axis scale info
-     * @throws RemoteException
-     *             the remote exception
-     * @throws VisADException
-     *             the vis ad exception
-     * @deprecated
-     * public void setLonAxisScaleInfo(AxisScaleInfo axisScaleInfo)
-     *       throws RemoteException, VisADException {
-     *   setLonAxisScaleInfo((LatLonAxisScaleInfo) axisScaleInfo);
-     * }
-     */
-
-    /**
-     * Sets the lon axis scale info.
-     *
-     * @param axisScaleInfo
-     *            the new lon axis scale info
-     * @throws RemoteException
-     *             the remote exception
-     * @throws VisADException
-     *             the vis ad exception
-     */
-    public void setLonAxisScaleInfo(LatLonAxisScaleInfo axisScaleInfo)
-            throws RemoteException, VisADException {
-
-        this.lonAxisScaleInfo = axisScaleInfo;
-
-        if ( !hasDisplayMaster()) {
-            return;
-        }
-
-        if ( !useGlobeDisplay) {
-            MapProjectionDisplay d =
-                (MapProjectionDisplay) getNavigatedDisplay();
-            d.setLonScaleInfo(axisScaleInfo);
-        }
-    }
-}
->>>>>>> 56440e13
+}