--- conflicted
+++ resolved
@@ -1,12293 +1,12270 @@
-/*
- * Copyright 1997-2012 Unidata Program Center/University Corporation for
- * Atmospheric Research, P.O. Box 3000, Boulder, CO 80307,
- * support@unidata.ucar.edu.
- * 
- * This library is free software; you can redistribute it and/or modify it
- * under the terms of the GNU Lesser General Public License as published by
- * the Free Software Foundation; either version 2.1 of the License, or (at
- * your option) any later version.
- * 
- * This library is distributed in the hope that it will be useful, but
- * WITHOUT ANY WARRANTY; without even the implied warranty of
- * MERCHANTABILITY or FITNESS FOR A PARTICULAR PURPOSE.  See the GNU Lesser
- * General Public License for more details.
- * 
- * You should have received a copy of the GNU Lesser General Public License
- * along with this library; if not, write to the Free Software Foundation,
- * Inc., 59 Temple Place, Suite 330, Boston, MA 02111-1307 USA
- */
-
-package ucar.unidata.idv.control;
-
-
-import ucar.nc2.time.Calendar;
-
-import ucar.unidata.collab.Sharable;
-import ucar.unidata.collab.SharableImpl;
-import ucar.unidata.data.DataCancelException;
-import ucar.unidata.data.DataChangeListener;
-import ucar.unidata.data.DataChoice;
-import ucar.unidata.data.DataInstance;
-import ucar.unidata.data.DataOperand;
-import ucar.unidata.data.DataSelection;
-import ucar.unidata.data.DataSelectionComponent;
-import ucar.unidata.data.DataSource;
-import ucar.unidata.data.DataSourceImpl;
-import ucar.unidata.data.DataTimeRange;
-import ucar.unidata.data.DerivedDataChoice;
-import ucar.unidata.data.GeoSelection;
-import ucar.unidata.data.GeoSelectionPanel;
-import ucar.unidata.data.grid.GridDataInstance;
-import ucar.unidata.data.grid.GridUtil;
-import ucar.unidata.idv.ControlContext;
-import ucar.unidata.idv.ControlDescriptor;
-import ucar.unidata.idv.DisplayControl;
-import ucar.unidata.idv.DisplayConventions;
-import ucar.unidata.idv.DisplayInfo;
-import ucar.unidata.idv.IdvConstants;
-import ucar.unidata.idv.IntegratedDataViewer;
-import ucar.unidata.idv.MapViewManager;
-import ucar.unidata.idv.NavigatedViewManager;
-import ucar.unidata.idv.TransectViewManager;
-import ucar.unidata.idv.ViewContext;
-import ucar.unidata.idv.ViewDescriptor;
-import ucar.unidata.idv.ViewManager;
-import ucar.unidata.idv.ui.DataSelectionWidget;
-import ucar.unidata.idv.ui.DataSelector;
-import ucar.unidata.idv.ui.DataTreeDialog;
-import ucar.unidata.idv.ui.IdvComponentHolder;
-import ucar.unidata.idv.ui.IdvWindow;
-import ucar.unidata.ui.DndImageButton;
-import ucar.unidata.ui.FontSelector;
-import ucar.unidata.ui.Help;
-import ucar.unidata.ui.ImageUtils;
-import ucar.unidata.util.ColorTable;
-import ucar.unidata.util.ContourInfo;
-import ucar.unidata.util.FileManager;
-import ucar.unidata.util.GuiUtils;
-import ucar.unidata.util.IOUtil;
-import ucar.unidata.util.LogUtil;
-import ucar.unidata.util.Misc;
-import ucar.unidata.util.Msg;
-import ucar.unidata.util.ObjectListener;
-import ucar.unidata.util.PropertyValue;
-import ucar.unidata.util.Prototypable;
-import ucar.unidata.util.Range;
-import ucar.unidata.util.Removable;
-import ucar.unidata.util.StringUtil;
-import ucar.unidata.util.Trace;
-import ucar.unidata.util.TwoFacedObject;
-import ucar.unidata.view.geoloc.GlobeDisplay;
-import ucar.unidata.view.geoloc.NavigatedDisplay;
-import ucar.unidata.xml.XmlObjectStore;
-
-import ucar.visad.UtcDate;
-import ucar.visad.Util;
-import ucar.visad.data.CalendarDateTime;
-import ucar.visad.data.CalendarDateTimeSet;
-import ucar.visad.display.Animation;
-import ucar.visad.display.AnimationInfo;
-import ucar.visad.display.AnimationWidget;
-import ucar.visad.display.ColorScale;
-import ucar.visad.display.ColorScaleInfo;
-import ucar.visad.display.DisplayMaster;
-import ucar.visad.display.Displayable;
-import ucar.visad.display.DisplayableData;
-import ucar.visad.display.TextDisplayable;
-
-import visad.CommonUnit;
-import visad.ControlEvent;
-import visad.ControlListener;
-import visad.Data;
-import visad.DateTime;
-import visad.DisplayEvent;
-import visad.DisplayListener;
-import visad.DisplayRealType;
-import visad.FieldImpl;
-import visad.FunctionType;
-import visad.GriddedSet;
-import visad.LocalDisplay;
-import visad.ProjectionControl;
-import visad.Real;
-import visad.RealTuple;
-import visad.RealType;
-import visad.Set;
-import visad.SetType;
-import visad.Text;
-import visad.TextType;
-import visad.Unit;
-import visad.VisADException;
-
-import visad.georef.EarthLocation;
-import visad.georef.LatLonPoint;
-import visad.georef.MapProjection;
-
-import visad.util.DataUtility;
-
-
-import java.awt.BorderLayout;
-import java.awt.Color;
-import java.awt.Component;
-import java.awt.Container;
-import java.awt.Cursor;
-import java.awt.Dimension;
-import java.awt.Font;
-import java.awt.FontMetrics;
-import java.awt.Frame;
-import java.awt.Graphics;
-import java.awt.GraphicsConfiguration;
-import java.awt.GraphicsDevice;
-import java.awt.GridBagConstraints;
-import java.awt.Image;
-import java.awt.Insets;
-import java.awt.Point;
-import java.awt.Rectangle;
-import java.awt.Window;
-import java.awt.event.ActionEvent;
-import java.awt.event.ActionListener;
-import java.awt.event.ItemEvent;
-import java.awt.event.ItemListener;
-import java.awt.event.MouseAdapter;
-import java.awt.event.MouseEvent;
-import java.awt.event.WindowAdapter;
-import java.awt.event.WindowEvent;
-import java.awt.geom.Rectangle2D;
-
-import java.beans.PropertyChangeEvent;
-import java.beans.PropertyChangeListener;
-
-import java.io.File;
-
-import java.lang.reflect.Method;
-
-import java.rmi.RemoteException;
-
-import java.util.ArrayList;
-import java.util.Enumeration;
-import java.util.Hashtable;
-import java.util.Iterator;
-import java.util.List;
-
-import javax.swing.AbstractButton;
-import javax.swing.BorderFactory;
-import javax.swing.ImageIcon;
-import javax.swing.JButton;
-import javax.swing.JCheckBox;
-import javax.swing.JCheckBoxMenuItem;
-import javax.swing.JColorChooser;
-import javax.swing.JComboBox;
-import javax.swing.JComponent;
-import javax.swing.JDialog;
-import javax.swing.JEditorPane;
-import javax.swing.JFileChooser;
-import javax.swing.JFrame;
-import javax.swing.JLabel;
-import javax.swing.JMenu;
-import javax.swing.JMenuBar;
-import javax.swing.JMenuItem;
-import javax.swing.JPanel;
-import javax.swing.JPopupMenu;
-import javax.swing.JScrollPane;
-import javax.swing.JSlider;
-import javax.swing.JTabbedPane;
-import javax.swing.JTextArea;
-import javax.swing.JTextField;
-import javax.swing.JViewport;
-import javax.swing.ScrollPaneConstants;
-import javax.swing.SwingConstants;
-import javax.swing.SwingUtilities;
-import javax.swing.event.ChangeEvent;
-import javax.swing.event.ChangeListener;
-import javax.swing.event.HyperlinkEvent;
-import javax.swing.event.HyperlinkListener;
-import javax.swing.event.MenuEvent;
-import javax.swing.event.MenuListener;
-import javax.swing.text.JTextComponent;
-
-
-/**
- * This is the main base class for all DisplayControls.
- * @author IDV development team
- * @version $Revision: 1.726 $
- */
-public abstract class DisplayControlImpl extends DisplayControlBase implements DisplayControl,
-        ActionListener, ItemListener, DataChangeListener, HyperlinkListener,
-        DisplayListener, PropertyChangeListener, ControlListener,
-        Prototypable {
-
-    /** current version */
-    private static final double CURRENT_VERSION = 2.2;
-
-    /** version */
-    protected double version = 0;
-
-    /** fudge factor for the Z position */
-    protected static final double ZFUDGE = 0.005;
-
-    /** all categories for this control */
-    private static Hashtable allCategories = new Hashtable();
-
-
-    /** Should we use the times in this display control as part of the animation set */
-    private boolean useTimesInAnimation = true;
-
-    /** should we do the cursor readout */
-    private boolean doCursorReadout = true;
-
-    /** Are we expanded in the main tabs */
-    private boolean expandedInTabs = false;
-
-    /** Do we show in the main tabs */
-    private boolean showInTabs = true;
-
-    /** version was set */
-    private boolean versionWasSet = false;
-
-    /** time labels */
-    private Hashtable timeLabels;
-
-    /** current time label */
-    private DateTime currentTime;
-
-    /** first time */
-    private DateTime firstTime;
-
-    /** listening for times flag */
-    private boolean listeningForTimes = false;
-
-    /** time label animation */
-    private Animation viewAnimation;
-
-    /** The animation held solely by this display control */
-    private Animation internalAnimation;
-
-    /** Animation info */
-    private AnimationInfo animationInfo;
-
-    /** The anim widget */
-    private AnimationWidget animationWidget;
-
-    /** component holder */
-    private IdvComponentHolder componentHolder;
-
-    /**
-     * the String
-     *
-     *
-     * Holds the set of attributeFlags (e.g., FLAG_CONTOUR, FLAG_COLORTABLE, ...)
-     * that define what kinds of gui components are created for this control.
-     */
-    private int attributeFlags = 0;
-
-
-    /**
-     *  A flag to prevent a loop around event notification for when the Data is changed
-     */
-    private boolean inDataChangeCall = false;
-
-
-    /** A flag to prevent loop back event firing */
-    private boolean okToFireEvent = true;
-
-    /**
-     *  A flag to check if this control is in the middle of toggling its
-     *  visibility checkboxes. Used to keep us from having an infinite
-     *  event loop. Infinity is a pretty cool concept but it doesn't
-     *  work well in practice.
-     */
-    protected boolean settingVisibility = false;
-
-
-    /**
-     * The name for the text type for the display list.
-     */
-    protected final String DISPLAY_LIST_NAME = "Display_List_Text";
-
-    /**
-     * Is this control active.  This is set when the control has
-     * been removed.
-     */
-    private boolean hasBeenRemoved = false;
-
-
-    /** Has this control's init method been called */
-    private volatile boolean haveInitialized = false;
-
-
-    /** Has the initialization been finished */
-    private boolean initializationDone = false;
-
-
-    /**
-     *  Is this display locked for when the user toggles through the visibility.
-     */
-    private boolean lockVisibiltyToggle = false;
-
-    /** Should we show ourselves in the ViewManager list of displays */
-    private boolean showInDisplayList = true;
-
-    /**
-     *  Is this display control insulated from the removeAllDisplays call
-     */
-    private boolean canDoRemoveAll = true;
-
-
-    /**
-     *  Created by the doMakeBottomLegendComponent method, used for
-     * displaying this  control in its ViewManager.
-     */
-    private JComponent bottomLegendComponent;
-
-    /** The main JLabel used in the bottom legend */
-    private JButton bottomLegendButton;
-
-    /** Color to be used for the bottom legend foreground */
-    private Color legendForeground;
-
-    /** Color to be used for the bottom legend background */
-    private Color legendBackground;
-
-    /** lock buttons */
-    private List lockButtons = new ArrayList();
-
-    /**
-     * Created by the doMakeSideLegendComponent method, used for
-     * displaying this  control in its ViewManager.
-     */
-    private JComponent sideLegendComponent;
-
-    /** The main JLabel used in the side legend */
-    private JLabel sideLegendLabel;
-
-    /** list of legend labels to update */
-    private List labelsToUpdate = new ArrayList();
-
-    /** This displays the extra legend labels for the side legend */
-    private JTextArea legendTextArea;
-
-    /** This holds the legendTextArea */
-    private JPanel legendTextPanel;
-
-    /** The line width widget */
-    private ValueSliderWidget lww;
-
-    /** The smoothing factor widget */
-    private ValueSliderWidget sww;
-
-
-    /**
-     *  We maintain a list of the checkboxes use for toggling the visibility
-     *  so that when the user toggles visibility in one we can run through
-     *  the others, setting their state appropriately
-     */
-    private List visibilityCbs = new ArrayList();
-
-
-    /** is raster property */
-    private boolean isRaster = false;
-
-
-    /**
-     *  This is the main panel held in the window. We keep this around
-     *  so we can add/remove the noteTextArea
-     */
-    private JPanel mainPanel;
-
-    /**
-     *  This is the GUI contents created with a call to doMakeContents.
-     */
-    private Container contents;
-
-
-    /**
-     *  This is the gui panel that is the full wrapper
-     */
-    private JComponent outerContents = null;
-
-
-    /** This control's window. May be null. */
-    private IdvWindow myWindow;
-
-    /** details frame */
-    private Window detailsFrame;
-
-    /** details editor */
-    private JEditorPane detailsEditor;
-
-    /** Keep the listener around so we can remove it from the window */
-    private WindowAdapter windowListener;
-
-
-    /**
-     * Tracks whether the window is visible or not.
-     * We keep this information so when the control is persisted
-     * and then unpersisted we can show the window accordingly.
-     */
-    private boolean myWindowVisible = false;
-
-
-    /**
-     * The X location of the window. Used  when this control has
-     * been re-created through the persistence mechanism.
-     */
-    private int windowX = 50;
-
-    /**
-     * The Y location of the window. Used  when this control has
-     * been re-created through the persistence mechanism.
-     */
-    private int windowY = 100;
-
-
-    /**
-     * The size of the window. Used  when this control has
-     * been re-created through the persistence mechanism.
-     */
-    private Dimension windowSize;
-
-    /** main panel size */
-    private Dimension mainPanelSize;
-
-
-    /**
-     * A flag that determines whether this control should create its own
-     * window. For example, if the control is embedded in an
-     * {@link TextDisplayControl}
-     * then this  flag is set to false.
-     */
-    private boolean makeWindow = true;
-
-
-    /** flag for showing in the legend */
-    private boolean showInLegend = true;
-
-
-    /**
-     * The Unit (may be null) that is used to display data.
-     * We keep it at this level because this class handles
-     * the widget that is used to change the unit, etc.
-     */
-    protected Unit displayUnit;
-
-    /**
-     * The Unit (may be null) that is used to display data
-     * for color displays. We keep it at this level because
-     * this class handles the widget that is used to change
-     * the unit, etc.
-     */
-    private Unit colorUnit;
-
-
-    /**
-     *  This is the initial text note text. We have this here so when
-     * this control is instantiated via persistence this value gets set.
-     * We then use it  when we create the note TextArea
-     */
-    protected String initNoteText;
-
-
-    /** The text area widget used  for the control text notes */
-    protected JTextArea noteTextArea;
-
-    /**
-     *  The Container that holds the noteTextArea. We keep this around
-     *  so we can add/remove the TextArea
-     */
-    protected JComponent noteWrapper;
-
-    /** Do we show the note text? */
-    protected boolean showNoteText = false;
-
-
-    /** Keep around the side legend button panel */
-    private JPanel sideLegendButtonPanel;
-
-    /** Keep around the bottom legend button panel */
-    private JPanel bottomLegendButtonPanel;
-
-
-
-    /**
-     * The {@link ucar.unidata.data.DataSelection} that holds any
-     * data subsetting specifications (e.g., time). This is typically
-     * created by the IDV and passed into this DisplayControl.
-     */
-    protected DataSelection dataSelection;
-
-    /**
-     * A hashtable that is used to hold extra properties that
-     * are passed to the {@link ucar.unidata.data.DataChoice} through
-     * the getData called.
-     */
-    protected Hashtable requestProperties;
-
-
-    /** Properties that other components  add into. Is not saved. */
-    Hashtable transientProperties = new Hashtable();
-
-
-
-    /** Set by the controls.xml and used in the legend guis to organize displays */
-    private String displayCategory;
-
-
-    /**
-     * Contains a list of all {@link ucar.unidata.collab.Sharable}
-     * objects (e.g., AnimationWidget) that are created by this control.
-     * We keep this around so when the display is removed we can tell
-     * each Sharable to remove itself.
-     */
-    protected List sharables;
-
-
-    /**
-     * Holds the {@link ucar.visad.display.DisplayMaster}-s that this control
-     * wholly owns  (e.g., profile display master).
-     */
-    protected List displayMasters;
-
-
-    /** This can be used to temporarily set a ViewManager that is to be used. TBD. */
-    protected ViewManager defaultViewManager;
-
-
-    /**
-     *  Holds the {@link ucar.unidata.idv.ViewManager}-s that
-     * this control has created.
-     */
-    protected List viewManagers;
-
-    /** The name of the ViewManager that any displays should be added to */
-    protected String defaultView = null;
-
-    /** Defines what view managers this display can go in */
-    String viewManagerClassNames = null;
-
-    /**
-     *  Used to hold contour information if this control is enabled for it.
-     */
-    protected ContourInfo contourInfo;
-
-    /** Used by the isl to override selective parameters in the default contourInfo */
-    protected String contourInfoParams;
-
-
-    /**
-     *  Used to hold the color table if this control is enabled for it.
-     */
-    private ColorTable colorTable;
-
-
-    /**
-     * This holds the name of the color table for displays  that
-     * are created from old bundles (i.e., pre color table persistence)
-     */
-    private String colorTableName = null;
-
-
-
-    /**
-     *  Used to hold the color if this control is enabled for it
-     */
-    private Color color;
-
-
-    /**
-     *  Used to hold the color of the display list displayable
-     */
-    private Color displayListColor;
-
-    /**
-     * A boolean to see if the display list got it's color from the display.
-     */
-    protected boolean displayListUsesColor = false;
-
-    /**
-     * The color widget
-     */
-    private JComboBox colorComboBox;
-
-    /**
-     * Used to hold the numeric range if this control is enabled
-     * for color tables.
-     */
-    private Range colorRange;
-
-    /**
-     * Used to hold the numeric range if this control is enabled
-     * for select range.
-     */
-    private Range selectRange;
-
-    /** flag for select range enabled */
-    private boolean selectRangeEnabled = false;
-
-    /** The z position for displays with the FLAG_ZPOSITION set */
-    private double zPosition = Double.MIN_VALUE;
-
-    /** The line width for displays with the FLAG_LINEWIDTH set */
-    private int lineWidth = 1;
-
-    /**
-     *  This is the color table gui widget for controls enabled for color tables
-     */
-    protected ColorTableWidget ctw;
-
-    /**
-     *  This is the color scale widget for a display
-     */
-    protected List colorScales;
-
-    /**
-     *  This is the table of the view manager display list displayables
-     */
-    protected Hashtable displayListTable = new Hashtable();
-
-    /**
-     *  This is the contour info gui widget for controls enabled for contours
-     */
-    protected ContourWidget contourWidget;
-
-    /**
-     *  This is the contour info gui widget for controls enabled for contours
-     */
-    protected SelectRangeWidget selectRangeWidget;
-
-
-    /**
-     * Holds the list of JComponents that are used to show the current color
-     * of this control. TYpically there is one for the bottom legend and one for
-     * the side legend.
-     */
-    private List colorSwatches = new ArrayList();
-
-
-
-    /** The current sampling mode used by this control */
-    private String defaultSamplingMode = DEFAULT_SAMPLING_MODE;
-
-
-    /** The name of this control. Typically set through controls.xml */
-    private String displayName = "Display";
-
-
-    /** The url to show help for this control. Typically set through controls.xml */
-    protected String helpUrl = null;
-
-
-    /**
-     * The name of the parameter (if there is one)
-     */
-    protected String paramName;
-
-    /** The template for the display list label */
-    private String displayListTemplate;
-
-    /** The template for the legend label */
-    private String legendLabelTemplate;
-
-    /** extra label template */
-    private String extraLabelTemplate = "";
-
-    /** property widget */
-    private JTextField legendLabelTemplateFld;
-
-    /** property widget */
-    private JTextField displayListTemplateFld;
-
-
-    /** extra label template entry field */
-    private JTextArea extraLabelTemplateFld;
-
-    /** The name defined by the user */
-    private String id;
-
-    /**
-     * The list of {@link ucar.unidata.data.DataChoice}s   currently
-     * used by this display.
-     */
-    private List myDataChoices;
-
-
-    /**
-     * The list of {@link ucar.unidata.data.DataChoice}s
-     * that this display was initialized with.
-     */
-    private List initDataChoices;
-
-
-    /**
-     * This is used during persistence/unpersistence to track
-     * whether this display originally had data choices
-     */
-    private boolean hadDataChoices = false;
-
-    /** This is the name of the data choice we originally had before we were saved off without data */
-    private String originalDataChoicesLabel = "";
-
-
-    /** Keeps around the name of the display template if we were created from one */
-    private String templateName;
-
-
-    /**
-     * This gets set to track when we have been re-instantiated from a
-     * bundle without any data.
-     */
-    protected boolean instantiatedWithNoData = false;
-
-
-    /**
-     *  The DataChoice that this control was intialized with.
-     *  Really, once we have controls that make use of the list
-     *  of DataChoice-s we are going to have to rethink some of this code.
-     */
-    //    private DataChoice xxxdataChoice;
-
-    /**
-     *  DataInstance serves as a wrapper around a DataChoice and provides
-     *  various common utilities.
-     */
-    private List dataInstances = new ArrayList();
-
-
-    /**
-     *  This is the display id  defined for this DisplayControl
-     *  by the idv/controls.properties and ControlDescriptor code.
-     *  We keep it around for when the control is persisted.
-     */
-    private String displayId;
-
-
-    /**
-     *  This is the list of DataCategory-s that were defined for this DisplayControl
-     *  by the idv/controls.properties and ControlDescriptor code.
-     */
-    protected List categories;
-
-
-    /**
-     *  Tracks whether this control's Displayable-s are visible or not.
-     */
-    private boolean isVisible = true;
-
-    /**
-     *  Holds the color scale information
-     */
-    protected ColorScaleInfo colorScaleInfo = null;
-
-
-
-    /**
-     *  This is the context in whcih this display control exists (typically
-     *  an instance of the IntegratedDataViewer but we use the ControlContext
-     *  interface to keep us honest and not sloppy).
-     */
-    protected ControlContext controlContext;
-
-
-
-    /**
-     *  This is a list of DisplayInfo objects, one for each
-     *  Displayable create by this control.
-     */
-    private List displays = new ArrayList();
-
-
-
-    /**
-     *  Holds the collection of all {@link ucar.visad.display.Displayable}s
-     *  that have atttributes set by the gui components.
-     */
-    List displayables;
-
-
-    /**
-     * Flag for collapsed legend.
-     */
-    private boolean collapseLegend = false;
-
-
-
-
-    /** locking object */
-    private Object MUTEX_CONTROLCHANGE = new Object();
-
-    /** locking object */
-    private Object LEGEND_MUTEX = new Object();
-
-    /**  */
-    private boolean controlChangePending = false;
-
-    /** last check load time */
-    private long lastCheckControlChangeTime;
-
-    /** last load event time */
-    private long lastControlChangeTime;
-
-    /** Keep track of the last bounds we saw on a control changed event */
-    private Rectangle2D lastBounds;
-
-    /** list of propertyChangeListeners */
-    private List propertyChangeListeners;
-
-    /** Should the displayable's renderers call adjust seam */
-    private boolean useFastRendering = false;
-
-    /** A flag to note whether this object was unpersisted */
-    private boolean wasUnPersisted = false;
-
-
-
-    /** is this a time driver? */
-    private boolean isTimeDriver = false;
-
-    /** does this use the time driver? */
-    private boolean usesTimeDriver = false;
-
-    /** color dimness flag */
-    private float colorDimness = 1.0f;
-
-    /** property widget */
-    private JTextField categoryFld;
-
-
-
-    /** property widget */
-    private JTextField idFld;
-
-
-
-    /** geoselection panel */
-    private GeoSelectionPanel geoSelectionPanel;
-
-    /** data selection widget */
-    private DataSelectionWidget dataSelectionWidget;
-
-    /** The color scale dialog used in the properties dialog */
-    private ColorScaleDialog csd;
-
-    /** The date time range */
-    private DataTimeRange dataTimeRange;
-
-    /** hashtable for methods to settings */
-    private Hashtable methodNameToSettingsMap = new Hashtable();
-
-    /** slider for setting skip values */
-    protected JSlider skipSlider;
-
-    /** z position slider */
-    private ZSlider zPositionSlider;
-
-    /** the skip value */
-    private int skipValue = 0;
-
-    /** initial settings */
-    private List initialSettings;
-
-    /** Data selection components from the data source for the properties dialog */
-    private List<DataSelectionComponent> dataSelectionComponents;
-
-    /**
-     * the texture quality  (1= best, 10= moderate)
-     */
-    private int textureQuality = 10;
-
-    /**
-     * quality slider
-     */
-    private JSlider textureSlider = null;
-
-
-    /** point size */
-    private float pointSize = 1.0f;
-
-
-    /** the projection control we're listening to */
-    private ProjectionControl projectionControlListeningTo;
-
-    /** the local display we are listening to */
-    private LocalDisplay displayControlListeningTo;
-
-
-    /** list of removeable things */
-    private List<Removable> removables = new ArrayList<Removable>();
-
-
-    /** visibility animation pause (secs) */
-    private int visbilityAnimationPause = -1;
-
-    /** visibility animation pause field for properties gui */
-    private JTextField visbilityAnimationPauseFld;
-
-    /** labels for smoothing functions */
-    private final static String[] smootherLabels = new String[] {
-        LABEL_NONE, "5 point", "9 point", "Gaussian Weighted",
-        "Cressman Weighted", "Circular Aperture", "Rectangular Aperture"
-    };
-
-    /** types of smoothing functions */
-    private final static String[] smoothers = new String[] {
-        LABEL_NONE, GridUtil.SMOOTH_5POINT, GridUtil.SMOOTH_9POINT,
-        GridUtil.SMOOTH_GAUSSIAN, GridUtil.SMOOTH_CRESSMAN,
-        GridUtil.SMOOTH_CIRCULAR, GridUtil.SMOOTH_RECTANGULAR
-    };
-
-    /** smoothing factor for Gaussian smoother */
-    private int smoothingFactor = 6;
-
-    /** default type */
-    private String smoothingType = LABEL_NONE;
-
-
-
-    /**
-     * Default constructor. This is called when the control is
-     * unpersisted through the {@link ucar.unidata.xml.XmlEncoder}
-     * mechanism.
-     */
-    public DisplayControlImpl() {
-        setSharing(false);
-        setShareGroup("DisplayControl");
-    }
-
-    /**
-     * Create a DisplayControlImple from a ControlContext
-     *
-     * @param controlContext  context to use
-     */
-    public DisplayControlImpl(ControlContext controlContext) {
-        this();
-        this.controlContext = controlContext;
-    }
-
-
-    /**
-     * This init method is used to just initialize some basic properties
-     * of this display control. It is intended that this control has not
-     * been created for normal display purposes but has been created for other
-     * purposes (e.g., Testing valid help ids).
-     *
-     *
-     * @param displayId The identifier of this control. Taken from controls.xml
-     * @param categories The list of {@link ucar.unidata.data.DataCategory}ies for this control
-     * @param properties Any properties (usually defined in controls.xml)
-     *
-     */
-    public final void initBasic(String displayId, List categories,
-                                Hashtable properties) {
-        this.displayId  = displayId;
-        this.categories = categories;
-        if (properties != null) {
-            applyProperties(properties);
-        }
-    }
-
-
-
-    /**
-     *  This init method is the one actually called by the IDV.
-     *  The default is to turn around and call init with the first
-     *  element in the dataChoice array.
-     *
-     * @param displayId The identifier of this control. Taken from controls.xml
-     * @param categories The list of {@link ucar.unidata.data.DataCategory}ies for this control
-     * @param choices  The list of {@link DataChoice}-s (usually only one) for this control
-     * @param controlContext The context in which this control is in (usually a reference to the
-     *                      {@link ucar.unidata.idv.IntegratedDataViewer}
-     * @param properties Any properties (usually defined in controls.xml)
-     * @param dataSelection Holds any specifications of subsets of the data (e.g., times)
-     *
-     * @deprecated use init that takes a properties Hashtable
-     * @throws RemoteException
-     * @throws VisADException
-     */
-    public final void init(String displayId, List categories, List choices,
-                           ControlContext controlContext, String properties,
-                           DataSelection dataSelection)
-            throws VisADException, RemoteException {
-        init(displayId, categories, choices, controlContext,
-             StringUtil.parsePropertiesString(properties), dataSelection);
-    }
-
-
-    /**
-     *  This init method is the one actually called by the IDV.
-     *  The default is to turn around and call init with the first
-     *  element in the dataChoice array.
-     *
-     * @param displayId The identifier of this control. Taken from controls.xml
-     * @param categories The list of {@link ucar.unidata.data.DataCategory}ies for this control
-     * @param choices  The list of {@link DataChoice}-s (usually only one) for this control
-     * @param controlContext The context in which this control is in (usually a reference to the
-     *                      {@link ucar.unidata.idv.IntegratedDataViewer}
-     * @param properties Any properties (usually defined in controls.xml)
-     * @param dataSelection Holds any specifications of subsets of the data (e.g., times)
-     *
-     * @throws RemoteException
-     * @throws VisADException
-     */
-    public final void init(String displayId, List categories, List choices,
-                           ControlContext controlContext,
-                           Hashtable properties, DataSelection dataSelection)
-            throws VisADException, RemoteException {
-
-        if (haveInitialized) {
-            return;
-        }
-
-
-        initSharable();
-        this.displayId      = displayId;
-        this.categories     = categories;
-        this.controlContext = controlContext;
-        this.dataSelection  = dataSelection;
-        if (this.dataSelection == null) {
-            this.dataSelection = new DataSelection();
-        }
-
-        //Initialize the adjust flags if we have not been unpersisted
-        if ( !wasUnPersisted) {
-            useFastRendering = getInitialFastRendering();
-        }
-
-        //Set the myDataChoices member and add this object as a DataChangeListener
-        setDataChoices(choices);
-        /*
-        Object ud =
-            this.dataSelection.getProperty(DataSelection.PROP_USESTIMEDRIVER);
-        if (ud != null) {
-            this.usesTimeDriver = ((Boolean) ud).booleanValue();
-        } else if(choices.size() > 0) {
-            DataChoice dc = (DataChoice)choices.get(0);
-            if(dc instanceof  DirectDataChoice) {
-                DirectDataChoice dc0 = (DirectDataChoice)dc;
-                DataSource ds = dc0.getDataSource();
-                Object ud0 = ds.getProperty(DataSelection.PROP_CHOOSERTIMEMATCHING) ;
-                if (ud0 != null) {
-                    this.usesTimeDriver = ((Boolean) ud0).booleanValue();
-                    this.dataSelection.putProperty(DataSelection.PROP_USESTIMEDRIVER, ((Boolean) ud0).booleanValue() );
-                }
-            }
-        }
-        Object udd =
-                this.dataSelection.getProperty(DataSelection.PROP_ASTIMEDRIVER);
-        if (udd != null && !this.isTimeDriver) {
-            this.isTimeDriver = ((Boolean) udd).booleanValue();
-            if(this.isTimeDriver) {  // make sure only one driver per view manager
-                ViewManager vm = getViewManager();
-                vm.ensureOnlyOneTimeDriver(this);
-            }
-        }
-        */
-        this.usesTimeDriver =
-            this.dataSelection.getProperty(DataSelection.PROP_USESTIMEDRIVER,
-                                           false);
-        if ( !this.isTimeDriver) {
-            this.isTimeDriver = this.dataSelection.getProperty(
-                DataSelection.PROP_ASTIMEDRIVER, false);
-            if (this.isTimeDriver) {  // make sure only one driver per view manager
-                ViewManager vm = getViewManager();
-                vm.ensureOnlyOneTimeDriver(this);
-            }
-        }
-
-
-        if (properties != null) {
-            applyProperties(properties);
-        }
-
-        if (checkFlag(FLAG_COLOR) && (color == null)) {
-            color = getDisplayConventions().getColor();
-        }
-
-        // set the sampling mode
-        defaultSamplingMode = getObjectStore().get(PREF_SAMPLING_MODE,
-                DEFAULT_SAMPLING_MODE);
-
-        //Check if we have been removed
-        if (hasBeenRemoved) {
-            return;
-        }
-
-        if (initialSettings != null) {
-            try {
-                for (int i = 0; i < initialSettings.size(); i++) {
-                    applyDisplaySetting(
-                        (DisplaySetting) initialSettings.get(i));
-                }
-                initialSettings = null;
-            } catch (Exception exc) {
-                logException("Initializing with settings", exc);
-            }
-        }
-
-        // we do this here because time driver properties 
-        // might be changed by the display settings.
-        updateDataSelection(this.dataSelection);
-
-
-        //Call the derived class init method.
-        //        System.err.println("CALLING INIT " + mycnt);
-
-
-        if ( !init(myDataChoices)) {
-            displayControlFailed();
-            if (getProperty("control.ignoreerrors", false)) {
-                addToControlContext();
-            }
-            return;
-        }
-
-<<<<<<< HEAD
-        if ((myDataChoices.size() > 0)
-                && (myDataChoices.get(0) instanceof DerivedDataChoice)) {
-            List cdcs =
-                ((DerivedDataChoice) myDataChoices.get(0)).getChoices();
-            if (cdcs.size() > 0) {
-                DataChoice    dc = (DataChoice) cdcs.get(0);
-                DataSelection ds = dc.getDataSelection();
-                if (ds != null) {
-                    List dtimes = ds.getTimeDriverTimes();
-                    Object ud1 =
-                        ds.getProperty(DataSelection.PROP_USESTIMEDRIVER);
-                    //if ((dtimes != null) && (dtimes.size() > 0)
-                    //        && (ud1 != null)) {
-                    if (ud1 != null) {
-                        this.usesTimeDriver = ((Boolean) ud1).booleanValue();
-=======
-        if (myDataChoices != null) {
-            if ((myDataChoices.size() > 0)
-                    && (myDataChoices.get(0) instanceof DerivedDataChoice)) {
-                List cdcs =
-                    ((DerivedDataChoice) myDataChoices.get(0)).getChoices();
-                if (cdcs.size() > 0) {
-                    DataChoice    dc = (DataChoice) cdcs.get(0);
-                    DataSelection ds = dc.getDataSelection();
-                    if (ds != null) {
-                        List   dtimes = ds.getTimeDriverTimes();
-                        Object ud1    =
-                            ds.getProperty(DataSelection.PROP_USESTIMEDRIVER);
-                        //if ((dtimes != null) && (dtimes.size() > 0)
-                        //        && (ud1 != null)) {
-                        if (ud1 != null) {
-                            this.usesTimeDriver =
-                                ((Boolean) ud1).booleanValue();
-                        }
-                        //}
->>>>>>> 52656f26
-                    }
-                }
-            }
-        }
-
-
-
-        //Check if we have been removed
-        if (hasBeenRemoved) {
-            return;
-        }
-
-
-        if (getIdv().getInteractiveMode()) {
-            Trace.call1("DisplayControlImpl.init doMakeWindow");
-            //Now create the gui
-            doMakeWindow();
-            Trace.call2("DisplayControlImpl.init doMakeWindow");
-        }
-
-
-        addToControlContext();
-
-
-
-        //Get the color table, range, etc.
-        instantiateAttributes();
-
-
-
-        haveInitialized = true;
-
-        if ( !isVisible) {
-            setDisplayVisibility(false);
-        }
-
-
-
-        applyAttributesToDisplayables();
-
-
-
-        //Check if we have been removed
-        if (hasBeenRemoved) {
-            return;
-        }
-
-        Trace.call1("DisplayControlImpl.init insertDisplayables");
-        //Add the Displayables to their ViewManagers
-        if ( !insertDisplayables()) {
-            return;
-        }
-
-        Trace.call2("DisplayControlImpl.init insertDisplayables");
-
-
-
-        //Check if we have been removed
-        if (hasBeenRemoved) {
-            return;
-        }
-
-        //Now create the actual window
-        if (makeWindow) {
-            myWindow = createIdvWindow();
-            if (myWindow != null) {
-                initWindow(myWindow);
-            }
-        }
-
-
-
-
-        if (shouldAddDisplayListener()) {
-            NavigatedDisplay navDisplay = getNavigatedDisplay();
-            if ((navDisplay != null) && (displayControlListeningTo != null)) {
-                displayControlListeningTo = navDisplay.getDisplay();
-                displayControlListeningTo.addDisplayListener(this);
-            }
-        }
-
-
-
-        if (shouldAddControlListener()) {
-            NavigatedDisplay navDisplay = getNavigatedDisplay();
-            if (navDisplay != null) {
-                try {
-                    //Calculate the bounds (if we can) so we don't fire an extra viewpointChanged event later
-                    lastBounds = calculateRectangle();
-                } catch (Exception exc) {
-                    //noop here 
-                }
-                projectionControlListeningTo =
-                    navDisplay.getDisplay().getProjectionControl();
-                projectionControlListeningTo.addControlListener(this);
-                if (displayControlListeningTo == null) {
-                    displayControlListeningTo = navDisplay.getDisplay();
-                    displayControlListeningTo.addDisplayListener(this);
-                }
-            }
-        }
-
-
-        //Force the creation of the animation widget
-        if (shouldAddAnimationListener()) {
-            getSomeAnimation();
-        }
-
-        initDone();
-
-
-        if (componentHolder != null) {
-            componentHolder.displayControlHasInitialized();
-        }
-
-
-        initializationDone = true;
-        if (animationWidget != null) {
-            animationWidget.setSharing(animationInfo.getShared());
-        }
-
-        doInitialUpdateLegendAndList();
-
-
-    }
-
-
-    /**
-     * Do the initial update legend and list
-     */
-    protected void doInitialUpdateLegendAndList() {
-        updateLegendAndList();
-    }
-
-    /**
-     * Add to the control context
-     */
-    protected void addToControlContext() {
-        //Add this control to the main controlContext
-        controlContext.addDisplayControl(this);
-    }
-
-    /**
-     * Initialize as a template
-     */
-    public void initAsTemplate() {
-        defaultView = null;
-    }
-
-    /**
-     * Initialize as a prototype
-     */
-    public void initAsPrototype() {
-        //TODO: What all should we clear here?
-        defaultView    = null;
-        colorTable     = null;
-        colorTableName = null;
-        displayUnit    = null;
-    }
-
-
-    /**
-     * Called by the {@link ucar.unidata.idv.IntegratedDataViewer} to
-     * initialize after this control has been unpersisted
-     *
-     * @param vc The context in which this control exists
-     * @param properties Properties that may hold things
-     */
-    public void initAfterUnPersistence(ControlContext vc,
-                                       Hashtable properties) {
-
-        initAfterUnPersistence(vc, properties, null);
-    }
-
-    /**
-     * Called by the {@link ucar.unidata.idv.IntegratedDataViewer} to
-     * initialize after this control has been unpersisted
-     *
-     * @param vc The context in which this control exists
-     * @param properties Properties that may hold things
-     * @param preSelectedDataChoices set of preselected data choices
-     */
-    public void initAfterUnPersistence(ControlContext vc,
-                                       Hashtable properties,
-                                       List preSelectedDataChoices) {
-
-        //If version was not set then this came from a really old bundle
-        if ( !versionWasSet) {
-            //Don't embed old display control windows in the tabs
-            showInTabs = !myWindowVisible;
-        }
-
-        wasUnPersisted = true;
-        if (haveInitialized) {
-            return;
-        }
-        try {
-            initSharable();
-            controlContext = vc;
-            List dataSources = getControlContext().getAllDataSources();
-            if ((initDataChoices == null) && hadDataChoices) {
-                if (preSelectedDataChoices != null) {
-                    initDataChoices = preSelectedDataChoices;
-                } else {
-                    if ((originalDataChoicesLabel != null)
-                            && getObjectStore().get(
-                                IdvConstants.PREF_AUTOSELECTDATA, false)) {
-                        //                    System.err.println("Looking for:"
-                        //                                       + originalDataChoicesLabel);
-                        for (int i = 0; i < dataSources.size(); i++) {
-                            DataSource dataSource =
-                                (DataSource) dataSources.get(i);
-                            DataChoice dataChoice =
-                                dataSource.findDataChoice(
-                                    originalDataChoicesLabel);
-                            if (dataChoice != null) {
-                                initDataChoices = Misc.newList(dataChoice);
-                                //                            System.err.println("GOT:" + dataChoice);
-                                break;
-                            }
-                        }
-                    }
-                }
-
-                if (initDataChoices == null) {
-                    String label = "<html>" + "Please select data for: <i>"
-                                   + getDisplayName() + "</i>";
-                    if ((originalDataChoicesLabel != null)
-                            && (originalDataChoicesLabel.length() > 0)) {
-                        label = label + "<br>Original field: <i>"
-                                + originalDataChoicesLabel + "</i>";
-                    }
-
-                    DataOperand operand =
-                        new DataOperand(originalDataChoicesLabel, label,
-                                        categories, false);
-                    DataTreeDialog dataDialog = new DataTreeDialog(getIdv(),
-                                                    null,
-                                                    Misc.newList(operand),
-                                                    dataSources,
-                                                    myDataChoices);
-                    List choices = dataDialog.getSelected();
-                    if ((choices != null) && (choices.size() > 0)) {
-                        initDataChoices = (List) choices.get(0);
-                    }
-                }
-                if (initDataChoices == null) {
-                    displayControlFailed();
-                    return;
-                }
-                instantiatedWithNoData = true;
-                initializeWithNewData();
-            }
-
-            if (initDataChoices != null) {
-                for (int i = 0; i < initDataChoices.size(); i++) {
-                    ((DataChoice) initDataChoices.get(
-                        i)).initAfterUnPersistence(properties);
-                }
-            }
-            // for bundles before 2.1, nameFromUser was used for display label
-            if ((displayListTemplate == null)
-                    && (legendLabelTemplate != null)) {
-                displayListTemplate = legendLabelTemplate + " "
-                                      + UtcDate.MACRO_TIMESTAMP;
-            }
-
-            init(getDisplayId(), getCategories(), initDataChoices,
-                 getControlContext(), properties, getDataSelection());
-            initDataChoices = null;
-        } catch (ucar.unidata.data.DataCancelException dce) {
-            displayControlFailed();
-        } catch (Exception exc) {
-            logException("Initializing after unpersistence", exc);
-        }
-    }
-
-
-
-
-    /**
-     * Initialize this instance according to the first
-     * {@link ucar.unidata.data.DataChoice} in a {@link java.util.List}.
-     * This implementation invokes {@link #init(DataChoice)} to
-     * perform the initialization.  If the list is <code>null</code> or empty,
-     * then the argument to {@link #init(DataChoice)} is <code>null</code>.
-     *
-     * @param choices          A list of data choices or <code>null</code>.
-     * @return                 <code>true</code> if and only if this instance
-     *                         was correctly initialized by the data choice.
-     * @throws VisADException  if a VisAD Failure occurs.
-     * @throws RemoteException if a Java RMI failure occurs.
-     */
-    public boolean init(List choices) throws VisADException, RemoteException {
-        if ((choices != null) && (choices.size() > 0)) {
-            //xxxdataChoice
-            return init((DataChoice) choices.get(0));
-        } else {
-            return init((DataChoice) null);
-        }
-    }
-
-
-    /**
-     * <p>Initialize this instance according to a data choice. Subclasses should
-     * override this method.  Overridding methods should probably invoke {@link
-     * #setData(DataChoice)} as part of their initialization procedure --
-     * although it is unclear when this is actually necessary.</p>
-     *
-     * <p>This implementation simply returns <code>true</code>.</p>
-     *
-     * @param choice           A data choice or <code>null</code>.
-     * @return                 <code>true</code> if and only if this instance
-     *                         was correctly initialized by the data choice.
-     * @throws VisADException  if a VisAD Failure occurs.
-     * @throws RemoteException if a Java RMI failure occurs.
-     */
-    public boolean init(DataChoice choice)
-            throws VisADException, RemoteException {
-        return true;
-    }
-
-
-    /**
-     *  Called after all initialization has been done. A hook
-     * that allows derived classes to do any further initialization.
-     */
-    public void initDone() {}
-
-
-
-
-    /**
-     * Add a property change listener.
-     *
-     * @param listener the listener to add
-     */
-    public void addPropertyChangeListener(PropertyChangeListener listener) {
-        if (propertyChangeListeners == null) {
-            propertyChangeListeners = new ArrayList();
-        }
-        propertyChangeListeners.add(listener);
-    }
-
-
-    /**
-     * Remove property change listener.
-     *
-     * @param listener   listener to remove
-     */
-    public void removePropertyChangeListener(
-            PropertyChangeListener listener) {
-        if (propertyChangeListeners == null) {
-            return;
-        }
-        propertyChangeListeners.remove(listener);
-    }
-
-    /**
-     * Fire a property change event.
-     *
-     * @param event  event to propagate
-     */
-    protected void firePropertyChangeEvent(PropertyChangeEvent event) {
-        if (propertyChangeListeners == null) {
-            return;
-        }
-        for (int i = 0; i < propertyChangeListeners.size(); i++) {
-            PropertyChangeListener listener =
-                (PropertyChangeListener) propertyChangeListeners.get(i);
-            listener.propertyChange(event);
-        }
-    }
-
-
-
-
-    /**
-     * Does this have a time macro string?
-     *
-     * @param t  the string to check
-     *
-     * @return true if there is a time macro
-     */
-    protected boolean hasTimeMacro(String t) {
-        if (t == null) {
-            return false;
-        }
-        return UtcDate.containsTimeMacro(t) || (t.indexOf(MACRO_FHOUR) >= 0);
-
-    }
-
-    /**
-     * A hook to allow derived classes to tell us to add this
-     * as an animation listener
-     *
-     * @return Add as animation listener
-     */
-    protected boolean shouldAddAnimationListener() {
-        return hasTimeMacro(getLegendLabelTemplate())
-               || hasTimeMacro(getExtraLabelTemplate())
-               || hasTimeMacro(getDisplayListTemplate());
-    }
-
-
-
-
-
-
-    /**
-     * A hook to allow derived classes to tell us to add this
-     * as a display listener
-     *
-     * @return Add as display listener
-     */
-    protected boolean shouldAddDisplayListener() {
-        return false;
-    }
-
-    /**
-     * A hook to allow derived classes to tell us to add this
-     * as a control listener
-     *
-     * @return Add as control listener
-     */
-
-    protected boolean shouldAddControlListener() {
-        return false;
-    }
-
-    /**
-     * Has this control been initialized
-     *
-     * @return Is this control initialized
-     */
-    public boolean getHaveInitialized() {
-        return haveInitialized;
-    }
-
-    /**
-     * Get the graphics configuration
-     *
-     * @param is3D   use Java 3D
-     * @param useStereo  use stereo (id3D must be true)
-     *
-     * @return  the GraphicsConfiguration for DisplayImpl's
-     */
-    protected GraphicsConfiguration getGraphicsConfiguration(boolean is3D,
-            boolean useStereo) {
-        Point p = null;
-        if ( !getShowInTabs() && (myWindow != null)) {
-            p = myWindow.getLocation();
-        } else {
-            //            p = getIdv().getIdvUIManager().getDashboardLocation();
-        }
-        GraphicsDevice d = getIdv().getIdvUIManager().getScreen(p);
-
-        return ucar.visad.display.DisplayUtil.getPreferredConfig(d, is3D,
-                useStereo);
-    }
-
-    /**
-     * Used to apply all of the display attributes taht are active
-     * to the {@link ucar.visad.display.Displayable}-s
-     *
-     * @throws RemoteException
-     * @throws VisADException
-     */
-    protected void applyAttributesToDisplayables()
-            throws VisADException, RemoteException {
-        //        Trace.call1("DisplayControlImpl.applyAttributes");
-        deactivateDisplays();
-
-        //        Trace.msg("DisplayControlImpl.applyColor");
-        applyColor();
-        applyDisplayUnit();
-        if ( !isDisplayUnitAlsoColorUnit()) {
-            applyColorUnit();
-        }
-        applyContourInfo();
-        applyRange();
-        applySelectRange();
-        applyColorTable();
-        //        Trace.msg("DisplayControlImpl.applyZ");
-        applyZPosition();
-        applyUseFastRendering();
-        applyLineWidth();
-        applySkipFactor();
-        applyTextureQuality();
-        applySmoothing();
-        activateDisplays();
-        //        Trace.call2("DisplayControlImpl.applyAttributes");
-    }
-
-
-
-    /**
-     * Add the given attribute flag (e.g., FLAG_COLORTABLE)
-     * to the attrbiute  flag map.
-     *
-     * @param f The flag (e.g., FLAG_COLORTABLE)
-     */
-    protected void addAttributeFlags(int f) {
-        attributeFlags = attributeFlags | f;
-    }
-
-
-    /**
-     * Set the attribute flag map to the given value. Note: this really should just set the flags
-     * but instead it OR's the attributeFlags with the given set of flags in the f parameter.
-     * Lets keep this logic because changing it now breaks lotsof things.
-     * If you want to actually set the flags call reallySetAttributeFlags
-     *
-     * @param f The value of the attribute flag map
-     */
-    protected void setAttributeFlags(int f) {
-        attributeFlags = attributeFlags | f;
-    }
-
-
-    /**
-     * Set the attribute flag map to the given value.
-     *
-     * @param f THe value of the attribute flag map
-     */
-    protected void reallySetAttributeFlags(int f) {
-        attributeFlags = f;
-    }
-
-    /**
-     * Test if the given flag is set in the attrbiuteFlags
-     *
-     * @param f The flag to check
-     * @return Is the given flag set
-     */
-    protected boolean checkFlag(int f) {
-        return ((attributeFlags & f) != 0);
-    }
-
-    /**
-     * Return the attribute flag map
-     *
-     * @return The attributeFlags
-     */
-    protected int getAttributeFlags() {
-        return attributeFlags;
-    }
-
-    /**
-     * Add the given {@link ucar.visad.display.Displayable} to the list of attribute
-     * displayables.  Use this object's attributeFlags  data member as the attribute
-     * attributeFlags to use.
-     *
-     * @param d The {@link ucar.visad.display.Displayable} to add
-     */
-    protected void addAttributedDisplayable(Displayable d) {
-        addAttributedDisplayable(d, attributeFlags);
-    }
-
-    /**
-     * Add the given {@link ucar.visad.display.Displayable} to the list
-     * of displayables. This is simply a
-     * wrapper that passes in notGlobalFlags="0"
-     *
-     * @param d The {@link ucar.visad.display.Displayable} to add
-     * @param attributeFlags The set of attributes for this displayable
-     */
-    protected void addAttributedDisplayable(Displayable d,
-                                            int attributeFlags) {
-        addAttributedDisplayable(d, attributeFlags, 0);
-    }
-
-
-    /**
-     *  Add the given Displayable into the list of attributed displayables
-     *  managed by this DisplayControl. An "attributed displayable" is one which
-     *  there is one (or more) gui widgets created for defining the graphic
-     *  attributes of the displayable (e.g., color table, param range, color, etc)
-     *  defined by the bitmask attributeFlags.
-     *  The notGlobalFlags are used to define the attribute for this displayable but not
-     *  used for creating the gui, etc.
-     *
-     * @param d The {@link ucar.visad.display.Displayable} to add
-     * @param attributeFlags The set of attributes for this displayable
-     * @param notGlobalFlags Attribute flags for this displayable but don't let
-     *        them effect the gui.
-     */
-    protected void addAttributedDisplayable(Displayable d,
-                                            int attributeFlags,
-                                            int notGlobalFlags) {
-        if (displayables == null) {
-            displayables = new ArrayList();
-        }
-        displayables.add(new FlaggedDisplayable(d,
-                attributeFlags | notGlobalFlags));
-        setAttributeFlags(attributeFlags);
-        if (getHaveInitialized()) {
-            try {
-                //                Trace.call1(
-                //                    "DisplayControlImpl:applyAttributesToDisplayables");
-                applyAttributesToDisplayables();
-                //                Trace.call2(
-                //                    "DisplayControlImpl:applyAttributesToDisplayables");
-            } catch (Exception exc) {
-                logException(
-                    "Applying graphics attributes to displayables for display:"
-                    + toString(), exc);
-            }
-        }
-    }
-
-    /**
-     * If the contourInfo is non-null then apply it to the
-     * {@link ucar.visad.display.Displayable}s in the displayables
-     * list that are flagged with the FLAG_CONTOUR
-     *
-     * @throws RemoteException
-     * @throws VisADException
-     */
-    protected void applyContourInfo() throws VisADException, RemoteException {
-        ContourInfo contourInfo = getContourInfo();
-        if ((contourInfo == null) || (displayables == null)) {
-            return;
-        }
-        for (int i = 0, n = displayables.size(); i < n; i++) {
-            FlaggedDisplayable fd = (FlaggedDisplayable) displayables.get(i);
-            if ( !fd.ok(FLAG_CONTOUR)) {
-                continue;
-            }
-            fd.displayable.setContourInfo(contourInfo);
-        }
-    }
-
-    /**
-     * If the colorScaleInfo is non-null then apply it to the
-     * {@link ucar.visad.display.Displayable}s in the displayables
-     * list that are flagged with the FLAG_COLORTABLE
-     *
-     * @throws RemoteException  problem with remote display
-     * @throws VisADException   problem with local display
-     */
-    protected void applyColorScaleInfo()
-            throws VisADException, RemoteException {
-        if ((colorScaleInfo == null) || (colorScales == null)) {
-            return;
-        }
-        ColorScaleInfo tmpColorScaleInfo = new ColorScaleInfo(colorScaleInfo);
-        tmpColorScaleInfo.setIsVisible(tmpColorScaleInfo.getIsVisible()
-                                       && getDisplayVisibility());
-        for (int i = 0, n = colorScales.size(); i < n; i++) {
-            ColorScale scale = (ColorScale) colorScales.get(i);
-            scale.setColorScaleInfo(tmpColorScaleInfo);
-        }
-    }
-
-
-    /**
-     * A hook that is called when the color unit is changed. Allows
-     * derived classes to act accordingly.
-     *
-     * @param oldUnit The old color unit
-     * @param newUnit The new color unit
-     */
-    protected void colorUnitChanged(Unit oldUnit, Unit newUnit) {}
-
-
-
-    /**
-     * If the color unit (gotten from a call to getUnitForColor)
-     * is non-null then apply it to the
-     * {@link ucar.visad.display.Displayable}s in the displayables
-     * list that are flagged with the FLAG_COLORUNIT
-     *
-     * @throws RemoteException
-     * @throws VisADException
-     */
-    protected void applyColorUnit() throws VisADException, RemoteException {
-        Unit unitForColor = getUnitForColor();
-        if ((unitForColor == null) || (displayables == null)) {
-            return;
-        }
-        for (int i = 0, n = displayables.size(); i < n; i++) {
-            FlaggedDisplayable fd = (FlaggedDisplayable) displayables.get(i);
-            if ( !fd.ok(FLAG_COLORUNIT)) {
-                continue;
-            }
-            try {
-                fd.displayable.setColorUnit(unitForColor);
-            } catch (Exception excp) {}  // bad unit
-        }
-    }
-
-
-    /**
-     * A hook that is called when the display unit is changed. Allows
-     * derived classes to act accordingly.
-     *
-     * @param oldUnit The old color unit
-     * @param newUnit The new color unit
-     */
-    protected void displayUnitChanged(Unit oldUnit, Unit newUnit) {}
-
-
-    /**
-     * Get the raw data unit.
-     * @return  null
-     */
-    public Unit getRawDataUnit() {
-        return null;
-    }
-
-    /**
-     * If the color unit (gotten from a call to getUnitForColor)
-     * is non-null then apply it to the
-     * {@link ucar.visad.display.Displayable}s in the displayables
-     * list that are flagged with the FLAG_DISPLAYUNIT
-     *
-     * @throws RemoteException
-     * @throws VisADException
-     */
-    protected void applyDisplayUnit() throws VisADException, RemoteException {
-        applyDisplayUnit(true);
-    }
-
-
-
-    /**
-     * If the color unit (gotten from a call to getUnitForColor)
-     * is non-null then apply it to the
-     * {@link ucar.visad.display.Displayable}s in the displayables
-     * list that are flagged with the FLAG_DISPLAYUNIT
-     *
-     * @param firstTime Is tis the first time this method has been called
-     * @throws RemoteException
-     * @throws VisADException
-     */
-    private void applyDisplayUnit(boolean firstTime)
-            throws VisADException, RemoteException {
-
-        if ((displayUnit == null) || (displayables == null)) {
-            return;
-        }
-        boolean unitIsBad = false;
-        for (int i = 0, n = displayables.size(); i < n; i++) {
-            FlaggedDisplayable fd = (FlaggedDisplayable) displayables.get(i);
-            if ( !fd.ok(FLAG_DISPLAYUNIT)) {
-                continue;
-            }
-            try {
-                fd.displayable.setDisplayUnit(displayUnit);
-            } catch (Exception excp) {
-                unitIsBad = true;
-                break;
-            }
-        }
-        if (unitIsBad) {
-            displayUnit = null;
-            if (firstTime) {
-                displayUnit = getDisplayUnit(getRawDataUnit());
-                applyDisplayUnit(false);
-            }
-        }
-    }
-
-
-    /**
-     * Get the color table to use when applying to displayables
-     *
-     * @return The color table
-     */
-    protected ColorTable getColorTableToApply() {
-        if (colorTable == null) {
-            colorTable = getOldColorTableOrInitialColorTable();
-        }
-        return colorTable;
-    }
-
-    /**
-     * If the color table is non-null then apply it to the
-     * {@link ucar.visad.display.Displayable}s in the displayables
-     * list that are flagged with the FLAG_COLORTABLE
-     *
-     * @throws RemoteException
-     * @throws VisADException
-     */
-    protected void applyColorTable() throws VisADException, RemoteException {
-        if (displayables == null) {
-            return;
-        }
-        ColorTable colorTableToUse = getColorTableToApply();
-        if (colorTableToUse == null) {
-            if (colorScaleInfo != null) {
-                colorScaleInfo.setColorPalette(null);
-                applyColorScaleInfo();
-            }
-            return;
-        }
-        float[][] table = null;
-        for (int i = 0, n = displayables.size(); i < n; i++) {
-            FlaggedDisplayable fd = (FlaggedDisplayable) displayables.get(i);
-            if ( !fd.ok(FLAG_COLORTABLE)) {
-                continue;
-            }
-
-            //Only create this once
-            if (table == null) {
-                table = getColorTableForDisplayable(colorTableToUse);
-                if (colorDimness < 0.1f) {
-                    colorDimness = 0.1f;
-                }
-                if (colorDimness < 1.0f) {
-                    int       len      = (table[0]).length;
-                    int       size     = table.length;
-                    float[][] newTable = new float[size][len];
-                    for (int rgbIdx = 0; rgbIdx < size; rgbIdx++) {
-                        for (int m = 0; m < len; m++) {
-                            if (rgbIdx >= 3) {
-                                newTable[rgbIdx][m] = table[rgbIdx][m];
-                            } else {
-                                newTable[rgbIdx][m] = colorDimness
-                                        * table[rgbIdx][m];
-                            }
-                        }
-                    }
-                    table = newTable;
-                }
-            }
-
-            //            System.err.println("setColorPalette: " +  fd.displayable);
-            fd.displayable.setColorPalette(table);
-        }
-
-
-        //If we had table then set it on the widget and apply the color scale info
-        if (table != null) {
-            if (ctw != null) {
-                if (table.length == 3) {
-                    ctw.setColorPalette(new float[][] {
-                        table[0], table[1], table[2]
-                    });
-                } else {
-                    ctw.setColorPalette(new float[][] {
-                        table[0], table[1], table[2], table[3]
-                    });
-                }
-            }
-            if (colorScaleInfo != null) {
-                colorScaleInfo.setColorPalette(table);
-                applyColorScaleInfo();
-            }
-        }
-
-
-    }
-
-
-    /**
-     * Set the color table dimness to the default
-     */
-    public void resetDimness() {
-        colorDimness = 1.0f;
-    }
-
-
-    /**
-     * Set the color dimmer
-     *
-     * @throws RemoteException On badness
-     * @throws VisADException On badness
-     */
-    public void setColorDimmer() throws VisADException, RemoteException {
-        colorDimness -= 0.2f;
-        applyColorTable();
-    }
-
-    /**
-     * Set the color brighter
-     *
-     * @throws RemoteException On badness
-     * @throws VisADException On badness
-     */
-    public void setColorBrighter() throws VisADException, RemoteException {
-        colorDimness += 0.2f;
-        if (colorDimness > 1.0f) {
-            colorDimness = 1.0f;
-        }
-        applyColorTable();
-    }
-
-
-    /**
-     * If the color  is non-null then apply it to the
-     * {@link ucar.visad.display.Displayable}s in the displayables
-     * list that are flagged with the FLAG_COLOR
-     *
-     * @throws RemoteException
-     * @throws VisADException
-     */
-    protected void applyColor() throws VisADException, RemoteException {
-        if (displayables == null) {
-            return;
-        }
-        deactivateDisplays();
-        for (int i = 0, n = displayables.size(); i < n; i++) {
-            FlaggedDisplayable fd = (FlaggedDisplayable) displayables.get(i);
-            if ( !fd.ok(FLAG_COLOR)) {
-                continue;
-            }
-            if (color == null) {
-                color = getDisplayConventions().getColor();
-            }
-            fd.displayable.setColor(color);
-        }
-        if (displayListUsesColor) {
-            setDisplayListColor(color, false);
-        }
-        activateDisplays();
-    }
-
-
-
-
-    /**
-     * Apply the range it to the
-     * {@link ucar.visad.display.Displayable}s in the displayables
-     * list that are flagged with the FLAG_COLORTABLE
-     *
-     * @throws RemoteException
-     * @throws VisADException
-     */
-    protected void applyRange() throws VisADException, RemoteException {
-        Range range = null;
-        if (displayables == null) {
-            return;
-        }
-        for (int i = 0, n = displayables.size(); i < n; i++) {
-            FlaggedDisplayable fd = (FlaggedDisplayable) displayables.get(i);
-            if ( !fd.ok(FLAG_COLORTABLE)) {
-                continue;
-            }
-            if (range == null) {
-                range = getRangeToApply();
-            }
-            if (range == null) {
-                return;
-            }
-            //            Trace.call1("DisplayControlImpl:setRangeForColor");
-            fd.displayable.setRangeForColor(range);
-            //            Trace.call2("DisplayControlImpl:setRangeForColor");
-        }
-    }
-
-    /**
-     * Apply the range it to the
-     * {@link ucar.visad.display.Displayable}s in the displayables
-     * list that are flagged with the FLAG_SELECTRANGE
-     *
-     * @throws RemoteException
-     * @throws VisADException
-     */
-    protected void applySelectRange() throws VisADException, RemoteException {
-        Range range = null;
-        if (displayables == null) {
-            return;
-        }
-        for (int i = 0, n = displayables.size(); i < n; i++) {
-            FlaggedDisplayable fd = (FlaggedDisplayable) displayables.get(i);
-            if ( !fd.ok(FLAG_SELECTRANGE)) {
-                continue;
-            }
-            if (range == null) {
-                range = getSelectRange();
-            }
-            if (range == null) {
-                return;
-            }
-            Range theRange = range;
-            if ( !selectRangeEnabled) {
-                theRange = new Range(Double.NEGATIVE_INFINITY,
-                                     Double.POSITIVE_INFINITY);
-            }
-
-            //            Trace.call1("DisplayControlImpl:setSelectedRange");
-
-            fd.displayable.setSelectedRange(theRange);
-            //            Trace.call2("DisplayControlImpl:setSelectedRange");
-        }
-    }
-
-    /**
-     * Apply the z position to the displayables with FLAG_ZPOSITION set
-     *
-     * @throws RemoteException When bad things happen
-     * @throws VisADException When bad things happen
-     */
-    protected void applyZPosition() throws VisADException, RemoteException {
-        if ((displayables == null) || !useZPosition()) {
-            return;
-        }
-        deactivateDisplays();
-        for (int i = 0, n = displayables.size(); i < n; i++) {
-            FlaggedDisplayable fd = (FlaggedDisplayable) displayables.get(i);
-            if ( !fd.ok(FLAG_ZPOSITION)) {
-                continue;
-            }
-            // System.err.println("new z:" +   getVerticalValue(getZPosition()));
-            fd.displayable.setConstantPosition(
-                getVerticalValue(getZPosition()),
-                getNavigatedDisplay().getDisplayAltitudeType());
-        }
-        activateDisplays();
-    }
-
-    /**
-     * Apply the line width to the displayables with FLAG_LINEWIDTH set
-     *
-     * @throws RemoteException When bad things happen
-     * @throws VisADException When bad things happen
-     */
-    protected void applyLineWidth() throws VisADException, RemoteException {
-        if (displayables == null) {
-            return;
-        }
-        deactivateDisplays();
-        for (int i = 0, n = displayables.size(); i < n; i++) {
-            FlaggedDisplayable fd = (FlaggedDisplayable) displayables.get(i);
-            if ( !fd.ok(FLAG_LINEWIDTH)) {
-                continue;
-            }
-            //      System.err.println("new z:" +   getVerticalValue(getZPosition()));
-            fd.displayable.setLineWidth(getLineWidth());
-        }
-        activateDisplays();
-    }
-
-    /**
-     *  The default is to use the alpha color table. We use this so derived
-     *  classes can override it before applying the color table to the Displayable-s
-     *
-     * @param ct The original color table
-     * @return A 2D float array  that is the actual color table
-     */
-    public float[][] getColorTableForDisplayable(ColorTable ct) {
-        return ct.getAlphaTable();
-    }
-
-    /**
-     *  Return the range attribute of the colorTable  (if non-null)
-     *  else return null;
-     * @return The range from the color table attribute
-     */
-    Range getRangeFromColorTable() {
-        if (colorTable != null) {
-            return colorTable.getRange();
-        }
-        return null;
-    }
-
-    /**
-     *  Return the range attribute of the colorTable  (if non-null)
-     *  else return null;
-     * @return The range from the color table attribute
-     */
-    Range getColorRangeFromData() {
-        return null;
-    }
-
-    /**
-     * A hook to add an entry into the range menu
-     *
-     * @param rw  Range widget
-     * @param items List of menu items
-     */
-    public void addToRangeMenu(RangeWidget rw, List items) {
-        //noop
-    }
-
-    /**
-     * A hook to add an entry into the range menu
-     *
-     * @param cw the color table widget
-     * @param items List of menu items
-     * @deprecated use #addToRangeMenu(RangeWidget)
-     */
-    public void addToRangeMenu(ColorTableWidget cw, List items) {
-        //noop
-    }
-
-
-    /**
-     * A hook to add an entry into the range menu
-     *
-     * @param selectRangeWidget the range dialog that has the items
-     * @param items List of menu items
-     * @deprecated use #addToRangeMenu(RangeWidget)
-     */
-    public void addToRangeMenu(RangeDialog selectRangeWidget, List items) {
-        //noop
-    }
-
-
-    /**
-     *  The given properties String is a  ";" delimited list of
-     *  name=value properties. This method processes this string,
-     * calling setProperty  for each property.
-     *
-     * @param properties Specification of the name=value properties.
-     */
-    protected void parseProperties(String properties) {
-        if (properties == null) {
-            return;
-        }
-        applyProperties(StringUtil.parsePropertiesString(properties));
-
-    }
-
-
-
-    /**
-     * Set the initial settings
-     *
-     * @param settings  the display settings
-     */
-    public void setInitialSettings(List settings) {
-        initialSettings = settings;
-    }
-
-
-    /**
-     *
-     * @param properties Specification of the name=value properties.
-     */
-    public void applyProperties(Hashtable properties) {
-        if (properties == null) {
-            return;
-        }
-        for (Enumeration keys = properties.keys(); keys.hasMoreElements(); ) {
-            String key   = (String) keys.nextElement();
-            Object value = properties.get(key);
-            setProperty(key, value);
-        }
-    }
-
-
-
-
-    /**
-     * Apply a display setting to this control
-     *
-     *
-     * @param displaySetting  the settings to apply
-     *
-     * @throws Exception  problem setting settings
-     */
-    public void applyDisplaySetting(DisplaySetting displaySetting)
-            throws Exception {
-        applyPropertyValues(displaySetting.getPropertyValues());
-    }
-
-    /**
-     * Apply the property values in the list
-     *
-     * @param props  list of property values
-     *
-     * @throws Exception  problem setting property values
-     */
-    public void applyPropertyValues(List props) throws Exception {
-        for (int i = 0; i < props.size(); i++) {
-            PropertyValue prop = (PropertyValue) props.get(i);
-            Misc.setProperty(this, prop.getName(), prop.getValue(), false);
-        }
-        updateLegendAndList();
-        notifyViewManagersOfChange();
-    }
-
-
-
-
-
-    /**
-     * Used by the IDV to determine whether a control should be removed
-     * when the user does a remove all. This is overwritten by the TextDisplayControl
-     * to return false.
-     *
-     * @return Should this control be removed
-     */
-    public boolean getCanDoRemoveAll() {
-        return canDoRemoveAll;
-    }
-
-    /**
-     * Used by the IDV to determine whether a control should be removed
-     * when the user does a remove all.
-     *
-     * @param v The value
-     */
-    public void setCanDoRemoveAll(boolean v) {
-        canDoRemoveAll = v;
-    }
-
-    /**
-     * Is this control currently showing the embedded note text area.
-     *
-     * @return Is showing notes
-     */
-    public boolean getShowNoteText() {
-        return showNoteText;
-    }
-
-    /**
-     * Used by the presistence/unpersistence to record
-     * whether this control is showing its note text area
-     *
-     * @param n The value for the show note text flag
-     */
-    public void setShowNoteText(boolean n) {
-        showNoteText = n;
-        if (showNoteText) {
-            showNoteTextArea();
-        } else {
-            removeNoteTextArea();
-        }
-    }
-
-    /**
-     * This is the value (String) of the note text area.
-     *
-     * @return The note text
-     */
-    public String getNoteText() {
-        return ((noteTextArea != null)
-                ? noteTextArea.getText()
-                : null);
-    }
-
-    /**
-     * Set the value of the note text area.
-     *
-     * @param n The note text
-     */
-    public void setNoteText(String n) {
-        initNoteText = n;
-        if (noteTextArea != null) {
-            noteTextArea.setText(n);
-        }
-    }
-
-
-    /**
-     * Toggle the visibility of the noteTextArea.
-     */
-    public void toggleNoteTextArea() {
-        if (showNoteText) {
-            removeNoteTextArea();
-        } else {
-            showNoteTextArea();
-        }
-        showNoteText = !showNoteText;
-    }
-
-
-    /**
-     * Used to relayout the gui mainPanel
-     */
-    protected void redoGuiLayout() {
-        if (mainPanel == null) {
-            return;
-        }
-        mainPanel.invalidate();
-        mainPanel.validate();
-        JFrame frame = GuiUtils.getFrame(mainPanel);
-        if (frame != null) {
-            frame.pack();
-        }
-    }
-
-
-
-    /**
-     * Remove the noteText TextArea from the gui.
-     */
-    private void removeNoteTextArea() {
-        if (noteWrapper != null) {
-            mainPanel.remove(noteWrapper);
-            redoGuiLayout();
-        }
-    }
-
-    /**
-     * Create (if null) and add the note text TextArea into the gui
-     */
-    private void showNoteTextArea() {
-        if (noteTextArea == null) {
-            noteTextArea = new JTextArea(5, 30);
-            if (initNoteText != null) {
-                noteTextArea.setText(initNoteText);
-            }
-            JScrollPane sp =
-                new JScrollPane(
-                    noteTextArea,
-                    ScrollPaneConstants.VERTICAL_SCROLLBAR_ALWAYS,
-                    ScrollPaneConstants.HORIZONTAL_SCROLLBAR_AS_NEEDED);
-
-            JViewport vp = sp.getViewport();
-            vp.setViewSize(new Dimension(60, 30));
-            noteWrapper = GuiUtils.inset(sp, 4);
-        }
-        if (mainPanel != null) {
-            addNoteText(mainPanel, noteWrapper);
-            redoGuiLayout();
-        }
-    }
-
-
-    /**
-     * Are we displayed in a transect view manager
-     *
-     * @return Is in transect view
-     */
-    public boolean isInTransectView() {
-        ViewManager vm = getViewManager();
-        if ((vm != null) && (vm instanceof TransectViewManager)) {
-            return true;
-        }
-        return false;
-    }
-
-
-    /**
-     * Insert the given noteWrapper (which holds the note text TextArea)
-     * into the gui
-     *
-     * @param mainPanel Where to add the noteWrapper
-     * @param noteWrapper Holds the note text TextArea
-     */
-    protected void addNoteText(JPanel mainPanel, JComponent noteWrapper) {
-        mainPanel.add("South", noteWrapper);
-    }
-
-
-    /**
-     *  Wrapper around Misc.propertySet
-     *
-     * @param name Property name
-     * @param value Property value
-     */
-    protected void setProperty(String name, Object value) {
-        try {
-            ucar.visad.Util.propertySet(this, name, value, false);
-        } catch (Exception exc) {
-            logException("Setting property:" + name + " value= " + value,
-                         exc);
-        }
-    }
-
-
-    /**
-     *  A sub-class can register any DisplayMaster-s created and managed by them.
-     *  When this DisplayControl is removed it runs through all of the
-     *  {@link ucar.visad.display.DisplayMaster}-s and calls destroy on them.
-     *
-     * @param s The {@link ucar.visad.display.DisplayMaster} to add
-     */
-    protected void addDisplayMaster(DisplayMaster s) {
-        if (displayMasters == null) {
-            displayMasters = new ArrayList();
-        }
-        displayMasters.add(s);
-    }
-
-    /**
-     * A sub-class can register any {@link ucar.unidata.idv.ViewManager}-s
-     * created and managed by them. When this DisplayControl is removed it runs
-     * through all of the ViewManager-s and calls destroy on them.
-     *
-     * @param s The {@link ucar.unidata.idv.ViewManager} to add
-     */
-    protected void addViewManager(ViewManager s) {
-        if (viewManagers == null) {
-            viewManagers = new ArrayList();
-        }
-        viewManagers.add(s);
-    }
-
-
-    /**
-     *  Runs through the list of ViewManager-s and tells each to destroy.
-     *  Creates a new viewManagers list.
-     */
-    protected void clearViewManagers() {
-        if (viewManagers == null) {
-            return;
-        }
-        List tmp = viewManagers;
-        viewManagers = null;
-        for (int i = 0; i < tmp.size(); i++) {
-            ((ViewManager) tmp.get(i)).destroy();
-        }
-    }
-
-
-
-
-    /**
-     *  A sub-class can register any {@link ucar.unidata.collab.SharableImpl}-s
-     *  created and managed by them.
-     *  When this DisplayControl is removed it runs through all of the
-     *  SharableImpl-s and calls removeSharable on them.
-     *
-     * @param s The {@link ucar.unidata.collab.SharableImpl} to add
-     */
-    public void addSharable(SharableImpl s) {
-        if (sharables == null) {
-            sharables = new ArrayList();
-        }
-        sharables.add(s);
-    }
-
-
-    /**
-     *  This is called when this display is created from a template and does not have any data.
-     * It is meant as a hook for derived classes to clear out state that may not be in sync with
-     * the newly chosen data
-     */
-    protected void initializeWithNewData() {}
-
-
-
-    /**
-     * Noop for the DisplayListener interface
-     *
-     * @param event The event
-     */
-    public final void displayChanged(DisplayEvent event) {
-        if ( !getHaveInitialized()) {
-            return;
-        }
-        int id = event.getId();
-        if (id == DisplayEvent.MAPS_CLEARED) {
-            if (shouldAddControlListener()) {
-                NavigatedDisplay navDisplay = getNavigatedDisplay();
-                if (navDisplay != null) {
-                    if (projectionControlListeningTo != null) {
-                        projectionControlListeningTo.removeControlListener(
-                            this);
-                    }
-                    projectionControlListeningTo =
-                        navDisplay.getDisplay().getProjectionControl();
-                    projectionControlListeningTo.addControlListener(this);
-                }
-            }
-        }
-        handleDisplayChanged(event);
-    }
-
-
-    /**
-     * Allow sub-classes to get displayevents
-     *
-     * @param event The event
-     */
-    public void handleDisplayChanged(DisplayEvent event) {}
-
-
-    /**
-     * See if two values are close
-     *
-     * @param a  first value
-     * @param b  second value
-     *
-     * @return  true if they are close
-     */
-    protected boolean boundsClose(double a, double b) {
-        if (a == b) {
-            return true;
-        }
-        if (b == 0) {
-            return false;
-        }
-        double diff = Math.abs((a - b) / b);
-        return diff < 0.01;
-    }
-
-
-    /**
-     * Noop for the ControlListener interface
-     *
-     * @param event The event
-     */
-    public void controlChanged(ControlEvent event) {
-        //        if ( !getHaveInitialized()|| !getActive()) {
-        if ( !getHaveInitialized()) {
-            return;
-        }
-        Rectangle2D newBounds = calculateRectangle();
-        if (Misc.equals(newBounds, lastBounds)) {
-            return;
-        }
-        if ((lastBounds != null) && (newBounds != null)) {
-            if (boundsClose(lastBounds.getX(), newBounds
-                    .getX()) && boundsClose(lastBounds.getY(), newBounds
-                    .getY()) && boundsClose(lastBounds.getWidth(), newBounds
-                    .getWidth()) && boundsClose(lastBounds
-                    .getHeight(), newBounds.getHeight())) {
-                //                System.err.println("bounds are close");
-                return;
-            }
-        }
-
-        //        System.err.println("new:" + newBounds + "\nlast:" + lastBounds);
-        lastBounds = newBounds;
-        //      System.err.println  ("control changed:" + event);
-        synchronized (MUTEX_CONTROLCHANGE) {
-            //This is the time we last called this method
-            lastControlChangeTime = System.currentTimeMillis();
-
-            //Do we have a pending loadData already running? 
-            if (controlChangePending) {
-                return;
-            }
-            controlChangePending       = true;
-            lastCheckControlChangeTime = lastControlChangeTime;
-
-
-            //Start up the runnable
-            Misc.runInABit(getControlChangeSleepTime(), new Runnable() {
-                public void run() {
-                    NavigatedDisplay navDisplay = getNavigatedDisplay();
-                    while (true) {
-                        // Check if we can load data 
-                        if (navDisplay.getIsAnimating()
-                                || (lastControlChangeTime
-                                    != lastCheckControlChangeTime)) {
-                            lastCheckControlChangeTime =
-                                lastControlChangeTime;
-                            Misc.sleep(getControlChangeSleepTime());
-                            continue;
-                        }
-                        viewpointChanged();
-                        controlChangePending = false;
-                        return;
-                    }
-                }
-            });
-        }
-
-    }
-
-
-    /**
-     * This returns the time to sleep, in milliseconds,  between checks for finally
-     * handling control changed events.
-     *
-     * @return milliseconds to sleep for control change events.
-     */
-    protected long getControlChangeSleepTime() {
-        return 500;
-    }
-
-    /**
-     * This gets called when we have received a controlChanged event
-     * and have not received another one in some time delta
-     */
-    public void viewpointChanged() {}
-
-
-    /**
-     * Handle animation change events
-     *
-     * @param evt The event
-     */
-    public void propertyChange(PropertyChangeEvent evt) {
-        if (initializationDone && getActive()
-                && evt.getPropertyName().equals(Animation.ANI_VALUE)) {
-
-            Animation animation = null;
-            if ((evt.getSource() != null)
-                    && (evt.getSource() instanceof Animation)) {
-                animation = (Animation) evt.getSource();
-            }
-            if (animation == null) {
-                animation = ((internalAnimation != null)
-                             ? internalAnimation
-                             : viewAnimation);
-            }
-
-            if (animation != null) {
-                timeChanged(animation.getAniValue());
-            }
-        }
-    }
-
-
-    /**
-     *  This gets called by the view manager when it has rcvd its first frame_done event.
-     *  We have this here for those displays (e.g., station model) that need state from the
-     *  view manager that is only valid when there has been a display.
-     */
-    public void firstFrameDone() {
-        reDisplayColorScales();
-    }
-
-    /**
-     * Return the list of current {@link ucar.unidata.data.DataChoice}-s
-     *
-     * @return List of data choices
-     */
-    public List getDataChoices() {
-        if (controlContext != null) {
-            if ( !controlContext.getPersistenceManager()
-                    .getSaveDataSources()) {
-                return null;
-            }
-        }
-        return myDataChoices;
-    }
-
-
-    /**
-     * Return the list of current {@link ucar.unidata.data.DataChoice}-s
-     *
-     * @deprecated Use getDataChoices
-     * @return List of data choices
-     */
-    public List getMyDataChoices() {
-        return myDataChoices;
-    }
-
-
-
-    /**
-     * Used to publicize the list of data choices for the persitence mechanism.
-     * This is the list of {@link ucar.unidata.data.DataChoice}-s that this control
-     * was originally create with
-     *
-     * @return List of original data choices
-     */
-    public List getInitDataChoices() {
-        if (controlContext != null) {
-            if ( !controlContext.getPersistenceManager()
-                    .getSaveDataSources()) {
-                return null;
-            }
-        }
-        return myDataChoices;
-    }
-
-
-    /**
-     *  Used to publicize the list of data choices for the persistence mechanism
-     *
-     * @param l List of original data choices
-     */
-    public void setInitDataChoices(List l) {
-        initDataChoices = l;
-    }
-
-
-
-    /**
-     * No-op for legacy bundles
-     *
-     * @param l    List of data
-     * @deprecated
-     */
-    public void setPersistedVisadData(List l) {}
-
-
-
-    /**
-     * Add the given {@link ucar.unidata.data.DataChoice} to the list of
-     * data choices and return true if this is a new DataChoice.
-     *
-     * @param c The  data choice to add
-     * @return Was this data choice added. (It won't be added if it is already
-     *          in the list).
-     */
-    public boolean addDataChoice(DataChoice c) {
-        if (myDataChoices == null) {
-            myDataChoices = new ArrayList();
-        }
-        if ( !myDataChoices.contains(c)) {
-            myDataChoices.add(c);
-            c.addDataChangeListener(this);
-            return true;
-        }
-        return false;
-    }
-
-    /**
-     *  Remove the given {@link ucar.unidata.data.DataChoice} from the myDataChoices
-     * list. Tell the DataChoice to remove this object as a {@link ucar.unidata.data.DataChangeListener}
-     *
-     * @param dataChoice The data choice to remove
-     */
-    public void removeDataChoice(DataChoice dataChoice) {
-        if (myDataChoices == null) {
-            myDataChoices = new ArrayList();
-        }
-        myDataChoices.remove(dataChoice);
-        dataChoice.removeDataChangeListener(this);
-    }
-
-    /**
-     * Set the list of data choices to be the given list
-     *
-     * @param newList New list of data choices.
-     */
-    public void setDataChoices(List newList) {
-        removeListenerFromDataChoices();
-        myDataChoices = newList;
-        addListenerToDataChoices(myDataChoices);
-    }
-
-    /**
-     * Append the given list of {@link ucar.unidata.data.DataChoice}-s
-     * to the myDataChoices  list
-     *
-     * @param newDataChoices List to append
-     */
-    public void appendDataChoices(List newDataChoices) {
-        if (myDataChoices == null) {
-            myDataChoices = new ArrayList();
-        }
-        myDataChoices.addAll(newDataChoices);
-        addListenerToDataChoices(newDataChoices);
-    }
-
-    /**
-     * Return the single {@link ucar.unidata.data.DataChoice}
-     *
-     * @return The data choice
-     */
-    public DataChoice getDataChoice() {
-        List tmp = myDataChoices;
-        if ((tmp == null) || (tmp.size() == 0)) {
-            return null;
-        }
-        return (DataChoice) tmp.get(0);
-    }
-
-
-
-    /**
-     *  Implementation of {@link ucar.unidata.data.DataChangeListener}.
-     */
-    public synchronized void dataChanged() {
-        if ( !getHaveInitialized()) {
-            return;
-        }
-        showWaitCursor();
-        try {
-            //Set the flag so we kinow we are being notified of a data change event
-            inDataChangeCall = true;
-            //Now, reset the data
-            resetData();
-
-            List infos = getDisplayInfos();
-            for (int i = 0; i < infos.size(); i++) {
-                DisplayInfo displayInfo = (DisplayInfo) infos.get(i);
-                displayInfo.getViewManager().displayDataChanged(this);
-                break;
-            }
-
-            //Clear the flag
-            inDataChangeCall = false;
-        } catch (Exception exc) {
-            inDataChangeCall = false;
-            logException("Handling new data for display: " + toString(), exc);
-        }
-        updateLegendAndList();
-        showNormalCursor();
-    }
-
-
-    /**
-     * Method called by other classes that share the the state.
-     * @param from  other class.
-     * @param dataId  type of sharing
-     * @param data  Array of data being shared.  In this case, the first
-     *              (and only?) object in the array is the level
-     */
-    public void receiveShareData(Sharable from, Object dataId,
-                                 Object[] data) {
-        try {
-            if (dataId.equals(SHARE_COLORTABLE)) {
-                setColorTable((ColorTable) data[0], false);
-            } else if (dataId.equals(SHARE_COLORSCALE)) {
-                colorScaleInfo = (ColorScaleInfo) data[0];
-                applyColorScaleInfo();
-            } else if (dataId.equals(SHARE_DISPLAYUNIT)) {
-                setNewDisplayUnit((Unit) data[0], true);
-            } else if (dataId.equals(SHARE_VISIBILITY)) {
-                setDisplayVisibility(((Boolean) data[0]).booleanValue(),
-                                     false);
-            } else if (dataId.equals(SHARE_SKIPVALUE)) {
-                skipValue = ((Integer) data[0]).intValue();
-                applySkipFactor();
-            } else {
-                super.receiveShareData(from, dataId, data);
-            }
-        } catch (Exception exc) {
-            logException("Error processing shared state: " + dataId, exc);
-        }
-
-    }
-
-
-
-    /**
-     * This gets called when the control has received notification of a
-     * dataChange event. By default it turns around and calls setData with
-     * the current list of data choices.
-     *
-     * @throws RemoteException   Java RMI problem
-     * @throws VisADException    VisAD problem
-     */
-    protected void resetData() throws VisADException, RemoteException {
-        setData(myDataChoices);
-    }
-
-    /**
-     * Check the attribute  flags and create any required attrbiutes
-     * (e.g., Range, ColorTable).
-     *
-     * @throws RemoteException   Java RMI problem
-     * @throws VisADException    VisAD problem
-     */
-    private void instantiateAttributes()
-            throws VisADException, RemoteException {
-        //Now that we have new Data we want to see if there is any
-        //contour info's color tables, etc., that need to be initialized.
-
-        if (checkFlag(FLAG_CONTOUR)) {
-            setContourInfo(getContourInfo());
-        }
-
-        if (checkFlag(FLAG_COLORTABLE)) {
-            //Do the color table setting first because the getInitialRange below
-            //might use the range held by the color table.
-            if ( !getHaveInitialized() && (colorTable != null)) {
-                setColorTable(colorTable);
-            } else {
-                setColorTable(getOldColorTableOrInitialColorTable());
-            }
-
-            Range newRange = null;
-            if (getHaveInitialized()) {
-                newRange = getInitialRange();
-            } else if (getRange() == null) {
-                newRange = (getRange() == null)
-                           ? getInitialRange()
-                           : getRange();
-            }
-            if (newRange != null) {
-                setRange(newRange);
-            }
-
-
-            if (colorScales == null) {
-                doMakeColorScales();
-            }
-
-        }
-
-
-    }
-
-    /**
-     * Called when the user chooses new data for this display
-     *
-     * @param newChoices List of new {@link ucar.unidata.data.DataChoice}-s
-     *
-     * @throws RemoteException    Java RMI problem
-     * @throws VisADException     VisAD problem
-     */
-    protected void addNewData(List newChoices)
-            throws VisADException, RemoteException {
-        boolean needToInstantiateAttributes = true;
-        if (newChoices.size() == myDataChoices.size()) {
-            boolean allOk = true;
-            for (int i = 0; i < newChoices.size(); i++) {
-                DataChoice newDataChoice = (DataChoice) newChoices.get(i);
-                DataChoice oldDataChoice = (DataChoice) myDataChoices.get(i);
-                if ( !newDataChoice.basicallyEquals(oldDataChoice)
-                        && !Misc.equals(newDataChoice.getName(),
-                                        oldDataChoice.getName())) {
-                    allOk = false;
-                    break;
-                } else {}
-            }
-            if (allOk) {
-                needToInstantiateAttributes = false;
-            }
-        }
-
-        setDataChoices(newChoices);
-        setData(myDataChoices);
-
-        if (needToInstantiateAttributes) {
-            //If we need to reinstantiate the attributes then clear out the units, etc.
-            displayUnit = null;
-            colorUnit   = null;
-            colorRange  = null;
-            selectRange = null;
-            instantiateAttributes();
-        }
-        updateLegendAndList();
-        setProjectionInView(true);
-    }
-
-
-    /**
-     *  Gets called when the user has selected a new DataChoice.
-     *  By default this method extracts the first DataChoice from the list of choices
-     *  and calls setData (DataChoice dataChoice) {return true;}
-     *  <p>
-     *  This returns whether the data setting was successfull or not.
-     *
-     * @param newChoices List of new {@link ucar.unidata.data.DataChoice}-s
-     * @return Was this successful
-     *
-     * @throws RemoteException    Java RMI problem
-     * @throws VisADException     problem creating VisAD object
-     */
-    protected boolean setData(List newChoices)
-            throws VisADException, RemoteException {
-        boolean ok;
-        if ((myDataChoices != null) && (myDataChoices.size() > 0)) {
-            ok = setData((DataChoice) myDataChoices.get(0));
-        } else {
-            ok = setData((DataChoice) null);
-        }
-        if (ok) {
-            //We used to null these out in case the user selected new data with different units
-            //However, this resets what the user has set and screws things up
-            //            displayUnit = null;
-            //            colorUnit   = null;
-            //            colorRange  = null;
-            //            selectRange = null;
-        }
-
-        return ok;
-    }
-
-
-    /**
-     *  Implements the default check if the new DataInstance/DataChoice
-     *  pair holds valid data. The default DataInstance.dataOk method does
-     *  a getData call (which may be expensive) and returns whether the
-     *  Data object is non-null.
-     *  Sub-classes can override this method.
-     *  For example, the ImageSequence control overridess this to do nothing
-     *  because it wants to display a progress bar.
-     *
-     * @param di The {@link ucar.unidata.data.DataInstance} to check
-     * @return Is the data held by this data instance ok (typically is it non-null)
-     *
-     * @throws RemoteException
-     * @throws VisADException
-     */
-    protected boolean checkIfDataOk(DataInstance di)
-            throws VisADException, RemoteException {
-        try {
-            return di.dataOk();
-        } catch (DataCancelException dce) {
-            //The DataCancelException is thrown when the user has
-            //cancelled the selection of operands for formula data choices
-            return false;
-        }
-    }
-
-
-    /**
-     * <p>Sets the data associated with this instance.  This method gets called
-     * at initialization or when the user has selected a new
-     * {@link ucar.unidata.data.DataChoice} through the data selector
-     * control.</p>
-     *
-     * <p>In order to implement subclasses of this class that behave correctly,
-     * you should know that this implementation uses overridable methods of this
-     * class in the following way:
-     * <ul>
-     * <li>Gets a {@link ucar.unidata.data.DataInstance} object by invoking
-     * {@link #doMakeDataInstance(DataChoice)} with the given data choice
-     * argument.  If the object is <code>null</code>, then this implementation
-     * immediately returns <code>false</code>.
-     *     </li>
-     * <li>Invokes {@link #setDataInstance(DataInstance)} with the {@link
-     *     DataInstance} object from the previous step.</li>
-     * <li>Invokes {@link #setTitle(String)} with the return
-     *     value from {@link #getTitle()}.</li>
-     * <li>If {@link #checkFlag(int)} with {@link #FLAG_CONTOUR} returns
-     *     <code>true</code>, then {@link #setContourInfo(ContourInfo)} is
-     *     invoked with the return value from {@link #getContourInfo()}.</li>
-     * <li>If {@link #checkFlag(int)} with {@link #FLAG_COLORTABLE} returns
-     *     <code>true</code>, then
-     *     <ul>
-     *     <li>If {@link #getRange()} returns <code>null</code> or {@link
-     *         #getHaveInitialized()} returns <code>true</code>, then
-     *         {@link #setRange(Range)} is invoked with the return value from
-     *         {@link #getInitialRange()} if it is non-<code>null</code>.
-     *         </li>
-     *     <li>If {@link #getHaveInitialized()} returns <code>true</code> and
-     *         the private field <code>colorTable</code> is
-     *         non-<code>null</code>, then {@link #setColorTable(ColorTable)}
-     *         is invoked with the private field (there doesn't appear to be
-     *         any way to obtain the private field); otherwise,
-     *         invokes {@link #setColorTable(ColorTable)} on the return value
-     *         from {@link #getInitialColorTable()} when given {@link
-     *         #paramName}.
-     *         </li>
-     *     </ul>
-     * </li>
-     * </ul>
-     *
-     * @param dataChoice The {@link ucar.unidata.data.DataChoice} to use.
-     * @return Was this setData call successful
-     *
-     * @throws RemoteException
-     * @throws VisADException
-     */
-    protected boolean setData(DataChoice dataChoice)
-            throws VisADException, RemoteException {
-        //A cheat, actually call reInitialize if we have been notified of a dataChange event.
-        if (inDataChangeCall && (getDataInstance() != null)) {
-            updateDataInstance(getDataInstance()).reInitialize();
-            return true;
-        }
-        return initializeDataInstance(dataChoice);
-    }
-
-
-    /**
-     * Initialize the DataInstance
-     *
-     * @param dataChoice  the choice to initialize with
-     *
-     * @return true if successful
-     *
-     * @throws RemoteException  Java RMI problem
-     * @throws VisADException unable to make VisAD object
-     */
-    private boolean initializeDataInstance(DataChoice dataChoice)
-            throws RemoteException, VisADException {
-
-        //Make the new DataInstance through the factory call
-        DataInstance di = doMakeDataInstance(dataChoice);
-
-        if (cachedData != null) {
-            Object id   = dataChoice.getId();
-            Data   data = (Data) cachedData.get(id);
-            if (data == null) {
-                System.err.println("null bytes");
-            } else {
-                di.setTheData(data);
-            }
-        }
-
-
-        //Make sure everything is cool with the new data
-        if ((di == null) || !checkIfDataOk(di)) {
-            return false;
-        }
-
-        setDataInstance(di);
-        setTitle(getTitle());
-        return true;
-    }
-
-
-    /**
-     * Hook method to allow derived classes to return a different
-     * initial {@link ucar.unidata.util.Range}
-     *
-     * @return The initial range to use
-     *
-     * @throws RemoteException    Java RMI problem
-     * @throws VisADException     VisAD problem
-     */
-    protected Range getInitialRange() throws RemoteException, VisADException {
-        return null;
-    }
-
-
-    /**
-     * A hook so derived classes can return a colortable.
-     * This method uses the {@link ucar.unidata.idv.DisplayConventions}
-     * to get the color table based on the paramName
-     *
-     * @return The color table to use
-     */
-    protected ColorTable getInitialColorTable() {
-        return getDisplayConventions().getParamColorTable(paramName);
-    }
-
-
-    /**
-     * Reset the color table to the initial color table
-     */
-    protected void revertToDefaultColorTable() {
-        try {
-            setColorTable(getInitialColorTable());
-            setRange(getInitialRange());
-        } catch (Exception exc) {
-            logException("Resetting color table", exc);
-        }
-
-    }
-
-    /**
-     * Reset the range to the initial range
-     */
-    protected void revertToDefaultRange() {
-        try {
-            setRange(getInitialRange());
-        } catch (Exception exc) {
-            logException("Resetting range", exc);
-        }
-    }
-
-
-    /**
-     * Just a utility for bundles that were created with the old
-     * code that saved off the color table name, not the color table.
-     *
-     * @return The color table
-     */
-    protected final ColorTable getOldColorTableOrInitialColorTable() {
-        //Check if we have a color table name from an old bundle
-        if ((colorTableName != null) && (controlContext != null)) {
-            try {
-                ColorTable tmpCt =
-                    controlContext.getColorTableManager().getColorTable(
-                        colorTableName);
-                colorTableName = null;
-                return tmpCt;
-            } catch (Exception exc) {}
-        }
-        return getInitialColorTable();
-    }
-
-
-
-
-    /**
-     * A set method so the categories list will get persisted.
-     *
-     * @param c The list of {@link ucar.unidata.data.DataCategory}s
-     */
-    public void setCategories(List c) {
-        categories = c;
-    }
-
-    /**
-     * Returns the list of data categories.
-     *
-     * @return  The list of {@link ucar.unidata.data.DataCategory}s
-     */
-    public List getCategories() {
-        return categories;
-    }
-
-
-    /**
-     * A helper method to show the wait cursor
-     */
-    public void showWaitCursor() {
-        getControlContext().showWaitCursor();
-    }
-
-
-
-
-    /**
-     * A helper method to show the normal cursor
-     */
-    public void showNormalCursor() {
-        getControlContext().showNormalCursor();
-    }
-
-
-
-    /**
-     * What is the name of this control (e.g., "Plan view")
-     *
-     * @param displayName The name to use for display purposes
-     */
-    public void setDisplayName(String displayName) {
-        this.displayName = displayName;
-    }
-
-    /**
-     * I forgot why there was this getter (with the "Property") here
-     *
-     * @return The display name
-     */
-    public String getPropertyDisplayName() {
-        return displayName;
-    }
-
-    /**
-     * Returns the name of this display.  Initially, the name of the display is
-     * "Display", but it can be set by the {@link #setDisplayName(String)}
-     * method.
-     *
-     * @return                       The name of this display.
-     */
-    public String getDisplayName() {
-        return displayName;
-    }
-
-
-    /**
-     * The id of this control (from controls.xml)
-     * We have this here for xml persistence
-     *
-     * @return The id
-     */
-    public String getDisplayId() {
-        return displayId;
-    }
-
-    /**
-     * Set the id of this control (from controls.xml)
-     * We have this here for xml persistence
-     *
-     * @param theId  The id
-     */
-    public void setDisplayId(String theId) {
-        displayId = theId;
-    }
-
-    /**
-     * Clear the DataInstance
-     */
-    protected void clearDataInstance() {
-        dataInstances = new ArrayList();
-    }
-
-
-    /**
-     * Set the data instance. Protected so it does not get persisted.
-     *
-     * @param dataInstance The data instance used by this control
-     */
-    protected void setDataInstance(DataInstance dataInstance) {
-        this.dataInstances = Misc.newList(dataInstance);
-        setParamName(getDataInstance().getDataChoice().getName());
-    }
-
-    /**
-     * We have this here (in part) for xml persistence
-     *
-     * @return The data instance used by this control
-     */
-    public DataInstance getDataInstance() {
-        return getDataInstance(true);
-    }
-
-
-    /**
-     * We have this here (in part) for xml persistence
-     *
-     *
-     * @param forceCreation if true, force it.
-     * @return The data instance used by this control
-     */
-    public DataInstance getDataInstance(boolean forceCreation) {
-        if ((dataInstances == null) || (dataInstances.size() == 0)) {
-            try {
-                if (forceCreation && (myDataChoices != null)
-                        && (myDataChoices.size() == 1)) {
-                    if ( !initializeDataInstance(
-                            (DataChoice) myDataChoices.get(0))) {
-                        return null;
-                    }
-                    if ((dataInstances == null)
-                            || (dataInstances.size() == 0)) {
-                        return null;
-                    }
-                    return (DataInstance) dataInstances.get(0);
-                }
-            } catch (Exception exc) {
-                logException("Creating data instance for display: "
-                             + toString(), exc);
-            }
-            return null;
-        }
-        try {
-            DataInstance dataInstance = (DataInstance) dataInstances.get(0);
-            return dataInstance;
-        } catch (Exception exc) {
-            throw new RuntimeException(exc);
-        }
-    }
-
-
-    /**
-     * A wrapper around dataInstance.getData but this calls
-     * updateDataInstance first
-     *
-     * @param dataInstance the dataInstance
-     * @return dataInstance.getData();
-     *
-     * @throws RemoteException Java RMI problem
-     * @throws VisADException  VisAD problem
-     */
-    public Data getData(DataInstance dataInstance)
-            throws VisADException, RemoteException {
-        return updateDataInstance(dataInstance).getData();
-    }
-
-    /**
-     * A wrapper around dataInstance.getGrid but this calls
-     * updateDataInstance first
-     *
-     * @param dataInstance the dataInstance
-     * @return dataInstance.getGrid();
-     *
-     * @throws RemoteException Java RMI problem
-     * @throws VisADException  VisAD problem
-     */
-    public FieldImpl getGrid(GridDataInstance dataInstance)
-            throws VisADException, RemoteException {
-        return getGrid(dataInstance, false);
-    }
-
-
-    /**
-     * A wrapper around dataInstance.getGrid but this calls
-     * updateDataInstance first
-     *
-     * @param dataInstance the dataInstance
-     * @param copy make a copy of the field
-     * @return dataInstance.getGrid(copy);
-     *
-     * @throws RemoteException Java RMI problem
-     * @throws VisADException  VisAD problem
-     */
-    public FieldImpl getGrid(GridDataInstance dataInstance, boolean copy)
-            throws VisADException, RemoteException {
-        return updateGridDataInstance(dataInstance).getGrid(copy);
-    }
-
-
-    /**
-     * update the datainstance in preparation for a getData call
-     *
-     * @param dataInstance  the grid data instance
-     *
-     * @return the new instance
-     *
-     * @throws RemoteException Java RMI problem
-     * @throws VisADException  VisAD problem
-     */
-    protected GridDataInstance updateGridDataInstance(
-            GridDataInstance dataInstance)
-            throws VisADException, RemoteException {
-        return (GridDataInstance) updateDataInstance(dataInstance);
-    }
-
-
-    /**
-     * update the datainstance in preparation for a getData call.
-     * This will set the timeDriverTimes if enabled
-     *
-     * @param dataInstance the dataInstance to update
-     * @return the updated dataInstance
-     *
-     * @throws RemoteException Java RMI problem
-     * @throws VisADException  VisAD problem
-     */
-    protected DataInstance updateDataInstance(DataInstance dataInstance)
-            throws VisADException, RemoteException {
-        if ( !getIdv().getUseTimeDriver()) {
-            return dataInstance;
-        }
-        dataInstance.setDataSelection(
-            updateDataSelection(dataInstance.getDataSelection()));
-        return dataInstance;
-    }
-
-
-    /**
-     * update the dataselection in preparation for a getData call.
-     * This will set the timeDriverTimes if enabled
-     *
-     * @param dataSelection the dataSelection to update
-     *
-     * @return the new DataSelection
-     *
-     * @throws RemoteException Java RMI problem
-     * @throws VisADException  VisAD problem
-     */
-    protected DataSelection updateDataSelection(DataSelection dataSelection)
-            throws VisADException, RemoteException {
-        if ( !getIdv().getUseTimeDriver()) {
-            return dataSelection;
-        }
-        if (getIsTimeDriver() || !getUsesTimeDriver()) {
-            if ( !getUsesTimeDriver()) {
-                dataSelection.setTheTimeDriverTimes(null);
-                dataSelection.putProperty(DataSelection.PROP_USESTIMEDRIVER,
-                                          getUsesTimeDriver());
-            }
-            return dataSelection;
-        }
-        ViewManager vm = getViewManager();
-        if (vm == null) {
-            return dataSelection;
-        }
-        List<DateTime> times = vm.getTimeDriverTimes();
-        //        System.err.println("\tdriver times to use:" + times);
-        dataSelection.putProperty(DataSelection.PROP_USESTIMEDRIVER, true);
-        dataSelection.setTheTimeDriverTimes(times);
-        return dataSelection;
-    }
-
-
-    /**
-     * The name of the parameter (initially from the DataChoice) displayed
-     * by this control.
-     *
-     * @param paramName The parameter name
-     */
-    public void setParamName(String paramName) {
-        this.paramName = paramName;
-    }
-
-
-    /**
-     * We have this here (in part) for xml persistence
-     * This is usually  the {@link ucar.unidata.idv.IntegratedDataViewer}
-     *
-     * @return The context in which this control exists
-     */
-    public ControlContext getViewer() {
-        return controlContext;
-    }
-
-    /**
-     * We have this here (in part) for xml persistence
-     * This is usually  the {@link ucar.unidata.idv.IntegratedDataViewer}
-     *
-     * @param controlContext The control context
-     */
-    public void setViewer(ControlContext controlContext) {
-        this.controlContext = controlContext;
-    }
-
-
-    /**
-     * A hack for now. The controlContext is really the
-     * IDV  which also serves  as the ViewContext
-     *
-     * @return The context in which view managers exist
-     */
-    public ViewContext getViewContext() {
-        return (ViewContext) controlContext;
-    }
-
-
-
-
-
-    /**
-     * This is  the {@link ucar.unidata.idv.IntegratedDataViewer}
-     *
-     * @return The context in which this control exists
-     */
-    public ControlContext getControlContext() {
-        return controlContext;
-    }
-
-    /**
-     * Get the integraed data viewer that this is part of
-     *
-     * @return   the <code>IntegratedDataViewer</code>
-     */
-    public IntegratedDataViewer getIdv() {
-        return getControlContext().getIdv();
-    }
-
-
-    /**
-     * Get the {@link ucar.unidata.idv.DisplayConventions} to use.
-     *
-     * @return The display conventions
-     */
-    public DisplayConventions getDisplayConventions() {
-        return getControlContext().getDisplayConventions();
-    }
-
-
-
-    /**
-     * Used by the idv classes
-     *
-     * @return The label that describes this control
-     */
-    public String getLabel() {
-        return getDisplayName();
-    }
-
-    /**
-     * The toString method.
-     *
-     * @return The displayName
-     */
-    public String toString() {
-        return getDisplayName();
-    }
-
-    /**
-     * Return the control's JFrame
-     *
-     * @return The JFrame
-     */
-    public JFrame getWindow() {
-        if (myWindow != null) {
-            return myWindow.getFrame();
-        }
-        return null;
-    }
-
-
-
-
-
-    /**
-     * Returns the window title.
-     *
-     * This implementation invokes the {@link #getDisplayName()} method.
-     *
-     * @return                       The window title.
-     */
-    protected String getTitle() {
-        //Use the bottom legend text as the window title
-        return StringUtil.join("; ", getLegendLabels(BOTTOM_LEGEND), true);
-    }
-
-
-    /**
-     *  Set the title of the window if it has been created.
-     *
-     *  @param title The title
-     */
-    public void setTitle(String title) {
-        if (myWindow != null) {
-            myWindow.setTitle(title);
-        } else if (outerContents != null) {
-            getIdv().getIdvUIManager().displayControlChanged(this);
-        }
-    }
-
-
-
-    /**
-     * This method is called  to update the legend labels when
-     * some state has changed in this control that is reflected in the labels.
-     */
-    protected void updateLegendLabel() {
-        if ( !haveInitialized) {
-            return;
-        }
-        if (controlContext == null) {
-            return;
-        }
-        setTitle(getTitle());
-        if (bottomLegendButton != null) {
-            String bottomLegend = StringUtil.join("; ",
-                                      getLegendLabels(BOTTOM_LEGEND), true);
-            bottomLegendButton.setText(bottomLegend);
-        }
-        List labels = getLegendLabels(SIDE_LEGEND);
-        if (labels.size() > 0) {
-            String tmp = labels.get(0).toString();
-            for (int i = 0; i < labelsToUpdate.size(); i++) {
-                ((JLabel) labelsToUpdate.get(i)).setText(tmp);
-            }
-        }
-        if (legendTextArea != null) {
-            String otherText = "";
-            for (int i = 1; i < labels.size(); i++) {
-                String label = (String) labels.get(i);
-                if ((label == null) || (label.length() == 0)) {
-                    continue;
-                }
-                if (otherText.length() != 0) {
-                    otherText = otherText + "\n";
-                }
-                otherText = otherText + label;
-            }
-            if (otherText.length() > 0) {
-                legendTextArea.setVisible(true);
-            } else {
-                legendTextArea.setVisible(false);
-            }
-            legendTextArea.setText(otherText);
-        }
-    }
-
-
-    /**
-     * Update the legend labels and the display list
-     */
-    protected void updateLegendAndList() {
-        if ( !haveInitialized) {
-            return;
-        }
-        updateLegendLabel();
-        updateDisplayList();
-    }
-
-
-    /**
-     * Update the display list data
-     */
-    protected void updateDisplayList() {
-        if ( !haveInitialized) {
-            return;
-        }
-        Data d = getDisplayListData();
-        if ((d != null) && (displayListTable != null)) {
-            try {
-                for (Enumeration e = displayListTable.elements();
-                        e.hasMoreElements(); ) {
-                    ((DisplayableData) e.nextElement()).setData(d);
-                }
-            } catch (VisADException ve) {
-                logException("Setting display list data", ve);
-            } catch (RemoteException re) {}
-        }
-
-    }
-
-
-    /**
-     * Get the data for the display list
-     *
-     * @return  the dat for the display list
-     */
-    public Data getDataForDisplayList() {
-        return getDisplayListData();
-    }
-
-
-    /**
-     * Add the data to the in display legend
-     *
-     * @return the data for the display list displayable
-     */
-    protected Data getDisplayListData() {
-        Data data = null;
-        try {
-            String template = applyMacrosToTemplate(getDisplayListTemplate(),
-                                  false);
-            //if(this instanceof PlanViewControl) 
-            //    System.err.println("Using:" + template);
-
-            Set      s   = getDataTimeSet();
-            Calendar cal = null;
-            if (s instanceof CalendarDateTimeSet) {
-                cal = ((CalendarDateTimeSet) s).getCalendar();
-            }
-            TextType tt = TextType.getTextType(DISPLAY_LIST_NAME);
-            if (s != null) {
-                FunctionType ft =
-                    new FunctionType(((SetType) s.getType()).getDomain(), tt);
-                FieldImpl  fi      = new FieldImpl(ft, s);
-                double[][] samples = s.getDoubles();
-                samples =
-                    Unit.convertTuple(samples, s.getSetUnits(),
-                                      new Unit[] {
-                                          CommonUnit.secondsSinceTheEpoch });
-                for (int i = 0; i < s.getLength(); i++) {
-                    CalendarDateTime dt = new CalendarDateTime(samples[0][i],
-                                              cal);
-                    String label =
-                        UtcDate.applyTimeMacro(template, dt,
-                            getIdv().getPreferenceManager()
-                                .getDefaultTimeZone());
-                    label = applyForecastHourMacro(label, dt);
-                    Text t = new Text(tt, label);
-                    fi.setSample(i, t, false);
-                }
-                data = fi;
-            } else {
-                String label = UtcDate.applyTimeMacro(template, null);
-                label = applyForecastHourMacro(label, null);
-                data  = new Text(tt, label);
-            }
-        } catch (VisADException ve) {
-            logException("Getting display list data", ve);
-        } catch (RemoteException re) {}
-        return data;
-
-    }
-
-    /**
-     * Get the displayable for the Display List
-     *
-     * @param view the view that it will go into
-     * @return the appropriate displayable
-     */
-    public DisplayableData getDisplayListDisplayable(ViewManager view) {
-
-        if (hasBeenRemoved) {
-            return null;
-        }
-
-        DisplayableData displayListDisplayable = null;
-        if (displayListTable == null) {
-            return null;  // in process of removing ?
-        }
-        try {
-            displayListDisplayable =
-                (DisplayableData) displayListTable.get(view);
-            if (displayListDisplayable == null) {
-                displayListDisplayable = createDisplayListDisplayable(view);
-                displayListTable.put(view, displayListDisplayable);
-            }
-            checkTimestampLabel(null);
-            updateDisplayList();
-            setDisplayListProperties(displayListDisplayable, view);
-        } catch (VisADException ve) {
-            logException("Getting display list displayable", ve);
-        } catch (RemoteException re) {}
-        return displayListDisplayable;
-    }
-
-    /**
-     * Set the display list properties on the displayable
-     *
-     * @param d   the displayable
-     * @param view  the view manager
-     *
-     * @throws RemoteException  a Java RMI Exception occured
-     * @throws VisADException  unable to set properties
-     */
-    protected void setDisplayListProperties(DisplayableData d,
-                                            ViewManager view)
-            throws VisADException, RemoteException {
-        Font f    = view.getDisplayListFont();
-        int  size = (f == null)
-                    ? 12
-                    : f.getSize();
-        if ((f != null) && f.getName().equals(FontSelector.DEFAULT_NAME)) {
-            f = null;
-        }
-        ((TextDisplayable) d).setFont(f);
-        ((TextDisplayable) d).setTextSize(size / 12.f);
-        if (view.getDisplayListColor() != null) {
-            d.setColor(view.getDisplayListColor());
-            displayListUsesColor = false;
-        }
-    }
-
-    /**
-     * Get the list of strings to use for the given legend type
-     *
-     * @param legendType The legend type
-     * @return List of legend Strings for the given legend type
-     */
-    private final List getLegendLabels(int legendType) {
-        List labels = new ArrayList();
-        getLegendLabels(labels, legendType);
-        return labels;
-    }
-
-
-
-
-
-    /**
-     * Set the legend buttons
-     *
-     * @param legendType type of legend
-     *
-     * @return component containing buttons
-     */
-    public JComponent getLegendButtons(int legendType) {
-
-        if (legendType == SIDE_LEGEND) {
-            if (sideLegendButtonPanel == null) {
-                //                DndImageButton dndBtn = new DndImageButton(this, "control");
-                sideLegendButtonPanel = GuiUtils.hbox(  /*dndBtn,*/
-                    makeLockButton(), makeRemoveButton(), 2);
-                //                dndBtn.setToolTipText("Click to drag-and-drop");
-                sideLegendButtonPanel.setBackground(null);
-            }
-            return sideLegendButtonPanel;
-        }
-
-        if (bottomLegendButtonPanel == null) {
-            bottomLegendButtonPanel = GuiUtils.hbox(makeLockButton(),
-                    makeRemoveButton(), 2);
-            bottomLegendButtonPanel.setBackground(null);
-        }
-        return bottomLegendButtonPanel;
-    }
-
-    /**
-     * Get the short parameter name
-     * @return The String to be used for the short parameter name
-     */
-    protected String getShortParamName() {
-        return paramName;
-    }
-
-
-    /**
-     * Get the long parameter name
-     * @return The String to be used for the long parameter name
-     */
-    protected String getLongParamName() {
-        DataChoice dataChoice = getDataChoice();
-        return ((dataChoice == null)
-                ? null
-                : dataChoice.getDescription());
-    }
-
-    /**
-     * Get the DataSources associated with this contol
-     *
-     * @return list of data sources
-     */
-    protected List getDataSources() {
-        List dataSources = new ArrayList();
-        if (myDataChoices != null) {
-            for (int i = 0; i < myDataChoices.size(); i++) {
-                DataChoice dc = (DataChoice) myDataChoices.get(i);
-                dc.getDataSources(dataSources);
-            }
-        }
-        return dataSources;
-    }
-
-
-
-    /**
-     * Add any macro name/value pairs.
-     *
-     *
-     * @param template template for the label
-     * @param patterns The macro names
-     * @param values The macro values
-     */
-    protected void addLabelMacros(String template, List patterns,
-                                  List values) {
-        List      dataSources    = getDataSources();
-        Hashtable seen           = new Hashtable();
-        String    dataSourceName = null;
-        for (int i = 0; i < dataSources.size(); i++) {
-            DataSource dataSource = (DataSource) dataSources.get(i);
-            if (seen.get(dataSource) != null) {
-                continue;
-            }
-            seen.put(dataSource, dataSource);
-            String name = DataSelector.getNameForDataSource(dataSource);
-            if (dataSourceName == null) {
-                dataSourceName = name;
-            } else {
-                dataSourceName = ";" + name;
-            }
-        }
-        patterns.add(MACRO_DISPLAYNAME);
-        values.add(getDisplayName());
-        patterns.add(MACRO_SHORTNAME);
-        values.add(getShortParamName());
-        patterns.add(MACRO_LONGNAME);
-        values.add(getLongParamName());
-        patterns.add(MACRO_DATASOURCENAME);
-        values.add(dataSourceName);
-        if (displayUnit != null) {
-            patterns.add(MACRO_DISPLAYUNIT);
-            values.add("" + displayUnit);
-        }
-
-    }
-
-
-    /**
-     * This method is used to get all of the labels (String)
-     * that are shown in the side legend.
-     *
-     * @param labels A list that the labels are inserted into
-     * @param legendType The type of legend, BOTTOM_LEGEND or SIDE_LEGEND
-     */
-    protected void getLegendLabels(List labels, int legendType) {
-        labels.add(applyMacrosToTemplate(getLegendLabelTemplate(), true));
-        if ((extraLabelTemplate != null)
-                && (extraLabelTemplate.length() > 0)) {
-            labels.addAll(
-                StringUtil.split(
-                    applyMacrosToTemplate(extraLabelTemplate, true), "\n",
-                    true, true));
-        }
-    }
-
-    /**
-     * Utility to apply the macro values to the given template
-     *
-     * @param template template
-     * @param timeOk should we include the time stamp
-     *
-     * @return label
-     */
-    private String applyMacrosToTemplate(String template, boolean timeOk) {
-        List patterns = new ArrayList();
-        List values   = new ArrayList();
-        addLabelMacros(template, patterns, values);
-        if (timeOk && hasTimeMacro(template)) {
-            if ((firstTime == null) || (currentTime == null)) {
-                checkTimestampLabel(null);
-            }
-            if (UtcDate.containsTimeMacro(template)) {
-                template = UtcDate.applyTimeMacro(template, currentTime,
-                        getIdv().getPreferenceManager().getDefaultTimeZone());
-            }
-            template = applyForecastHourMacro(template, currentTime);
-        }
-        return StringUtil.replaceList(template, patterns, values);
-    }
-
-
-    /**
-     * Apply the forecast hour macro
-     *
-     * @param t label string
-     * @param currentTime first time
-     *
-     * @return modified string
-     */
-    private String applyForecastHourMacro(String t, DateTime currentTime) {
-        if (t.indexOf(MACRO_FHOUR) >= 0) {
-            String v = "";
-            if ((firstTime != null) && (currentTime != null)) {
-                try {
-                    double diff =
-                        currentTime.getValue(CommonUnit.secondsSinceTheEpoch)
-                        - firstTime.getValue(CommonUnit.secondsSinceTheEpoch);
-                    v = ((int) (diff / 60 / 60)) + "H";
-                } catch (Exception exc) {
-                    System.err.println("Error:" + exc);
-                    exc.printStackTrace();
-                }
-            }
-            return t.replace(MACRO_FHOUR, v);
-        }
-        return t;
-    }
-
-
-    /**
-     * Return the label used for the menues in the IDV. Implements
-     * the method in the {@link DisplayControl} interface
-     *
-     * @return The menu label
-     */
-    public String getMenuLabel() {
-        List labels = getLegendLabels(SIDE_LEGEND);
-        if (labels.size() > 0) {
-            return labels.get(0).toString();
-        }
-        String l1 = ((paramName == null)
-                     ? ""
-                     : paramName);
-        if (l1.length() > 20) {
-            l1 = l1.substring(0, 19) + "... ";
-        }
-        return l1 + " " + getDisplayName();
-    }
-
-
-
-
-
-
-    /**
-     * Move the control's window to the front.
-     */
-    public void toFront() {
-        if ((myWindow != null) && makeWindow) {
-            if (myWindow.getState() == Frame.ICONIFIED) {
-                myWindow.setState(Frame.NORMAL);
-            }
-            myWindow.toFront();
-        }
-    }
-
-
-    /**
-     *  Should the DisplayControl do a doRemove when the window closes.
-     *
-     *  @return Whether to remove this control on a window close.
-     */
-    protected boolean removeOnWindowClose() {
-        return getObjectStore().get(PREF_REMOVEONWINDOWCLOSE, false);
-    }
-
-    /**
-     * This is called to inform this display control that its gui has been imported by some
-     * other idv component and it no longer is in a window.
-     */
-    public void guiImported() {
-        IdvWindow tmp = myWindow;
-        myWindow = null;
-        if (tmp != null) {
-            tmp.dispose();
-            setMakeWindow(false);
-        }
-    }
-
-
-    /**
-     * This is called to inform this display control that its gui has been exported out
-     * of some other component (ex: the MultiDisplayControl).
-     */
-    public void guiExported() {
-        if (myWindow != null) {
-            return;
-        }
-        setMakeWindow(true);
-        myWindow = createIdvWindow();
-        if (myWindow != null) {
-            myWindow.setTitle(getTitle());
-            myWindow.setContents(outerContents);
-            myWindow.show();
-        }
-    }
-
-
-    /**
-     * Create an IDV window
-     *
-     * @return  the window
-     */
-    protected IdvWindow createIdvWindow() {
-        if ( !getIdv().okToShowWindows()) {
-            return null;
-        }
-
-
-        myWindow       = new IdvWindow(getTitle(), getIdv());
-
-        windowListener = new WindowAdapter() {
-            public void windowClosing(WindowEvent e) {
-                if (myWindow == null) {
-                    return;
-                }
-                handleWindowClosing();
-            }
-        };
-        myWindow.addWindowListener(windowListener);
-        ControlDescriptor cd = getIdv().getControlDescriptor(displayId);
-        if (cd != null) {
-            String iconLoc = cd.getIcon();
-            if (iconLoc != null) {
-                ImageIcon icon = GuiUtils.getImageIcon(iconLoc,
-                                     getIdv().getClass());
-                if (icon != null) {
-                    myWindow.setIconImage(icon.getImage());
-                }
-            }
-        }
-        return (IdvWindow) myWindow;
-    }
-
-    /**
-     * Make the DisplayListDisplayable
-     *
-     * @param view the view that this will be in
-     * @return The displayable data object
-     *
-     * @throws RemoteException  Java RMI Exception
-     * @throws VisADException   VisAD problem
-     */
-    protected DisplayableData createDisplayListDisplayable(ViewManager view)
-            throws VisADException, RemoteException {
-        DisplayableData dt = new TextDisplayable(getTitle(),
-                                 TextType.getTextType(DISPLAY_LIST_NAME),
-                                 true);
-        dt.setUseTimesInAnimation(false);
-        if (displayListColor == null) {
-            if (view.getDisplayListColor() != null) {
-                displayListColor = view.getDisplayListColor();
-            } else if (color != null) {
-                displayListColor     = color;
-                displayListUsesColor = true;
-            } else {
-                displayListColor = getDisplayConventions().getColor();
-            }
-        }
-        dt.setColor(displayListColor);
-        dt.setVisible(getDisplayVisibility());
-
-        if (firstTime == null) {
-            checkTimestampLabel(null);
-        }
-
-        Data d = getDisplayListData();
-        if (d != null) {
-            dt.setData(d);
-        }
-        return dt;
-    }
-
-
-    /**
-     *  Called by the derived class init method to create the gui window.
-     *
-     * @throws RemoteException
-     * @throws VisADException
-     */
-    protected void doMakeWindow() throws VisADException, RemoteException {
-        if (outerContents != null) {
-            return;
-        }
-        if (contents == null) {
-            contents = doMakeContents();
-        }
-
-
-        mainPanel = GuiUtils.center(GuiUtils.inset(contents, 3));
-
-        if (showNoteText) {
-            showNoteTextArea();
-        }
-
-        //        outerContents = GuiUtils.topCenterBottom(doMakeMenuBar(), mainPanel, makeBottomButtons());
-        DndImageButton dndBtn = new DndImageButton(this, "control");
-        //        JComponent topPanel = GuiUtils.centerRight(doMakeMenuBar(),dndBtn);
-        outerContents = GuiUtils.topCenter(doMakeMenuBar(), mainPanel);
-        //        outerContents = GuiUtils.topCenter(topPanel, mainPanel);
-
-        ucar.unidata.util.Msg.translateTree(outerContents, true);
-
-    }
-
-    /*
-    protected JComponent makeBottomButtons() {
-        JButton removeBtn =
-            GuiUtils.makeImageButton("/auxdata/ui/icons/Remove16.gif",
-                                     this, "doRemove");
-        removeBtn.setToolTipText("Remove Display Control");
-
-        JButton expandBtn =
-            GuiUtils.makeImageButton("/auxdata/ui/icons/DownDown.gif", this,
-                                     "expandControl", this);
-
-        expandBtn.setToolTipText("Expand in the tabs");
-        JButton exportBtn =
-            GuiUtils.makeImageButton("/auxdata/ui/icons/Export16.gif", this,
-                                     "undockControl", this);
-        exportBtn.setToolTipText("Undock control window");
-
-        JButton propBtn =
-            GuiUtils.makeImageButton("/auxdata/ui/icons/Information16.gif",
-                                     this, "showProperties");
-        propBtn.setToolTipText("Show Display Control Properties");
-
-
-        DndImageButton dnd = new DndImageButton(this,"idv/display");
-        dnd.setToolTipText("Drag and drop to a window component");
-        JPanel buttonPanel =
-            GuiUtils.left(GuiUtils.hbox(Misc.newList(expandBtn, exportBtn,
-                propBtn, removeBtn,dnd), 4));
-
-
-        buttonPanel.setBorder(BorderFactory.createMatteBorder(1, 0, 1, 0,
-                Color.lightGray.darker()));
-        return buttonPanel;
-    }
-    */
-
-
-    /**
-     * Is the GUI being shown
-     *
-     * @return  true if it is
-     */
-    protected boolean isGuiShown() {
-        if (mainPanel != null) {
-            try {
-                mainPanel.getLocationOnScreen();
-            } catch (Exception exc) {
-                return false;
-            }
-        }
-        return true;
-    }
-
-    /**
-     * Make the menu bar
-     *
-     * @return The menu bar
-     */
-    protected JMenuBar doMakeMenuBar() {
-        DndImageButton dndBtn  = new DndImageButton(this, "control");
-        List           menus   = doMakeMenuBarMenus(new ArrayList());
-        JMenuBar       menuBar = new JMenuBar();
-        for (int i = 0; i < menus.size(); i++) {
-            menuBar.add((JMenu) menus.get(i));
-        }
-        //        menuBar.add(dndBtn);
-        return menuBar;
-    }
-
-
-    /** The last image capture dir */
-    private static File captureDir;
-
-    /**
-     * Screen snapshot of window
-     */
-    public void captureWindow() {
-        String name = getClass().getName();
-        int    idx  = name.lastIndexOf(".");
-        name = name.substring(idx + 1);
-        name = name + ".jpg";
-        JTextField nameFld = new JTextField(name, 15);
-        nameFld.setCaretPosition(0);
-        JFileChooser chooser = new FileManager.MyFileChooser();
-        chooser.setFileSelectionMode(JFileChooser.DIRECTORIES_ONLY);
-        chooser.setAccessory(GuiUtils.top(GuiUtils.hbox(new JLabel("Name:"),
-                nameFld, 5)));
-        if (captureDir != null) {
-            chooser.setCurrentDirectory(captureDir);
-        }
-        int returnVal = chooser.showOpenDialog(null);
-        if (returnVal != JFileChooser.APPROVE_OPTION) {
-            return;
-        }
-        captureDir = chooser.getSelectedFile();
-
-        name       = nameFld.getText().trim();
-        String path = IOUtil.joinDir(captureDir.toString(), name);
-        try {
-            //TODO: Use the robot iamge capture here.
-            ImageUtils.writeImageToFile(outerContents, path);
-            System.out.println("Write to:" + path);
-        } catch (Exception exc) {
-            logException("Capturing window", exc);
-        }
-    }
-
-
-    /**
-     * Set the main panel dimenstions
-     *
-     * @throws Exception  problem setting the dimensions
-     */
-    protected void setMainPanelDimensions() throws Exception {
-        doMakeWindow();
-        boolean needToResize = (mainPanel.getSize().width == 0)
-                               || (mainPanel.getSize().height == 0);
-        mainPanel.invalidate();
-        //        mainPanel.validate();
-        if (needToResize) {
-            JFrame frame = GuiUtils.getFrame(mainPanel);
-            if (frame != null) {
-                if (mainPanelSize != null) {
-                    mainPanel.setSize(mainPanelSize);
-                }
-                frame.pack();
-                if (mainPanelSize != null) {
-                    frame.setSize(mainPanelSize);
-                }
-            } else {
-                JFrame f = new JFrame();
-                if (mainPanelSize != null) {
-                    mainPanel.setSize(mainPanelSize);
-                    mainPanel.setMinimumSize(mainPanelSize);
-                    mainPanel.setPreferredSize(mainPanelSize);
-                }
-                f.getContentPane().add(mainPanel);
-                f.pack();
-            }
-        }
-    }
-
-    /**
-     * Get the image
-     *
-     * @return  the image
-     *
-     * @throws Exception problem getting image
-     */
-    public Image getImage() throws Exception {
-        return getImage(null);
-    }
-
-
-    /**
-     * Allows a derived class to provide its own viewmanager wehn capturing an image of the display from isl
-     *
-     * @param what The specification of the viewmanager (from the isl)
-     *
-     * @return the viewmanager or null
-     *
-     * @throws Exception on badness
-     */
-    public ViewManager getViewManagerForCapture(String what)
-            throws Exception {
-        System.err.println("base for capture:" + getClass().getName());
-        return null;
-    }
-
-
-    /**
-     * Get the image of "what"
-     *
-     * @param what  description of what to get
-     *
-     * @return the image
-     *
-     * @throws Exception problem getting image
-     */
-    public Image getImage(String what) throws Exception {
-        if (what != null) {
-            System.err.println("Unknown image capture component:" + what);
-        }
-        setMainPanelDimensions();
-        if ( !getIdv().getArgsManager().getIsOffScreen()) {
-            GuiUtils.showComponentInTabs(mainPanel);
-        }
-        return ImageUtils.getImage(mainPanel);
-    }
-
-
-    /**
-     *  Make the menus to put in the menu bar
-     *
-     * @param menus List to add to
-     *
-     * @return The menus list
-     */
-    protected List doMakeMenuBarMenus(List menus) {
-        if (menus == null) {
-            menus = new ArrayList();
-        }
-        final JMenu fileMenu = new JMenu("File");
-        fileMenu.setMnemonic(GuiUtils.charToKeyCode("F"));
-        final JMenu editMenu = new JMenu("Edit");
-        editMenu.setMnemonic(GuiUtils.charToKeyCode("E"));
-        final JMenu viewMenu = new JMenu("View");
-        viewMenu.setMnemonic(GuiUtils.charToKeyCode("V"));
-        final JMenu helpMenu = new JMenu("Help");
-        helpMenu.setMnemonic(GuiUtils.charToKeyCode("H"));
-        ArrayList extras = new ArrayList();
-        getExtraMenus(extras, true);
-
-
-        menus.add(fileMenu);
-        menus.add(editMenu);
-        menus.add(viewMenu);
-        if ( !extras.isEmpty()) {
-            for (int i = 0; i < extras.size(); i++) {
-                menus.add((JMenu) extras.get(i));
-            }
-        }
-        menus.add(helpMenu);
-
-        fileMenu.addMenuListener(new MenuListener() {
-            public void menuCanceled(MenuEvent e) {}
-
-            public void menuDeselected(MenuEvent e) {}
-
-            public void menuSelected(MenuEvent e) {
-                makeFileMenu(fileMenu);
-            }
-        });
-
-
-        viewMenu.addMenuListener(new MenuListener() {
-            public void menuCanceled(MenuEvent e) {}
-
-            public void menuDeselected(MenuEvent e) {}
-
-            public void menuSelected(MenuEvent e) {
-                makeViewMenu(viewMenu);
-            }
-        });
-
-        editMenu.addMenuListener(new MenuListener() {
-            public void menuCanceled(MenuEvent e) {}
-
-            public void menuDeselected(MenuEvent e) {}
-
-            public void menuSelected(MenuEvent e) {
-                makeEditMenu(editMenu);
-            }
-        });
-
-        helpMenu.addMenuListener(new MenuListener() {
-            public void menuCanceled(MenuEvent e) {}
-
-            public void menuDeselected(MenuEvent e) {}
-
-            public void menuSelected(MenuEvent e) {
-                makeHelpMenu(helpMenu);
-            }
-        });
-
-        return menus;
-    }
-
-
-    /**
-     * Get the object store
-     *
-     * @return  the store
-     */
-    public XmlObjectStore getStore() {
-        if (controlContext == null) {
-            return null;
-        }
-        return controlContext.getObjectStore();
-    }
-
-
-
-
-
-
-
-    /**
-     * Handle the window closing.
-     */
-    protected void handleWindowClosing() {
-
-
-        boolean remove = removeOnWindowClose();
-        if ( !remove && (getDisplayInfos().size() == 0)) {
-            remove = getStore().get(PREF_STANDALONE_REMOVEONCLOSE, false);
-            if (getStore().get(PREF_STANDALONE_REMOVEONCLOSE_ASK, false)) {
-                JCheckBox askCbx =
-                    new JCheckBox("Don't show this window again", false);
-
-                JPanel contents =
-                    GuiUtils
-                        .vbox(new JLabel(
-                            "<html><b>NOTE:</b> This display control has no other components.<p>Do you want to remove it or just close the window?</html>"), GuiUtils
-                                .filler(), askCbx);
-
-                contents = GuiUtils.inset(contents, 10, 5);
-                int result = GuiUtils.makeDialog(getWindow(),
-                                 "Remove Or Close?", contents, getWindow(),
-                                 new String[] { "Remove the Display",
-                        "Close the Window" });
-                remove = result == 0;
-                getStore().put(PREF_STANDALONE_REMOVEONCLOSE, remove);
-                getStore().put(PREF_STANDALONE_REMOVEONCLOSE_ASK,
-                               !askCbx.isSelected());
-                getStore().save();
-            }
-        }
-
-        if (remove) {
-            Misc.run(this, "doRemove");
-        } else {
-            //After a window close (like from hitting the "X") we cannot show the  window again
-            //So null out the window so we create a new one later
-            if ((myWindow != null) && (windowListener != null)) {
-                myWindow.removeWindowListener(windowListener);
-                myWindow = null;
-            }
-        }
-    }
-
-    /**
-     * The outer contents is the outermost component of the gui (i.e.,
-     * it holds the menu bar and the mainPanel)
-     *
-     * @return Gui contents
-     */
-    public Component getOuterContents() {
-        return outerContents;
-    }
-
-    /**
-     * Get the component for the main panel of this DisplayControlImpl's
-     * contents.
-     *
-     * @return GUI contents
-     */
-    public JComponent getMainPanel() {
-        return mainPanel;
-    }
-
-    /**
-     * Should this control make its own window.
-     * This method is here (mostly) for xml unpersistence
-     *
-     * @param value The make window flag
-     */
-    public void setMakeWindow(boolean value) {
-        makeWindow = value;
-    }
-
-    /**
-     * Should this control make its own window.
-     * This method is here (mostly) for xml unpersistence
-     *
-     * @return The flag
-     */
-    public boolean getMakeWindow() {
-        return makeWindow;
-    }
-
-    /**
-     * This method is here (mostly) for xml unpersistence
-     *
-     * @param value The size of the window
-     */
-    public void setWindowSize(Dimension value) {
-        windowSize = value;
-    }
-
-    /**
-     * This method is here (mostly) for xml unpersistence
-     *
-     * @return The size of the window (if non-null) else null
-     */
-    public Dimension getWindowSize() {
-        if (myWindow != null) {
-            return myWindow.getSize();
-        }
-        return null;
-    }
-
-
-    /**
-     * Get the main panel size
-     *
-     * @return the main panel size
-     */
-    public Dimension getMainPanelSize() {
-        if (mainPanel != null) {
-            return mainPanel.getSize();
-        }
-        return null;
-    }
-
-
-    /**
-     * Set the main panel size
-     *
-     * @param s the dimensions of the panel
-     */
-    public void setMainPanelSize(Dimension s) {
-        mainPanelSize = s;
-    }
-
-
-
-    /**
-     * This method is here (mostly) for xml unpersistence
-     *
-     * @param x The x location of the window
-     */
-    public void setWindowX(int x) {
-        windowX = x;
-    }
-
-    /**
-     * This method is here (mostly) for xml unpersistence
-     *
-     * @return The x location of the window
-     */
-    public int getWindowX() {
-        return ((myWindow != null)
-                ? myWindow.getLocation().x
-                : 50);
-    }
-
-    /**
-     * This method is here (mostly) for xml unpersistence
-     *
-     *
-     * @param y The y location of the window
-     */
-    public void setWindowY(int y) {
-        windowY = y;
-    }
-
-    /**
-     * This method is here (mostly) for xml unpersistence
-     *
-     * @return The y location of the window
-     */
-    public int getWindowY() {
-        return ((myWindow != null)
-                ? myWindow.getLocation().y
-                : 100);
-    }
-
-    /**
-     * SHow the window
-     */
-    public void show() {
-        popup(null);
-        if ((myWindow != null) && makeWindow) {
-            controlContext.showWindow(this, myWindow);
-        }
-    }
-
-
-    /**
-     * Hide or show the main window
-     */
-    public void toggleWindow() {
-        if (makeWindow) {
-            if (getWindowVisible()) {
-                hide();
-            } else {
-                popup(sideLegendLabel);
-            }
-        } else if (outerContents != null) {
-            GuiUtils.showComponentInTabs(outerContents);
-        }
-    }
-
-
-    /**
-     * Hide the window
-     */
-    public void hide() {
-        if (myWindow != null) {
-            myWindow.setVisible(false);
-        }
-    }
-
-    /**
-     *  A hook method to allow subclasses to initialize the dialog window,
-     *  set the size of the dialog window, etc.
-     *
-     * @param window The control's window
-     */
-    public void initWindow(final IdvWindow window) {
-        SwingUtilities.invokeLater(new Runnable() {
-            public void run() {
-                try {
-                    //Was removed?
-                    if (hasBeenRemoved) {
-                        return;
-                    }
-                    if (outerContents == null) {
-                        return;
-                    }
-
-                    window.setTitle(getTitle());
-                    window.setContents(outerContents);
-                    if (windowSize != null) {
-                        window.setWindowBounds(new Rectangle(windowX,
-                                windowY, windowSize.width,
-                                windowSize.height));
-                    } else {
-                        window.setLocation(windowX, windowY);
-                    }
-                    controlContext.showWindow(DisplayControlImpl.this,
-                            window);
-                    if (myWindowVisible) {
-                        //                            System.err.println("calling show");
-                        //                            show();
-                    } else {
-                        //System.err.println("calling hide");
-                        //                            hide();
-                    }
-                } catch (Exception exc) {
-                    System.err.println("ERROR:" + hasBeenRemoved);
-                    System.err.println("oops: " + exc);
-                    exc.printStackTrace();
-                }
-            }
-        });
-    }
-
-
-    /**
-     * Is the window currently visible
-     *
-     * @return Window visibility
-     */
-    public boolean getWindowVisible() {
-        return ((myWindow != null)
-                ? myWindow.isShowing()
-                : false);
-    }
-
-
-    /**
-     * Does this display control popup its window on creation
-     *
-     * @return Should the window be visible
-     */
-    public boolean shouldWindowBeVisible() {
-        return myWindowVisible;
-    }
-
-
-    /**
-     *  Set the local data memeber myWindowVisible. If myWindow is
-     *  non-null then set its visiblity as well. This method is mostly used
-     *  in the XmlEncoder persistence mechanism.
-     *
-     * @param v Window visibility
-     */
-    public void setWindowVisible(boolean v) {
-        myWindowVisible = v;
-        if (myWindow != null) {
-            if (myWindowVisible) {
-                show();
-            } else {
-                hide();
-            }
-        }
-    }
-
-
-
-    /**
-     * A hook to allow derived classes to have their own label in the menu
-     * for the change data call.
-     *
-     * @return Menu label for the change data call.
-     */
-    protected String getChangeParameterLabel() {
-        return "Change Parameter...";
-    }
-
-
-    /**
-     * Implement the HyperLinkListener method to pass any link clicks
-     * off to the {@link ucar.unidata.idv.ControlContext}
-     *
-     * @param e The event
-     */
-    public void hyperlinkUpdate(HyperlinkEvent e) {
-        if (e.getEventType() == HyperlinkEvent.EventType.ACTIVATED) {
-            String url;
-            if (e.getURL() == null) {
-                url = e.getDescription();
-            } else {
-                url = e.getURL().toString();
-            }
-            controlContext.handleAction(url, null);
-        }
-    }
-
-
-    /**
-     * Returns the help url that should be used.
-     *
-     * @return Either the helpUrl member (if non-null) or
-     * the displayId prepended with "idv.controls"
-     */
-    private String getActualHelpUrl() {
-        if (helpUrl != null) {
-            return helpUrl;
-        }
-        return "idv.controls." + displayId;
-    }
-
-    /**
-     * Does this display have a map projection
-     *
-     * @return Has map projection
-     */
-    public boolean hasMapProjection() {
-        return hasDisplayWithData();
-    }
-
-
-    /**
-     * Determines whether this control has a {@link ucar.visad.display.Displayable} that has
-     * non-null Data that isa FieldImpl
-     *
-     * @return Does this control have a visad.Data
-     */
-    private boolean hasDisplayWithData() {
-        boolean hasDisplayWithData = false;
-        try {
-            List infos = getDisplayInfos();
-            for (int i = 0, n = infos.size(); i < n; i++) {
-                DisplayInfo info = (DisplayInfo) infos.get(i);
-                Data        data = info.getDisplayable().getData();
-                if ((data != null) && (data instanceof FieldImpl)) {
-                    hasDisplayWithData = true;
-                    break;
-                }
-            }
-        } catch (Exception exc) {
-            logException("Inserting displayables", exc);
-        }
-        return hasDisplayWithData;
-    }
-
-
-
-    /**
-     * Create the edit menu
-     *
-     * @param menu The edit menu
-     */
-    private void makeEditMenu(JMenu menu) {
-        menu.removeAll();
-        List items = new ArrayList();
-        getEditMenuItems(items, true);
-        GuiUtils.makeMenu(menu, items);
-        Msg.translateTree(menu);
-    }
-
-    /**
-     * Create the view menu
-     *
-     * @param menu The view menu
-     */
-    private void makeViewMenu(JMenu menu) {
-        menu.removeAll();
-        List items = new ArrayList();
-        getViewMenuItems(items, true);
-        getIdv().getIdvUIManager().addViewMenuItems(this, items);
-        if (componentHolder != null) {
-            items.add(GuiUtils.makeMenuItem("Undock", componentHolder,
-                                            "undockControl"));
-        }
-        GuiUtils.makeMenu(menu, items);
-        Msg.translateTree(menu);
-    }
-
-
-    /**
-     * Reload the data sources
-     *
-     * @throws RemoteException Java RMI problem
-     * @throws VisADException VisAD problem
-     */
-    public void reloadDataSource() throws RemoteException, VisADException {
-        List dataSources = getDataSources();
-        for (int i = 0; i < dataSources.size(); i++) {
-            ((DataSource) dataSources.get(i)).reloadData();
-        }
-    }
-
-    /**
-     * reload the data source in a thread.
-     *
-     * @throws RemoteException Java RMI problem
-     * @throws VisADException VisAD problem
-     */
-    public void reloadDataSourceInThread()
-            throws RemoteException, VisADException {
-        Misc.run(this, "reloadDataSource");
-    }
-
-    /**
-     * Get last file menu items.
-     *
-     * @param items the last items in the file menu.
-     */
-    protected void getLastFileMenuItems(List items) {
-        if ((myDataChoices != null) && (myDataChoices.size() > 0)) {
-            items.add(GuiUtils.MENU_SEPARATOR);
-            items.add(GuiUtils.makeMenuItem("Reload Data", this,
-                                            "reloadDataSourceInThread"));
-        }
-
-        if (makeWindow) {
-            items.add(GuiUtils.MENU_SEPARATOR);
-            items.add(GuiUtils.makeMenuItem((getWindowVisible()
-                                             ? "Close Window"
-                                             : "Show Window"), this,
-                                             "toggleWindow"));
-        }
-    }
-
-    /**
-     * Create the file menu
-     *
-     * @param menu The file menu
-     */
-    private void makeFileMenu(JMenu menu) {
-        menu.removeAll();
-        List items = new ArrayList();
-        //Uncomment this line if you want an easy way to screen capture the window
-        //      items.add(GuiUtils.makeMenuItem("Capture", this,"captureWindow"));
-        getFileMenuItems(items, true);
-        List saveItems = new ArrayList();
-        getSaveMenuItems(saveItems, true);
-        items.add(GuiUtils.MENU_SEPARATOR);
-        items.add(GuiUtils.makeMenu(new JMenu("Save"), saveItems));
-        getLastFileMenuItems(items);
-        GuiUtils.makeMenu(menu, items);
-        Msg.translateTree(menu);
-    }
-
-    /**
-     * Add in the menu items for the save and export display template
-     *
-     * @param items List of menu items to add into
-     * @param forMenuBar if this is for the menubar
-     */
-    protected void getSaveMenuItems(List items, boolean forMenuBar) {
-        if ( !items.isEmpty()) {
-            items.add(GuiUtils.MENU_SEPARATOR);
-        }
-        if (canSaveDataInCache()) {
-            items.add(GuiUtils.makeMenuItem("Save Data in Cache...", this,
-                                            "saveDataChoiceInCache"));
-        }
-        if (canExportData()) {
-            items.add(
-                GuiUtils.makeMenuItem(
-                    "Export Displayed Data to NetCDF...", this,
-                    "exportDisplayedData", FileManager.SUFFIX_NETCDF, true));
-        }
-        if ((myDataChoices != null) && haveParameterDefaults()
-                && (myDataChoices.size() == 1)) {
-            items.add(GuiUtils.makeMenuItem("Save As Parameter Defaults",
-                                            this, "saveAsParameterDefaults"));
-
-        }
-        items.addAll(GuiUtils.makeMenuItems(this, new String[][] {
-            { "Save Display as Favorite...", "saveAsFavorite", null,
-              "Save this display, without its data, as a favorite template" },
-            { "Save Display as Bundle...", "saveAsTemplate", null,
-              "Save this display, without its data, as a template" }
-            /*            { "Save Display State as Default", "saveAsPrototype", null,
-              "Use the state of this display as the default for new displays of this type" },
-            { "Clear Default", "clearPrototype", null,
-            "Clear any saved default state for displays of this type" }*/
-        }));
-    }
-
-
-    /**
-     * Create the help menu
-     *
-     * @param menu The help menu
-     */
-    private void makeHelpMenu(JMenu menu) {
-        menu.removeAll();
-        List items = new ArrayList();
-        getHelpMenuItems(items, true);
-        GuiUtils.makeMenu(menu, items);
-        Msg.translateTree(menu);
-    }
-
-    /**
-     * Add the  relevant edit menu items into the list
-     *
-     * @param items List of menu items
-     * @return the list with the new items
-     */
-    public List getEditMenuItems(List items) {
-        getEditMenuItems(items, false);
-        return items;
-    }
-
-    /**
-     * Add the  relevant edit menu items into the list
-     *
-     * @param items List of menu items
-     * @return the list with the new items
-     */
-    public List getFileMenuItems(List items) {
-        getFileMenuItems(items, false);
-        return items;
-    }
-
-    /**
-     * Add the  relevant view menu items into the list
-     *
-     * @param items List of menu items
-     * @return the list with the new items
-     */
-    public List getViewMenuItems(List items) {
-        getViewMenuItems(items, false);
-        return items;
-    }
-
-
-    /**
-     * Add the  relevant edit menu items into the list
-     *
-     * @param items List of menu items
-     * @param forMenuBar Is this for the menu in the window's menu bar or
-     * for a popup menu in the legend
-     */
-    protected void getEditMenuItems(List items, boolean forMenuBar) {
-
-
-        boolean addedSeparator = false;
-        if (ctw != null) {
-            if ((items.size() > 0) && !addedSeparator) {
-                items.add(GuiUtils.MENU_SEPARATOR);
-            }
-            addedSeparator = true;
-            items.add(ctw.makeMenu());
-        }
-
-
-        if (checkFlag(FLAG_COLOR)) {
-            if ((items.size() > 0) && !addedSeparator) {
-                items.add(GuiUtils.MENU_SEPARATOR);
-            }
-            addedSeparator = true;
-            items.add(doMakeChangeColorMenu());
-        }
-
-        /*
-        if (getDisplayInfos().size() > 0) {
-            //            items.add(GuiUtils.MENU_SEPARATOR);
-            //            items.add(GuiUtils.makeCheckboxMenuItem("Show In Display List",
-            //                    this, "showInDisplayList", null));
-            //            if (getShowInDisplayList()) {
-            if ((items.size() > 0) && !addedSeparator) {
-                items.add(GuiUtils.MENU_SEPARATOR);
-            }
-            addedSeparator = true;
-            items.add(
-                GuiUtils.makeMenu(
-                    "Display List Color",
-                    makeChangeColorMenuItems(
-                        "setDisplayListColor", displayListColor)));
-            //            }
-        }
-        */
-
-
-        boolean addedChangeSeparator = false;
-        if (checkFlag(FLAG_DATACONTROL)) {
-            if ( !addedChangeSeparator) {
-                items.add(GuiUtils.MENU_SEPARATOR);
-            }
-            addedChangeSeparator = true;
-            items.add(doMakeChangeParameterMenuItem());
-        }
-
-        if (checkFlag(FLAG_DISPLAYUNIT) && (displayUnit != null)) {
-            if ( !addedChangeSeparator) {
-                items.add(GuiUtils.MENU_SEPARATOR);
-            }
-            addedChangeSeparator = true;
-            items.add(GuiUtils.makeMenuItem("Change Display Unit...", this,
-                                            "changeDisplayUnit"));
-        }
-
-        if (checkFlag(FLAG_COLORUNIT) && (colorUnit != null)) {
-            if ( !addedChangeSeparator) {
-                items.add(GuiUtils.MENU_SEPARATOR);
-            }
-            addedChangeSeparator = true;
-            items.add(GuiUtils.makeMenuItem("Change Color Unit...", this,
-                                            "changeColorUnit"));
-        }
-
-        if (checkFlag(FLAG_CONTOUR)) {
-            if ( !addedChangeSeparator) {
-                items.add(GuiUtils.MENU_SEPARATOR);
-            }
-            addedChangeSeparator = true;
-            items.add(GuiUtils.makeMenuItem("Change Contours...", this,
-                                            "showContourPropertiesDialog"));
-        }
-
-
-        if ( !items.isEmpty()) {
-            items.add(GuiUtils.MENU_SEPARATOR);
-        }
-
-        JMenu sharingMenu = new JMenu("Sharing");
-        items.add(sharingMenu);
-        sharingMenu.add(GuiUtils.makeCheckboxMenuItem("Sharing On", this,
-                "sharing", null));
-
-        sharingMenu.add(GuiUtils.makeMenuItem("Set Share Group", this,
-                "showSharableDialog"));
-
-
-        if ( !items.isEmpty()) {
-            items.add(GuiUtils.MENU_SEPARATOR);
-        }
-
-        items.add(GuiUtils.setIcon(GuiUtils.makeMenuItem("Display Settings...",
-                this,
-                "showDisplaySettingsDialog"), "/auxdata/ui/icons/Settings16.png"));
-
-
-        items.add(GuiUtils.setIcon(GuiUtils.makeMenuItem("Properties...",
-                this,
-                "showProperties"), "/auxdata/ui/icons/information.png"));
-
-    }
-
-
-
-
-
-    /**
-     * Check to see if we have any display properties.
-     * @return true if we have properties for parameter defaults.
-     */
-    protected boolean haveParameterDefaults() {
-        return (ctw != null)
-               || (checkFlag(FLAG_DISPLAYUNIT) && (displayUnit != null))
-               || (checkFlag(FLAG_CONTOUR));
-    }
-
-
-
-    /**
-     * Get the time set
-     *
-     * @return  the Set for times
-     *
-     * @throws RemoteException  RMI exception
-     * @throws VisADException  Couldn't create time set
-     */
-    public Set getTimeSet() throws RemoteException, VisADException {
-        return getDataTimeSet();
-    }
-
-
-
-    /**
-     * Collect the time animation set from the displayables.
-     * If none found then return null.
-     *
-     * @return Animation set
-     *
-     * @throws RemoteException On badness
-     * @throws VisADException On badness
-     */
-    protected Set getDataTimeSet() throws RemoteException, VisADException {
-        Set  aniSet = null;
-        List infos  = getDisplayInfos();
-        for (int i = 0; i < infos.size(); i++) {
-            DisplayInfo displayInfo = (DisplayInfo) infos.get(i);
-            Animation animation = displayInfo.getViewManager().getAnimation();
-            if (animation == null) {
-                continue;
-            }
-
-            //Displayable.debug = (this instanceof PlanViewControl);
-            RealType aniType = animation.getAnimationRealType();
-            //Displayable.debug = false;
-
-            Set set = displayInfo.getDisplayable().getAnimationSet(aniType,
-                          true);
-
-            if (set == null) {
-                //if(this instanceof PlanViewControl) 
-                //    System.err.println ("      no set ");
-                continue;
-            }
-            aniSet = (aniSet == null)
-                     ? set
-                     : aniSet.merge1DSets(set);
-        }
-        return aniSet;
-    }
-
-
-    /**
-     * Do any of our displayables have times
-     *
-     * @return Have times
-     */
-    protected boolean haveDataTimes() {
-        try {
-            return getDataTimeSet() != null;
-        } catch (Exception exc) {
-            logException("Checking for times", exc);
-        }
-        return false;
-    }
-
-
-    /**
-     * Utility to make the macro popup button that adds macros into a text component
-     *
-     * @param field The field
-     * @param pref If non-null add the "Set as preference" items
-     * @param property  the property
-     *
-     * @return The button
-     */
-    private JButton makeMacroPopup(final JTextComponent field,
-                                   final String pref, final String property) {
-        final JButton popupBtn = new JButton("Add Macro");
-        popupBtn.addActionListener(new ActionListener() {
-            public void actionPerformed(ActionEvent ae) {
-                showMacroPopup(popupBtn, field, pref, property);
-            }
-        });
-        return popupBtn;
-    }
-
-
-
-
-    /**
-     * Show the popup for macros
-     *
-     * @param popupBtn   the popup button
-     * @param field      The text field associated with this popup
-     * @param pref       the preference to set
-     * @param property   the property
-     */
-    private void showMacroPopup(JButton popupBtn, final JTextComponent field,
-                                final String pref, String property) {
-        List macroItems = new ArrayList();
-        List names      = new ArrayList();
-        List labels     = new ArrayList();
-        getMacroNames(names, labels);
-        for (int i = 0; i < names.size(); i++) {
-            JMenuItem btn = new JMenuItem(labels.get(i).toString());
-            btn.addActionListener(new ObjectListener(names.get(i)) {
-                public void actionPerformed(ActionEvent ae) {
-                    String text        = field.getText();
-                    int    caret       = field.getCaretPosition();
-                    int    selectStart = field.getSelectionStart();
-                    int    selectEnd   = field.getSelectionEnd();
-                    // System.out.println("Select start = " + selectStart + "; end = " + selectEnd);
-                    if (selectStart == selectEnd) {  // no selected text
-                    } else {
-                        text = text.substring(0, selectStart)
-                               + text.substring(selectEnd);
-                        caret = Math.max(0, (caret
-                                             - (selectEnd - selectStart)));
-                    }
-                    if (caret >= text.length()) {
-                        field.setText(text + theObject);
-                    } else {
-                        field.setText(text.substring(0, caret) + theObject
-                                      + text.substring(caret));
-                    }
-                }
-            });
-            macroItems.add(btn);
-        }
-
-        if (pref != null) {
-            macroItems.add(GuiUtils.MENU_SEPARATOR);
-            macroItems.add(
-                GuiUtils.makeMenuItem(
-                    "Use as default for this type of display", this,
-                    "setLabelAsPreference", new Object[] { field,
-                    pref + "." + displayId }));
-            macroItems.add(
-                GuiUtils.makeMenuItem(
-                    "Use as default for all displays with data", this,
-                    "setLabelAsPreference", new Object[] { field,
-                    pref + ".data" }));
-            macroItems.add(
-                GuiUtils.makeMenuItem(
-                    "Use as default for all displays without data", this,
-                    "setLabelAsPreference", new Object[] { field,
-                    pref + ".nodata" }));
-        }
-
-
-
-
-
-
-        final JPopupMenu macroPopup = GuiUtils.makePopupMenu(macroItems);
-        macroPopup.show(popupBtn, 0, popupBtn.getBounds().height);
-    }
-
-
-
-
-    /**
-     * Find displays based on the key
-     *
-     * @param key  the key
-     *
-     * @return  List of  appropriate display
-     */
-    protected List findDisplays(String key) {
-        List displays = getIdv().getDisplayControls();
-        return findDisplays(key, displays);
-    }
-
-    /**
-     * Find displays with the particular key in the list of displays
-     *
-     * @param key  key to look for
-     * @param displays  list of displays
-     *
-     * @return  the displays for that key
-     */
-    protected List findDisplays(String key, List displays) {
-        List result = new ArrayList();
-        if ((key == null) || (key.length() == 0) || (key.equals(FIND_ALL))) {
-            return displays;
-        }
-        if (key.equals(FIND_THIS)) {
-            result.add(this);
-            return result;
-        }
-        ViewManager vm = getDefaultViewManager();
-        for (int i = 0; i < displays.size(); i++) {
-            DisplayControlImpl control = (DisplayControlImpl) displays.get(i);
-            if (key.startsWith(FIND_CLASS)) {
-                String className = key.substring(6);
-                if (control.getClass().getName().equals(className)) {
-                    result.add(control);
-                }
-            } else if (key.startsWith(FIND_WITHTHISVIEW)) {
-                if (Misc.equals(vm, control.getDefaultViewManager())) {
-                    result.add(control);
-                }
-            } else if (key.startsWith(FIND_CATEGORY)) {
-                String value = key.substring(9);
-                if (Misc.equals(value, control.getDisplayCategory())) {
-                    result.add(control);
-                }
-            } else if (key.equals(FIND_WITHDATA)) {
-                if (control.getShortParamName() != null) {
-                    result.add(control);
-                }
-            } else if (key.equals(FIND_SPECIAL)) {
-                if (control.getShortParamName() == null) {
-                    result.add(control);
-                }
-            } else if (key.equals(FIND_WITHTHISDATA)) {
-                if (Misc.equals(this.getDataSources(),
-                                control.getDataSources())) {
-                    result.add(control);
-                }
-            } else if (key.equals(FIND_WITHTHISFIELD)) {
-                if (this.getShortParamName().equals(
-                        control.getShortParamName())) {
-                    result.add(control);
-                }
-            } else {
-                if (i == 0) {
-                    System.err.println("unknown key:" + key);
-                }
-            }
-        }
-        return result;
-    }
-
-
-
-    /**
-     * Popup a category menu
-     *
-     * @param categoryFld the text field
-     * @param categoryBtn the button
-     */
-    private void popupCategoryMenu(JTextField categoryFld,
-                                   JButton categoryBtn) {
-        List categoryItems = new ArrayList();
-        for (Enumeration keys =
-                allCategories.keys(); keys.hasMoreElements(); ) {
-            String key = (String) keys.nextElement();
-            categoryItems.add(GuiUtils.makeMenuItem(key, categoryFld,
-                    "setText", key));
-        }
-
-
-
-        final JPopupMenu categoryPopup =
-            GuiUtils.makePopupMenu(categoryItems);
-
-        categoryPopup.show(categoryBtn, 0, categoryBtn.getBounds().height);
-
-    }
-
-
-
-    /**
-     * Show the properties dialog
-     */
-    public void showProperties() {
-        JTabbedPane jtp = new JTabbedPane();
-        addPropertiesComponents(jtp);
-        final JDialog propertiesDialog =
-            GuiUtils.createDialog("Properties -- " + getTitle(), true);
-        ActionListener listener = new ActionListener() {
-            public void actionPerformed(ActionEvent event) {
-                String cmd = event.getActionCommand();
-                if (cmd.equals(GuiUtils.CMD_OK)
-                        || cmd.equals(GuiUtils.CMD_APPLY)) {
-                    if ( !applyProperties()) {
-                        return;
-                    }
-                }
-                if (cmd.equals(GuiUtils.CMD_OK)
-                        || cmd.equals(GuiUtils.CMD_CANCEL)) {
-                    propertiesDialog.dispose();
-                }
-            }
-        };
-        Window     f       = GuiUtils.getWindow(contents);
-        JComponent buttons = GuiUtils.makeApplyOkCancelButtons(listener);
-        JComponent propContents = GuiUtils.inset(GuiUtils.centerBottom(jtp,
-                                      buttons), 5);
-        Msg.translateTree(jtp, true);
-        propertiesDialog.getContentPane().add(propContents);
-        propertiesDialog.pack();
-        if (f != null) {
-            GuiUtils.showDialogNearSrc(f, propertiesDialog);
-        } else {
-            propertiesDialog.show();
-        }
-    }
-
-    /**
-     * Add tabs to the properties dialog.
-     *
-     * @param jtp  the JTabbedPane to add to
-     */
-    protected void addPropertiesComponents(JTabbedPane jtp) {
-
-        int  width = 20;
-        List comps = new ArrayList();
-
-
-        categoryFld = new JTextField(displayCategory, width);
-
-        final JTextField catFld      = categoryFld;
-
-
-
-
-        final JButton    categoryBtn = new JButton("<<");
-        categoryBtn.addActionListener(new ActionListener() {
-            public void actionPerformed(ActionEvent ae) {
-                popupCategoryMenu(catFld, categoryBtn);
-            }
-        });
-
-
-        comps.add(GuiUtils.rLabel("Display Category:"));
-        comps.add(categoryFld);
-        comps.add(GuiUtils.left(categoryBtn));
-
-
-        // legend label properties
-        legendLabelTemplateFld = new JTextField(getLegendLabelTemplate(),
-                width);
-
-
-
-        legendLabelTemplateFld.setToolTipText("Enter your own label");
-        JButton popupBtn = makeMacroPopup(legendLabelTemplateFld,
-                                          PREF_LEGENDLABEL_TEMPLATE,
-                                          "legendLabelTemplate");
-        comps.add(GuiUtils.rLabel("Legend Label:"));
-        comps.add(legendLabelTemplateFld);
-        comps.add(popupBtn);
-
-        extraLabelTemplateFld = new JTextArea(extraLabelTemplate, 3, 25);
-        extraLabelTemplateFld.setToolTipText("Enter extra legend labels");
-        popupBtn = makeMacroPopup(extraLabelTemplateFld,
-                                  PREF_EXTRALABEL_TEMPLATE,
-                                  "extraLabelTemplate");
-
-
-
-        JScrollPane sp =
-            new JScrollPane(
-                extraLabelTemplateFld,
-                ScrollPaneConstants.VERTICAL_SCROLLBAR_ALWAYS,
-                ScrollPaneConstants.HORIZONTAL_SCROLLBAR_AS_NEEDED);
-
-
-        comps.add(GuiUtils.top(GuiUtils.rLabel("Extra Legend Labels:")));
-        comps.add(sp);
-        comps.add(popupBtn);
-
-        // display list properties
-        displayListTemplateFld = new JTextField(displayListTemplate, width);
-        // color swatch  changer
-        JPanel colorSwatch = GuiUtils.wrap(new JLabel("     "));
-        colorSwatch.setBackground(getDisplayListColor());
-        colorSwatch.setToolTipText("Click to change display list color");
-        final JComponent theColorSwatch = colorSwatch;
-        colorSwatch.addMouseListener(new ObjectListener(null) {
-            public void mouseClicked(MouseEvent me) {
-                popupDisplayListColorMenu(theColorSwatch);
-                theColorSwatch.setBackground(getDisplayListColor());
-                theColorSwatch.invalidate();
-                if (theColorSwatch.getParent() != null) {
-                    theColorSwatch.getParent().validate();
-                }
-            }
-        });
-        displayListTemplateFld.setToolTipText(
-            "Enter your own display list label");
-        popupBtn = makeMacroPopup(displayListTemplateFld,
-                                  PREF_DISPLAYLIST_TEMPLATE,
-                                  "displayListTemplate");
-        comps.add(GuiUtils.rLabel("Display Label:"));
-        comps.add(GuiUtils.centerRight(displayListTemplateFld, colorSwatch));
-        comps.add(popupBtn);
-
-
-
-        idFld = new JTextField(id, width);
-        comps.add(GuiUtils.rLabel("Id:"));
-        comps.add(idFld);
-        comps.add(new JLabel(" (for scripting)"));
-
-        visbilityAnimationPauseFld = new JTextField(""
-                + visbilityAnimationPause, 5);
-        visbilityAnimationPauseFld.setToolTipText(
-            "Number of seconds this display should be shown when in visibiltiy animation mode");
-        /*
-        comps.add(GuiUtils.rLabel("Visiblilty Pause:"));
-        comps.add(GuiUtils.left(GuiUtils.hbox(visbilityAnimationPauseFld,new JLabel(" in seconds,  use -1 for default"))));
-        comps.add(GuiUtils.filler());
-        */
-
-
-
-        JPanel settingsPanel = getSettingsPanel();
-        if (settingsPanel != null) {
-            comps.add(GuiUtils.filler());
-            comps.add(GuiUtils.topLeft(settingsPanel));
-            comps.add(GuiUtils.filler());
-        }
-
-        GuiUtils.tmpInsets = new Insets(5, 5, 5, 5);
-        GuiUtils.setHFill();
-        JComponent contents = GuiUtils.doLayout(comps, 3, GuiUtils.WT_NYN,
-                                  GuiUtils.WT_N);
-
-
-        jtp.add("Settings", GuiUtils.top(contents));
-
-
-
-        if (checkFlag(FLAG_COLORTABLE)) {
-            csd = new ColorScaleDialog(this, "Color Scale Properties",
-                                       getColorScaleInfo(), false);
-            jtp.add("Color Scale", GuiUtils.top(csd.getContents()));
-        }
-
-
-        GeoSelection geoSelection  = null;
-        List         selectedTimes = null;
-        if (dataSelection != null) {
-            geoSelection = dataSelection.getGeoSelection(true);
-            if (dataSelection.hasTimes()) {
-                selectedTimes = dataSelection.getTimes();
-            }
-        }
-
-
-        dataSelectionWidget = null;
-        if ( /*selectedTimes!=null && */myDataChoices.size() == 1) {
-            DataChoice dataChoice = (DataChoice) myDataChoices.get(0);
-            List       allTimes   = dataChoice.getAllDateTimes();
-            if ((allTimes != null) && (allTimes.size() > 0)) {
-                dataSelectionWidget = new DataSelectionWidget(getIdv());
-                jtp.add("Times", dataSelectionWidget.getTimesList());
-                dataSelectionWidget.setTimes(allTimes, selectedTimes);
-                if (selectedTimes != null) {
-                    dataSelectionWidget.setUseAllTimes(false);
-                }
-            }
-        }
-
-
-        dataSelectionComponents = null;
-
-        List dataSources = Misc.makeUnique(getDataSources());
-        geoSelectionPanel = null;
-        if (dataSources.size() == 1) {
-            DataSourceImpl dataSource = (DataSourceImpl) dataSources.get(0);
-            if (dataSource.canDoGeoSelection()) {
-                geoSelectionPanel =
-                    ((DataSourceImpl) dataSource).doMakeGeoSelectionPanel(
-                        true, geoSelection);
-                jtp.add("Spatial Subset", geoSelectionPanel);
-            }
-
-
-            try {
-                if (getDataChoice() != null) {
-                    dataSelectionComponents =
-                        dataSource.getDataSelectionComponents(
-                            getDataChoice());
-                    if (dataSelectionComponents != null) {
-                        for (DataSelectionComponent dsc :
-                                dataSelectionComponents) {
-                            if (dsc.getShowInControlProperties()) {
-                                jtp.add(dsc.getName(),
-                                        dsc.getContents(getDataSelection()));
-                            }
-                        }
-                    }
-                }
-            } catch (Exception exc) {
-                logException("Initializing  properties", exc);
-            }
-
-        }
-
-
-
-
-
-    }
-
-
-
-
-
-
-
-    /**
-     * Add property values for this DisplaySettingsDialog
-     *
-     * @param dsd  the display settings dialog
-     */
-    protected void addDisplaySettings(DisplaySettingsDialog dsd) {
-
-        dsd.addPropertyValue(getDisplayCategory(), "displayCategory",
-                             "Display Category", "Labels");
-        dsd.addPropertyValue(getLegendLabelTemplate(), "legendLabelTemplate",
-                             "Legend Label", "Labels");
-        dsd.addPropertyValue(getExtraLabelTemplate(), "extraLabelTemplate",
-                             "Extra Legend Labels", "Labels");
-        dsd.addPropertyValue(getDisplayListTemplate(), "displayListTemplate",
-                             "Display Label", "Labels");
-
-
-        if (displayUnit != null) {
-            dsd.addPropertyValue(displayUnit, "settingsDisplayUnit",
-                                 "Display Unit", SETTINGS_GROUP_DISPLAY);
-        }
-
-
-        ColorTable ct = getColorTable();
-        if (ct != null) {
-            dsd.addPropertyValue(ct, "colorTable", "Color Table",
-                                 SETTINGS_GROUP_DISPLAY);
-        }
-
-        if (colorRange != null) {
-            dsd.addPropertyValue(colorRange, "range", "Color Range",
-                                 SETTINGS_GROUP_DISPLAY);
-        }
-
-        if (selectRangeEnabled && (selectRange != null)) {
-            //            dsd.addPropertyValue(selectRange, "selectRange", "Data Range",
-            //                                 SETTINGS_GROUP_DISPLAY);
-        }
-
-        if (contourInfo != null) {
-            dsd.addPropertyValue(contourInfo, "contourInfo",
-                                 "Contour Settings", SETTINGS_GROUP_DISPLAY);
-        }
-
-        if (colorScaleInfo != null) {
-            dsd.addPropertyValue(colorScaleInfo, "colorScaleInfo",
-                                 "Color Scale Settings",
-                                 SETTINGS_GROUP_DISPLAY);
-        }
-
-        if (checkFlag(FLAG_LINEWIDTH)) {
-            dsd.addPropertyValue(new Integer(lineWidth), "lineWidth",
-                                 "Line Width", SETTINGS_GROUP_DISPLAY);
-        }
-        if (checkFlag(FLAG_SKIPFACTOR)) {
-            dsd.addPropertyValue(new Integer(skipValue), "skipValue",
-                                 "Skip Value", SETTINGS_GROUP_DISPLAY);
-        }
-        if (checkFlag(FLAG_ZPOSITION) && useZPosition()) {
-            dsd.addPropertyValue(new Double(getZPosition()), "zPosition",
-                                 "Vertical Position", SETTINGS_GROUP_DISPLAY);
-        }
-        if (checkFlag(FLAG_COLOR) && (color != null)) {
-            dsd.addPropertyValue(color, "color", getColorWidgetLabel(),
-                                 SETTINGS_GROUP_DISPLAY);
-        }
-
-        if (checkFlag(FLAG_TEXTUREQUALITY)) {
-            dsd.addPropertyValue(new Integer(textureQuality),
-                                 "textureQuality", getTextureQualityLabel(),
-                                 SETTINGS_GROUP_DISPLAY);
-        }
-        if (checkFlag(FLAG_SMOOTHING)) {
-            dsd.addPropertyValue(getSmoothingType(), "smoothingType",
-                                 "Smoothing Type", SETTINGS_GROUP_DISPLAY);
-            dsd.addPropertyValue(new Integer(getSmoothingFactor()),
-                                 "smoothingFactor", "Smoothing Factor",
-                                 SETTINGS_GROUP_DISPLAY);
-        }
-
-        dsd.addPropertyValue(new Boolean(getDisplayVisibility()),
-                             "displayVisibility", "Visibility",
-                             SETTINGS_GROUP_FLAGS);
-        dsd.addPropertyValue(new Boolean(getLockVisibilityToggle()),
-                             "lockVisibilityToggle",
-                             "Lock Visibility Toggle", SETTINGS_GROUP_FLAGS);
-        dsd.addPropertyValue(new Boolean(getShowInDisplayList()),
-                             "showInDisplayList", "Show In Display List",
-                             SETTINGS_GROUP_FLAGS);
-        dsd.addPropertyValue(new Boolean(getUseFastRendering()),
-                             "useFastRendering", "Use Fast Rendering",
-                             SETTINGS_GROUP_FLAGS);
-        dsd.addPropertyValue(new Boolean(getUseTimesInAnimation()),
-                             "useTimesInAnimation", "Use Times In Animation",
-                             SETTINGS_GROUP_FLAGS);
-
-        dsd.addPropertyValue(new Boolean(getDoCursorReadout()),
-                             "doCursorReadout", "Include In Cursor Readout",
-                             SETTINGS_GROUP_FLAGS);
-        dsd.addPropertyValue(new Boolean(getCanDoRemoveAll()),
-                             "canDoRemoveAll", "Remove on Remove All",
-                             SETTINGS_GROUP_FLAGS);
-        dsd.addPropertyValue(new Boolean(getShowNoteText()), "showNoteText",
-                             "Show Note Text", SETTINGS_GROUP_FLAGS);
-        if (getIdv().getUseTimeDriver()) {
-            dsd.addPropertyValue(new Boolean(getIsTimeDriver()),
-                                 "isTimeDriver",
-                                 "Drive Times with this Display",
-                                 SETTINGS_GROUP_FLAGS);
-            dsd.addPropertyValue(new Boolean(getUsesTimeDriver()),
-                                 "usesTimeDriver", "Use Time Driver Times",
-                                 SETTINGS_GROUP_FLAGS);
-        }
-
-
-
-    }
-
-
-    /**
-     * Set the label as a preference
-     *
-     * @param obj  list of objects defining the label
-     */
-    public void setLabelAsPreference(Object[] obj) {
-        JTextComponent field = (JTextComponent) obj[0];
-        String         pref  = (String) obj[1];
-        getStore().put(pref, field.getText().trim());
-        getStore().save();
-    }
-
-
-
-    /**
-     * Show the DisplaySettingsDialog
-     */
-    public void showDisplaySettingsDialog() {
-        DisplaySettingsDialog displaySettingsDialog =
-            new DisplaySettingsDialog(this);
-    }
-
-
-
-
-    /**
-     * Get the settings panel
-     *
-     * @return the panel for settings
-     */
-    protected JPanel getSettingsPanel() {
-        List comps = new ArrayList();
-        addCheckBoxSettings(comps, methodNameToSettingsMap);
-        if (comps.size() > 4) {
-            return GuiUtils.left(GuiUtils.doLayout(comps, 2, GuiUtils.WT_N,
-                    GuiUtils.WT_N));
-        }
-        return GuiUtils.left(GuiUtils.vbox(comps));
-    }
-
-
-
-
-
-
-
-    /**
-     * Add checkbox type settings to the Properties panel
-     *
-     * @param comps  list of checkbox components
-     * @param methodNameToSettingsMap  hashtable of methods to checkbox
-     */
-    protected void addCheckBoxSettings(List comps,
-                                       Hashtable methodNameToSettingsMap) {
-        JCheckBox cbx;
-
-
-        methodNameToSettingsMap.put(
-            "setLockVisibilityToggle",
-            cbx = new JCheckBox(
-                "Lock Visibility Toggle", getLockVisibilityToggle()));
-
-
-        comps.add(cbx);
-
-        if (getDisplayInfos().size() > 0) {
-            methodNameToSettingsMap.put(
-                "setShowInDisplayList",
-                cbx = new JCheckBox(
-                    "Show In Display List", getShowInDisplayList()));
-            comps.add(cbx);
-        }
-
-
-        if (shouldApplyFastRendering()) {
-            methodNameToSettingsMap.put("setUseFastRendering", cbx =
-                new JCheckBox("Use Fast Rendering", getUseFastRendering()));
-            comps.add(cbx);
-        }
-
-        if (haveDataTimes()) {
-            methodNameToSettingsMap.put(
-                "setUseTimesInAnimation",
-                cbx = new JCheckBox(
-                    "Use Times In Animation", getUseTimesInAnimation()));
-            comps.add(cbx);
-        }
-
-        methodNameToSettingsMap.put("setCanDoRemoveAll", cbx =
-            new JCheckBox("Remove on Remove All", getCanDoRemoveAll()));
-
-        comps.add(cbx);
-
-        methodNameToSettingsMap.put("setDoCursorReadout", cbx =
-            new JCheckBox("Include in cursor readout", getDoCursorReadout()));
-        comps.add(cbx);
-
-        methodNameToSettingsMap.put("setShowNoteText",
-                                    cbx = new JCheckBox("Show Note Text",
-                                        getShowNoteText()));
-        comps.add(cbx);
-
-
-    }
-
-
-    /**
-     * Apply the properties from the dialog
-     *
-     * @return true if successful
-     */
-    public final boolean applyProperties() {
-        try {
-            if ( !doApplyProperties()) {
-                return false;
-            }
-            boolean needToReloadData = false;
-            if (geoSelectionPanel != null) {
-                GeoSelection newGeoSelection = (geoSelectionPanel.getEnabled()
-                        ? geoSelectionPanel.getGeoSelection()
-                        : null);
-                GeoSelection oldGeoSelection =
-                    getDataSelection().getGeoSelection(true);
-                if ( !Misc.equals(newGeoSelection, oldGeoSelection)) {
-                    getDataSelection().setGeoSelection(newGeoSelection);
-                    needToReloadData = true;
-                }
-            }
-            if (dataSelectionComponents != null) {
-                for (DataSelectionComponent dsc : dataSelectionComponents) {
-                    if (dsc.getShowInControlProperties()) {
-                        dsc.applyToDataSelection(getDataSelection());
-                        needToReloadData = true;
-                    }
-                }
-            }
-            if (dataSelectionWidget != null) {
-                List oldSelectedTimes = getDataSelection().getTimes();
-                List selectedTimes =
-                    dataSelectionWidget.getSelectedDateTimes();
-                if ( !Misc.equals(oldSelectedTimes, selectedTimes)) {
-                    getDataSelection().setTimes(selectedTimes);
-                    needToReloadData = true;
-                }
-            }
-            if (needToReloadData) {
-                reloadDataSourceInThread();
-            }
-
-
-        } catch (Exception exc) {
-            logException("Applying properties", exc);
-            return false;
-        }
-        updateLegendAndList();
-        notifyViewManagersOfChange();
-        return true;
-    }
-
-
-    /**
-     * Apply the properties
-     *
-     * @return true if successful
-     */
-    public boolean doApplyProperties() {
-        if (csd != null) {
-            csd.doApply();
-        }
-
-        setId(idFld.getText());
-        visbilityAnimationPause = new Integer(
-            visbilityAnimationPauseFld.getText().trim()).intValue();
-
-        setDisplayCategory(categoryFld.getText());
-        setDisplayListTemplate(displayListTemplateFld.getText());
-        setExtraLabelTemplate(extraLabelTemplateFld.getText().trim());
-
-        setLegendLabelTemplate(legendLabelTemplateFld.getText());
-        if (hasTimeMacro(legendLabelTemplate)
-                || hasTimeMacro(extraLabelTemplate)
-                || hasTimeMacro(getDisplayListTemplate())) {
-            try {
-                if ((internalAnimation == null) && (viewAnimation == null)) {
-                    getSomeAnimation();
-                }
-                if (internalAnimation != null) {
-                    timeChanged(internalAnimation.getAniValue());
-                } else if (viewAnimation != null) {
-                    timeChanged(viewAnimation.getAniValue());
-                }
-            } catch (Exception exc) {
-                logException("Getting animation", exc);
-            }
-        }
-
-        try {
-            for (Enumeration keys = methodNameToSettingsMap.keys();
-                    keys.hasMoreElements(); ) {
-                String    key  = (String) keys.nextElement();
-                JCheckBox cbx = (JCheckBox) methodNameToSettingsMap.get(key);
-                boolean   flag = cbx.isSelected();
-                Method theMethod = Misc.findMethod(getClass(), key,
-                                       new Class[] { Boolean.TYPE });
-
-                theMethod.invoke(this, new Object[] { new Boolean(flag) });
-            }
-        } catch (Exception exc) {
-            throw new IllegalArgumentException("Error:" + exc);
-        }
-
-        return true;
-    }
-
-
-
-    /**
-     * Popup the contour properties dialog
-     */
-    public void showContourPropertiesDialog() {
-        if (contourWidget != null) {
-            contourWidget.showContourPropertiesDialog();
-        }
-    }
-
-
-    /**
-     * Popup the color scale properties dialog
-     */
-    public void showColorScaleDialog() {
-        ColorScaleDialog csd = new ColorScaleDialog(this,
-                                   "Color Scale Properties",
-                                   getColorScaleInfo(), true);
-    }
-
-
-    /**
-     * Add any macro name/label pairs
-     *
-     * @param names List of macro names
-     * @param labels List of macro labels
-     */
-    protected void getMacroNames(List names, List labels) {
-        boolean haveData = (getShortParamName() != null);
-        names.add(MACRO_DISPLAYNAME);
-        labels.add("Display Name");
-
-        if (haveData) {
-            names.addAll(Misc.newList(MACRO_SHORTNAME, MACRO_LONGNAME,
-                                      MACRO_DATASOURCENAME));
-            labels.addAll(Misc.newList("Field Short Name", "Field Long Name",
-                                       "Data Source Name"));
-        }
-        if (displayUnit != null) {
-            names.add(MACRO_DISPLAYUNIT);
-            labels.add("Display Unit");
-        }
-        if (haveDataTimes()) {
-            names.add(MACRO_TIMESTAMP);
-            labels.add("Time Stamp");
-            names.add(MACRO_FHOUR);
-            labels.add("Forecast Hour");
-        }
-    }
-
-
-    /**
-     * Called by ISL.
-     * Write out some data defined by the what parameter to the given file.
-     * This method throws an UnimplementedException. Derived classes need to
-     * overwrite this to write out the appropriate data
-     *
-     * @param what What is to be written out
-     * @param filename To what file
-     *
-     * @throws Exception  problem exporting
-     */
-    public void doExport(String what, String filename) throws Exception {
-        throw new IllegalArgumentException("doExport not implemented");
-    }
-
-
-
-    /**
-     * Save the state as parameter defaults
-     */
-    public void saveAsParameterDefaults() {
-        getIdv().getParamDefaultsEditor().saveDefaults(this);
-    }
-
-    /**
-     * Save this display control as a favorite display template.
-     */
-    public void saveAsFavorite() {
-        controlContext.getPersistenceManager().saveDisplayControlFavorite(
-            this, templateName);
-    }
-
-    /**
-     * Save this display control as a display template.
-     */
-    public void saveAsTemplate() {
-        controlContext.getPersistenceManager().saveDisplayControl(this);
-    }
-
-    /**
-     * Save this display as a prototype (default)
-     */
-    public void saveAsPrototype() {
-        getIdv().getPersistenceManager().writePrototype(this);
-    }
-
-    /**
-     * Clear the prototype (default) for this display control
-     */
-    public void clearPrototype() {
-        getIdv().getPersistenceManager().clearPrototype(getClass());
-    }
-
-
-
-    /**
-     * Move the displayable to the front
-     */
-    public void displayableToFront() {
-        try {
-            List infos = getDisplayInfos();
-            for (int i = 0; i < infos.size(); i++) {
-                ((DisplayInfo) infos.get(i)).getDisplayable().toFront();
-            }
-            getIdv().toFront(this);
-        } catch (Exception exc) {
-            logException("Moving to front", exc);
-        }
-    }
-
-
-
-    /**
-     * Add the  relevant view menu items into the list
-     *
-     * @param items List of menu items
-     * @param forMenuBar Is this for the menu in the window's menu bar or
-     * for a popup menu in the legend
-     */
-    protected void getViewMenuItems(List items, boolean forMenuBar) {
-        items.add(GuiUtils.makeCheckboxMenuItem("Visible", this,
-                "displayVisibility", null));
-        items.add(GuiUtils.makeCheckboxMenuItem("Lock Visibility", this,
-                "lockVisibilityToggle", null));
-        if (getDisplayInfos().size() > 0) {
-            items.add(GuiUtils.setIcon(GuiUtils.makeMenuItem("Bring to Front",
-                    this,
-                    "displayableToFront"), "/auxdata/ui/icons/shape_move_front.png"));
-
-            ViewManager vm = getViewManager();
-            if (vm != null) {
-                items.add(GuiUtils.makeMenuItem("Show View Window", vm,
-                        "toFront"));
-            }
-
-        }
-
-
-
-
-
-        if (haveDataTimes()) {
-            JCheckBoxMenuItem jcmi =
-                GuiUtils.makeCheckboxMenuItem("Use Times In Animation", this,
-                    "useTimesInAnimation", null);
-            if (getIdv().getUseTimeDriver()) {
-                JMenu jm = new JMenu("Times");
-                jm.add(jcmi);
-                jm.add(GuiUtils.makeCheckboxMenuItem(
-                    "Drive Times with this Display", this, "isTimeDriver",
-                    null));
-                jm.add(GuiUtils.makeCheckboxMenuItem(
-                    "Uses Time Driver Times", this, "usesTimeDriver",
-                    usesTimeDriver, null));
-                items.add(jm);
-            } else {
-                items.add(jcmi);
-            }
-        }
-
-        if (getDisplayInfos().size() > 0) {
-            JMenu dlMenu = new JMenu("Display List");
-            dlMenu.add(GuiUtils.makeCheckboxMenuItem("Show In Display List",
-                    this, "showInDisplayList", null));
-            dlMenu.add(
-                GuiUtils.makeMenu(
-                    "Display List Color",
-                    makeChangeColorMenuItems(
-                        "setDisplayListColor", displayListColor)));
-            items.add(dlMenu);
-        }
-
-        if (hasMapProjection()) {
-            items.add(GuiUtils.MENU_SEPARATOR);
-            JMenuItem mi = new JMenuItem(getDataProjectionLabel());
-            mi.addActionListener(new ActionListener() {
-                public void actionPerformed(ActionEvent event) {
-                    setProjectionInView(false);
-                }
-            });
-            items.add(mi);
-
-            mi = new JMenuItem("Center on Display");
-            mi.addActionListener(new ActionListener() {
-                public void actionPerformed(ActionEvent event) {
-                    centerOnDisplay();
-                }
-            });
-            items.add(mi);
-        }
-
-    }
-
-
-
-    /**
-     * Get the data projection label
-     *
-     * @return  the data projection label
-     */
-    protected String getDataProjectionLabel() {
-        return "Use Data Projection";
-    }
-
-    /**
-     * Add the  relevant file menu items into the list
-     *
-     * @param items List of menu items
-     * @param forMenuBar Is this for the menu in the window's menu bar or
-     * for a popup menu in the legend
-     */
-    protected void getFileMenuItems(List items, boolean forMenuBar) {
-        items.add(GuiUtils.setIcon(GuiUtils.makeMenuItem("Remove Display",
-                this, "doRemove"), "/auxdata/ui/icons/delete.png"));
-    }
-
-    /**
-     * Save the data choice into the cache data source
-     */
-    public void saveDataChoiceInCache() {
-        try {
-            if ((dataInstances == null) || (dataInstances.size() != 1)) {
-                return;
-            }
-            DataInstance dataInstance = (DataInstance) dataInstances.get(0);
-            Data         data         = dataInstance.getData();
-            getIdv().saveInCache(dataInstance.getDataChoice(), data,
-                                 dataSelection);
-        } catch (Exception exc) {
-            logException("Saving data to cache", exc);
-        }
-    }
-
-
-    /**
-     * Get any extra menus for this control.  Subclasses should override
-     * to add more menus
-     *
-     * @param menus   list of menus to populate
-     * @param forMenuBar Is this for the menu in the window's menu bar or
-     *                   for a popup menu in the legend
-     */
-    protected void getExtraMenus(List menus, boolean forMenuBar) {}
-
-    /**
-     * Add the help menu items
-     *
-     * @param items List of menu items
-     * @param forMenuBar Is this for the menu in the window's menu bar or
-     * for a popup menu in the legend
-     */
-    protected void getHelpMenuItems(List items, boolean forMenuBar) {
-        items.add(GuiUtils.makeMenuItem("Details", this, "showDetails"));
-        items.add(GuiUtils.setIcon(GuiUtils.makeMenuItem("User's Guide",
-                this, "showHelp"), "/auxdata/ui/icons/help.png"));
-    }
-
-
-    /**
-     * Popup the details window
-     */
-    public void showDetails() {
-        if (detailsFrame == null) {
-            Component[] comps = GuiUtils.showHtmlDialog(getLegendToolTip(),
-                                    "Details for " + getTitle(),
-                                    DisplayControlImpl.this);
-
-
-            detailsFrame  = (Window) comps[0];
-            detailsEditor = (JEditorPane) comps[1];
-        } else {
-            detailsFrame.setVisible(true);
-            detailsEditor.setText(getLegendToolTip());
-        }
-
-    }
-
-    /**
-     * Return the list of (String) java help ids
-     *
-     * @return List of help ids
-     */
-    public List getHelpIds() {
-        List helpIds = new ArrayList();
-        if (helpUrl != null) {
-            helpIds.add(helpUrl);
-        }
-        if (displayId != null) {
-            helpIds.add("idv.controls." + displayId);
-        }
-        Class myClass = getClass();
-        while ( !(myClass.equals(DisplayControlImpl.class))) {
-            helpIds.add("idv.controls."
-                        + Misc.getClassName(myClass).toLowerCase());
-            myClass = myClass.getSuperclass();
-        }
-        return helpIds;
-    }
-
-
-
-    /**
-     * This method will attempt to  show the relevant javahelp for
-     * this display. It successively tries to show the helpUrl attribute,
-     * the &quot;idv.controls.displayId&quot; and then each
-     * &quot;idv.controls.classname&quot;
-     * <p>
-     * If there is no help available it will popup a message to the user.
-     */
-    public void showHelp() {
-        if ( !Help.getDefaultHelp().gotoTarget(getHelpIds())) {
-            userMessage("No help available for this display control");
-        }
-    }
-
-    /**
-     *  Does this control   have displays in a view manager
-     *
-     * @return Does this control   have displays in a view manager
-     */
-    public boolean isInViewManager() {
-        if (displays == null) {
-            return false;
-        }
-        return !(displays.isEmpty());
-    }
-
-
-
-
-    /**
-     *  Find the first ViewManager in the list of DisplayInfo-s
-     *  and have the ViewManager write its image to to given
-     *  filename.
-     *
-     * @param filename The file to write the image to
-     */
-    public void saveImage(String filename) {
-        List v = getDisplayInfos();
-        if (v.size() >= 1) {
-            DisplayInfo info = (DisplayInfo) v.get(0);
-            info.getViewManager().writeImage(filename);
-        }
-    }
-
-
-
-
-    /**
-     *  Write out all screen images
-     *
-     * @param archiveName The name of the archive we are writing to
-     */
-    public void writeTestArchive(String archiveName) {
-        try {
-            archiveName = archiveName + "_" + displayId;
-            String guiImageFile = archiveName + "_gui.png";
-            toFront();
-            Misc.sleep(200);
-            System.err.println("Writing image:" + guiImageFile);
-            ImageUtils.writeImageToFile(outerContents, guiImageFile);
-
-            int displayCnt = 1;
-            if (viewManagers != null) {
-                for (int i = 0; i < viewManagers.size(); i++) {
-                    String displayImageFile = archiveName + "_display_"
-                                              + displayCnt + ".png";
-                    displayCnt++;
-                    System.err.println("Writing image:" + displayImageFile);
-                    ViewManager viewManager =
-                        ((ViewManager) viewManagers.get(i));
-                    GuiUtils.showComponentInTabs(viewManager.getComponent());
-                    viewManager.writeImage(displayImageFile, true);
-                }
-            }
-            if (displayMasters != null) {
-                toFront();
-                for (int i = 0, n = displayMasters.size(); i < n; i++) {
-                    String displayImageFile = archiveName + "_display_"
-                                              + displayCnt + ".png";
-                    displayCnt++;
-                    System.err.println("Writing image:" + displayImageFile);
-                    ((DisplayMaster) displayMasters.get(
-                        i)).saveCurrentDisplay(
-                            new File(displayImageFile), false, true);
-                }
-            }
-        } catch (Exception exc) {
-            logException("Writing image", exc);
-        }
-    }
-
-    /**
-     * Method to call if projection changes.  Subclasses that
-     * are worried about such events should implement this.
-     */
-    public void projectionChanged() {
-        reDisplayColorScales();
-        try {
-            applyZPosition();
-        } catch (Exception exc) {
-            logException("Applying z position", exc);
-        }
-    }
-
-    /**
-     * Method called when a transect  changes.
-     */
-    public void transectChanged() {}
-
-
-    /**
-     * Method called when a transect  changes.
-     *
-     * @param property The property that changed
-     */
-    public void viewManagerChanged(String property) {
-        if (property.equals(MapViewManager.SHARE_PROJECTION)) {
-            projectionChanged();
-        } else if (property.equals(MapViewManager.PREF_PERSPECTIVEVIEW)
-                   || property.equals(
-                       MapViewManager.PROP_COMPONENT_RESIZED)) {
-            reDisplayColorScales();
-        }
-    }
-
-    /**
-     * Call redisplay on any color scales
-     */
-    private void reDisplayColorScales() {
-        if ((colorScales != null) && !colorScales.isEmpty()) {
-            for (int i = 0; i < colorScales.size(); i++) {
-                ((ColorScale) colorScales.get(i)).reDisplay();
-            }
-        }
-    }
-
-    /**
-     * Get the MapProjection for this data; if have a single point data object
-     * make synthetic map projection for location
-     * @return MapProjection  for the data
-     */
-    public MapProjection getDataProjectionForMenu() {
-        return getDataProjection();
-    }
-
-
-    /**
-     * get MapProjection of data to display
-     *
-     * @return The native projection of the data
-     */
-    public MapProjection getDataProjection() {
-
-        MapProjection mp = null;
-        List          v  = getDisplayInfos();
-
-        try {
-            // look at all the Displayables;
-            // get the display's data, and not selector points or such
-            for (int i = 0, n = v.size(); i < n; i++) {
-                DisplayInfo info = (DisplayInfo) v.get(i);
-
-                Data        data = info.getDisplayable().getData();
-                if ((data != null) && (data instanceof FieldImpl)) {
-                    try {
-                        mp = GridUtil.getNavigation((FieldImpl) data);
-                    } catch (Exception e) {
-                        mp = null;
-                    }
-                    if (mp != null) {
-                        break;
-                    }
-                }
-            }
-        } catch (Exception e) {
-            logException("Getting projection from data", e);
-        }
-
-        return mp;
-    }
-
-
-    /**
-     * Get the center of the display
-     *
-     * @return center point or null if not a navigated display
-     *
-     * @throws RemoteException On badness
-     * @throws VisADException On badness
-     */
-    public LatLonPoint getDisplayCenter()
-            throws RemoteException, VisADException {
-        MapProjection mapProjection = getDataProjection();
-        if (mapProjection != null) {
-            return mapProjection.getCenterLatLon();
-        }
-        return null;
-    }
-
-    /**
-     * Set the projection in the map view manager.
-     *
-     * @param useViewPreference  if true, will let the view decide if
-     *                           preference to reset data is used or not
-     */
-    protected void setProjectionInView(boolean useViewPreference) {
-        setProjectionInView(useViewPreference, false);
-    }
-
-    /**
-     * Set the projection in the map view manager.
-     *
-     * @param useViewPreference  if true, will let the view decide if
-     *                           preference to reset data is used or not
-     * @param maintainViewpoint  keep the same viewpoint
-     */
-    protected void setProjectionInView(boolean useViewPreference,
-                                       boolean maintainViewpoint) {
-        MapViewManager mvm = getMapViewManager();
-        if (mvm == null) {
-            return;
-        }
-        MapProjection mp = (useViewPreference
-                            ? getDataProjection()
-                            : getDataProjectionForMenu());
-        if (mp == null) {
-            return;
-        }
-        mvm.setMapProjection(
-            mp, true,
-            getDisplayConventions().getMapProjectionLabel(mp, this),
-            useViewPreference, true, maintainViewpoint);
-    }
-
-
-
-
-    /**
-     * If this display has a dataprojection then center the view to it
-     */
-    protected void centerOnDisplay() {
-        MapViewManager mvm = getMapViewManager();
-        if (mvm == null) {
-            return;
-        }
-        MapProjection mp = getDataProjection();
-        if (mp == null) {
-            return;
-        }
-
-        try {
-            mvm.center(mp);
-        } catch (Exception exc) {
-            logException("Centering display", exc);
-        }
-    }
-
-    /**
-     * Get the projection from the main display.
-     * @return map projection for this display's map view manager or null
-     */
-    public MapProjection getMapViewProjection() {
-        MapViewManager mvm = getMapViewManager();
-        if (mvm == null) {
-            return null;
-        }
-        return mvm.getMainProjection();
-    }
-
-
-    /**
-     *  Called after everything has been initialized. Iterates across all of
-     *  the DisplayInfo-s, telling them to add their Displayable to their
-     *  ViewManager.
-     *
-     * @return Was the insertion successful
-     */
-    private boolean insertDisplayables() {
-        try {
-            List v = getDisplayInfos();
-            //Tell each of my displayInfo's to add themselves to their viewManger
-            boolean addOk = true;
-            Hashtable<ViewManager, List<DisplayInfo>> vmMap =
-                new Hashtable<ViewManager, List<DisplayInfo>>();
-            List<ViewManager> vms = new ArrayList<ViewManager>();
-            for (int i = 0, n = v.size(); i < n; i++) {
-                DisplayInfo info = (DisplayInfo) v.get(i);
-                ViewManager vm   = info.getViewManager();
-                if (vm == null) {
-                    continue;
-                }
-                List<DisplayInfo> infos = vmMap.get(vm);
-                if (infos == null) {
-                    vmMap.put(vm, infos = new ArrayList<DisplayInfo>());
-                    vms.add(vm);
-                }
-                infos.add(info);
-            }
-            for (ViewManager vm : vms) {
-                List<DisplayInfo> infos = vmMap.get(vm);
-                vm.addDisplayInfos(infos);
-            }
-
-            for (int i = 0, n = v.size(); i < n; i++) {
-                DisplayInfo info = (DisplayInfo) v.get(i);
-                if ( !info.getDisplayableAdded()) {
-                    removeDisplayInfo(info);
-                    addOk = false;
-                }
-            }
-            if ( !addOk) {
-                doRemove();
-                return false;
-            }
-            activateDisplay(v);
-        } catch (Exception exc) {
-            logException("Inserting displayables", exc);
-        }
-        return true;
-    }
-
-    /**
-     * Activate each DisplayInfo  in the given list.
-     *
-     * @param displayList List of {@link ucar.unidata.idv.DisplayInfo}s
-     *
-     * @throws RemoteException
-     * @throws VisADException
-     */
-    private void activateDisplay(List displayList)
-            throws RemoteException, VisADException {
-        for (int i = 0, n = displayList.size(); i < n; i++) {
-            DisplayInfo info = (DisplayInfo) displayList.get(i);
-            info.activateDisplay();
-        }
-    }
-
-
-    /**
-     * Activate each DisplayInfo
-     *
-     *
-     * @throws RemoteException
-     * @throws VisADException
-     */
-    protected void activateDisplays() throws RemoteException, VisADException {
-        //        Trace.call1("DisplayControlImpl.activateDisplays");
-        activateDisplay(getDisplayInfos());
-        //        Trace.call2("DisplayControlImpl.activateDisplays");
-    }
-
-
-
-    /**
-     * DeActivate each DisplayInfo
-     *
-     *
-     * @throws RemoteException
-     * @throws VisADException
-     */
-    protected void deactivateDisplays()
-            throws RemoteException, VisADException {
-        //        Trace.call1("DisplayControlImpl.deactivateDisplays");
-        List displayList = getDisplayInfos();
-        for (int i = 0, n = displayList.size(); i < n; i++) {
-            DisplayInfo info = (DisplayInfo) displayList.get(i);
-            info.deactivateDisplay();
-        }
-        //        Trace.call2("DisplayControlImpl.deactivateDisplays");
-    }
-
-    /**
-     * Find the DisplayInfo for a displayable
-     *
-     * @param displayable  the displayable to search for
-     *
-     * @return the associated <code>DisplayInfo</code>
-     */
-    protected DisplayInfo findDisplayInfo(Displayable displayable) {
-        List displayList = getDisplayInfos();
-        if (displayList == null) {
-            return null;
-        }
-        for (int i = 0; i < displayList.size(); i++) {
-            DisplayInfo info = (DisplayInfo) displayList.get(i);
-            if (info.getDisplayable() == displayable) {
-                return info;
-            }
-        }
-        return null;
-
-    }
-
-
-    /**
-     * Remove a <code>Displayable</code>
-     *
-     * @param displayable   displayable to remove
-     * @throws RemoteException   Java RMI problem
-     * @throws VisADException    Problem in VisAD
-     */
-    public void removeDisplayable(Displayable displayable)
-            throws RemoteException, VisADException {
-        DisplayInfo info = findDisplayInfo(displayable);
-        if (info != null) {
-            removeDisplayInfo(info);
-        }
-    }
-
-
-    /**
-     * Iterates across the list of {@link ucar.unidata.idv.DisplayInfo}-s, telling them to
-     * removeDisplayable.
-     *
-     * @throws RemoteException
-     * @throws VisADException
-     */
-    protected void removeDisplayables()
-            throws RemoteException, VisADException {
-        removeDisplayables(false);
-    }
-
-    /**
-     * Iterates across the list of {@link ucar.unidata.idv.DisplayInfo}-s, telling them to
-     * removeDisplayable.
-     *
-     *
-     * @param andDestroyThem  true to destroy them
-     * @throws RemoteException
-     * @throws VisADException
-     */
-
-    protected void removeDisplayables(boolean andDestroyThem)
-            throws RemoteException, VisADException {
-        List displayList = getDisplayInfos();
-        displays = new ArrayList();
-        for (int i = 0, n = displayList.size(); i < n; i++) {
-            DisplayInfo info        = (DisplayInfo) displayList.get(i);
-            Displayable displayable = info.getDisplayable();
-            if (displayable != null) {
-                displayable.removePropertyChangeListener(this);
-            }
-            info.removeDisplayable();
-            if ((displayable != null) && andDestroyThem) {
-                displayable.destroyDisplayable();
-            }
-        }
-    }
-
-
-    /**
-     * Remove the given display info from the list of display infos
-     * and remove the Displayable it holds from the Display.
-     *
-     * @param info The info to remove
-     *
-     * @throws RemoteException
-     * @throws VisADException
-     */
-    private void removeDisplayInfo(DisplayInfo info)
-            throws RemoteException, VisADException {
-        displays.remove(info);
-        if (info.getDisplayable() != null) {
-            info.getDisplayable().removePropertyChangeListener(this);
-        }
-        info.removeDisplayable();
-    }
-
-
-    /**
-     * Called when a ViewManager which holds the display is destoryed
-     *
-     *
-     * @param viewManager The view manager that was destroyed
-     * @throws RemoteException  Java RMI error
-     * @throws VisADException   VisAD error
-     */
-    public void viewManagerDestroyed(ViewManager viewManager)
-            throws VisADException, RemoteException {
-        doRemove();
-    }
-
-
-
-    /**
-     * Add something to be removed on doRemove
-     *
-     * @param removable  the removeable
-     */
-    public void addRemovable(Removable removable) {
-        removables.add(removable);
-    }
-
-
-
-    /**
-     *  Remove this DisplayControl. Tells the {@link ucar.unidata.idv.ControlContext}
-     *  to removeDisplayControl.
-     *  Removes all Displayable-s from
-     *  their ViewManager-s, remove this object from its  Sharable
-     *  group, and sets the visibility of the dialog window to false.
-     *
-     * @throws RemoteException
-     * @throws VisADException
-     */
-    public void doRemove() throws RemoteException, VisADException {
-
-        if (hasBeenRemoved) {
-            return;
-        }
-        hasBeenRemoved = true;
-
-
-        if (componentHolder != null) {
-            componentHolder.removeDisplayControl(this);
-            componentHolder = null;
-        }
-
-        if (detailsFrame != null) {
-            detailsFrame.dispose();
-            detailsFrame = null;
-        }
-
-        firePropertyChangeEvent(new PropertyChangeEvent(this, PROP_REMOVED,
-                this, null));
-        propertyChangeListeners = null;
-
-        if (displayControlListeningTo != null) {
-            displayControlListeningTo.removeDisplayListener(this);
-            displayControlListeningTo = null;
-        }
-
-
-        if (projectionControlListeningTo != null) {
-            projectionControlListeningTo.removeControlListener(this);
-            projectionControlListeningTo = null;
-        }
-
-
-
-
-        if ((myWindow != null) && (windowListener != null)) {
-            myWindow.removeWindowListener(windowListener);
-        }
-
-        if (viewAnimation != null) {
-            viewAnimation.removePropertyChangeListener(this);
-            viewAnimation = null;
-        }
-
-
-        if (internalAnimation != null) {
-            internalAnimation.removePropertyChangeListener(this);
-            internalAnimation = null;
-        }
-
-
-        displayUnit = null;
-        colorUnit   = null;
-        getControlContext().removeDisplayControl(this);
-        removeDisplayables(true);
-        disposeOfWindow();
-        removeSharable();
-
-        if (animationWidget != null) {
-            animationWidget.destroy();
-            animationWidget = null;
-        }
-
-
-        if (sharables != null) {
-            for (int i = 0, n = sharables.size(); i < n; i++) {
-                ((SharableImpl) sharables.get(i)).removeSharable();
-            }
-            sharables = null;
-        }
-
-
-        for (Removable removable : removables) {
-            removable.doRemove();
-        }
-        removables = null;
-
-
-        if (displayMasters != null) {
-            for (int i = 0, n = displayMasters.size(); i < n; i++) {
-                ((DisplayMaster) displayMasters.get(i)).destroy();
-            }
-            displayMasters = null;
-        }
-        clearViewManagers();
-        defaultViewManager = null;
-        removeListenerFromDataChoices();
-        if (contents != null) {
-            //Don't do this for now:
-            //GuiUtils.empty(contents);
-            contents = null;
-        }
-
-        if (outerContents != null) {
-            //Don't do this for now:
-            //            GuiUtils.empty(outerContents);
-            outerContents = null;
-        }
-
-
-        //Just to be on the safe side (for memory leaks) 
-        //null out all references that we have.
-        bottomLegendComponent = null;
-        mainPanel             = null;
-        myDataChoices         = null;
-        dataInstances         = null;
-        initDataChoices       = null;
-        dataSelection         = null;
-        displays              = null;
-        displayListTable.clear();
-        displayListTable  = null;
-        ctw               = null;
-        selectRangeWidget = null;
-        contourWidget     = null;
-        lww               = null;
-        sww               = null;
-    }
-
-
-    /**
-     * Add this control as a {@link ucar.unidata.data.DataChangeListener}
-     * to the {@link ucar.unidata.data.DataChoice}s in the given list
-     *
-     * @param choices List of data choices.
-     */
-    private void addListenerToDataChoices(List choices) {
-        if (choices == null) {
-            return;
-        }
-        List tmp = new ArrayList(choices);
-        for (int i = 0; i < tmp.size(); i++) {
-            ((DataChoice) tmp.get(i)).addDataChangeListener(this);
-        }
-    }
-
-    /**
-     * Remove this control as a {@link ucar.unidata.data.DataChangeListener}
-     * from the {@link ucar.unidata.data.DataChoice}s in the myDataChoices list.
-     */
-    private void removeListenerFromDataChoices() {
-        if (myDataChoices == null) {
-            return;
-        }
-        List tmp = new ArrayList(myDataChoices);
-        for (int i = 0; i < tmp.size(); i++) {
-            ((DataChoice) tmp.get(i)).removeDataChangeListener(this);
-        }
-    }
-
-
-    /**
-     *  Is this control active, i.e., has this control not gotten removed yet
-     *
-     * @return Is active
-     */
-    public boolean getActive() {
-        return !hasBeenRemoved;
-    }
-
-
-    /**
-     * Make Gui contents
-     *
-     * @return User interface contents
-     *
-     * @throws RemoteException
-     * @throws VisADException
-     */
-    protected Container doMakeContents()
-            throws VisADException, RemoteException {
-        return GuiUtils.wrap(doMakeWidgetComponent());
-    }  // end doMakeContents
-
-
-
-    /**
-     * Set the gui contents
-     *
-     * @param c The user interface contents
-     */
-    protected void setContents(Container c) {
-        contents = c;
-    }
-
-    /**
-     * Get the GUI contents
-     *
-     * @return the contents
-     */
-    protected Container getContents() {
-        return contents;
-    }
-
-
-    /**
-     * Reset the view manager
-     *
-     * @param oldViewId old view id
-     * @param newViewId new view id
-     */
-    public void resetViewManager(String oldViewId, String newViewId) {
-        if (Misc.equals(oldViewId, defaultView)) {
-            defaultView = newViewId;
-        }
-    }
-
-
-    /**
-     * Set the name of the default view manager that displays are put into.
-     *
-     * @param s The default view
-     */
-    public void setDefaultView(String s) {
-        defaultView = s;
-    }
-
-    /**
-     * Get the list of items for the cursor readout
-     *
-     * @param el   location of cursor
-     * @param animationValue  animation value
-     * @param animationStep  animation step
-     * @param samples The list of samples returned
-     *
-     * @return list of strings for readout
-     *
-     * @throws Exception  problem getting at the data
-     */
-    public final List getCursorReadout(EarthLocation el, Real animationValue,
-                                       int animationStep,
-                                       List<ReadoutInfo> samples)
-            throws Exception {
-        if ( !getDoCursorReadout()) {
-            return null;
-        }
-        try {
-            List l = getCursorReadoutInner(el, animationValue, animationStep,
-                                           samples);
-            return l;
-        } catch (Exception exc) {
-            LogUtil.consoleMessage("Error getting cursor readout");
-            LogUtil.consoleMessage(LogUtil.getStackTrace(exc));
-            setDoCursorReadout(false);
-        }
-        return null;
-    }
-
-    /**
-     * Get the list of items, subclasses should override
-     *
-     * @param el   location of cursor
-     * @param animationValue  animation value
-     * @param animationStep  animation step
-     * @param samples The list of samples returned
-     *
-     * @return list of strings for readout
-     *
-     * @throws Exception  problem getting at the data
-     */
-    protected List getCursorReadoutInner(EarthLocation el,
-                                         Real animationValue,
-                                         int animationStep,
-                                         List<ReadoutInfo> samples)
-            throws Exception {
-        return null;
-    }
-
-    /**
-     * The getCursorReadout method that really does the work
-     *
-     * @param el  the location
-     * @param animationValue the animation value
-     * @param animationStep  the animation step
-     *
-     * @return the list of readout strings
-     */
-    protected final List getCursorReadoutInner(EarthLocation el,
-            Real animationValue, int animationStep) {
-        return null;
-    }
-
-
-    /**
-     * Format a real for the cursor readout
-     *
-     * @param r  the real
-     *
-     * @return  the formatted string
-     *
-     * @throws RemoteException  Java RMI error
-     * @throws VisADException  VisAD error
-     */
-    protected String formatForCursorReadout(Real r)
-            throws VisADException, RemoteException {
-        Unit   displayUnit = getDisplayUnit();
-        double value;
-        Unit   unit;
-        String result;
-        if (r.isMissing()) {
-            result = "missing";
-        } else {
-            if (displayUnit != null) {
-                value = r.getValue(displayUnit);
-                unit  = displayUnit;
-            } else {
-                value = r.getValue();
-                unit  = r.getUnit();
-            }
-            result = Misc.format(value);
-            result = result + "[" + unit + "]";
-            int length = result.length();
-            result = StringUtil.padLeft(result, 8 * (20 - length), "&nbsp;");
-        }
-
-        return result;
-    }
-
-
-
-
-    /**
-     * Set the view manager for this control to use.
-     * Note: This is only for use when some code is directly
-     * creating a display control and wants to place it in a specific viewmanager.
-     * Use this after the control has been created but before the init method has been called
-     *
-     * @param viewManager The viewmanager to use
-     */
-    public void setInitialViewManager(ViewManager viewManager) {
-        defaultViewManager = viewManager;
-    }
-
-
-    /**
-     * Return the name  of the first {@link ucar.unidata.idv.ViewManager} found
-     * in the list of {@link ucar.unidata.idv.DisplayInfo}-s.
-     *
-     * @return The name of the default view
-     */
-    public String getDefaultView() {
-        ViewManager vm = getDefaultViewManager();
-        if ((vm != null) && (vm.getViewDescriptor() != null)) {
-            return vm.getViewDescriptor().getName();
-        }
-        return null;
-    }
-
-
-    /**
-     * Return the name  of the first {@link ucar.unidata.idv.ViewManager} found
-     * in the list of {@link ucar.unidata.idv.DisplayInfo}-s.
-     *
-     * @return The name of the default view
-     */
-    public ViewManager getDefaultViewManager() {
-        if (displays == null) {
-            return null;
-        }
-        for (int i = 0, n = displays.size(); i < n; i++) {
-            DisplayInfo info = (DisplayInfo) displays.get(i);
-            //Grab the first view manager in the list
-            ViewManager vm = info.getViewManager();
-            if ((viewManagers != null) && viewManagers.contains(vm)) {
-                continue;
-            }
-            return vm;
-
-        }
-        return null;
-    }
-
-
-
-    /**
-     * Return the  {@link ucar.unidata.idv.ViewDescriptor} to use.
-     * This allows the IDV to find a ViewManager identified by this descriptor
-     *
-     * @return The view descriptor
-     */
-    public ViewDescriptor getDefaultViewDescriptor() {
-        ViewDescriptor vd;
-        if (defaultView == null) {
-            vd = new ViewDescriptor(ViewDescriptor.LASTACTIVE);
-        } else {
-            vd = new ViewDescriptor(defaultView);
-        }
-
-        if (viewManagerClassNames != null) {
-            vd.setClassNames(StringUtil.split(viewManagerClassNames, ",",
-                    true, true));
-        }
-        return vd;
-    }
-
-    /**
-     * Add the given {@link ucar.visad.display.Displayable} into a
-     * {@link ucar.unidata.idv.ViewManager}
-     *
-     * @param d The displayable to add
-     * @return The {@link ucar.unidata.idv.ViewManager} this Displayable
-     *         is added into
-     */
-    public ViewManager addDisplayable(Displayable d) {
-        return addDisplayable(d, getDefaultViewDescriptor());
-    }
-
-
-    /**
-     *  A wrapper around
-     *  addDisplayable (Displayable theDisplay, ViewDescriptor viewDescriptor),
-     *  passing in the default LASTACTIVE ViewDescriptor.
-     *
-     * @param theDisplay The {@link ucar.visad.display.Displayable} to add
-     * @param attributeFlag The attribute flag (e.g, FLAG_COLOR|FLAG_COLORTABLE)
-     * @return The {@link ucar.unidata.idv.ViewManager} this Displayable
-     *         is added into
-     */
-
-    public ViewManager addDisplayable(Displayable theDisplay,
-                                      int attributeFlag) {
-
-        ViewManager vm = addDisplayable(theDisplay,
-                                        getDefaultViewDescriptor());
-        addAttributedDisplayable(theDisplay, attributeFlag);
-        return vm;
-    }
-
-
-    /**
-     * Add the given {@link ucar.visad.display.Displayable} into the given
-     * {@link ucar.unidata.idv.ViewManager}
-     *
-     * @param theDisplay The displayable to add
-     * @param viewManager The ViewManager
-     * @param flag The attribute flag (e.g., FLAG_COLORTABLE) for this Displayable
-     * @return The {@link ucar.unidata.idv.ViewManager} this Displayable is
-     *          added into
-     */
-    public ViewManager addDisplayable(Displayable theDisplay,
-                                      ViewManager viewManager, int flag) {
-        addDisplayable(theDisplay, viewManager);
-        addAttributedDisplayable(theDisplay, flag);
-        return viewManager;
-    }
-
-    /**
-     * Add the given {@link ucar.visad.display.Displayable} into the
-     * {@link ucar.unidata.idv.ViewManager} identified by
-     * the given {@link ucar.unidata.idv.ViewDescriptor}
-     *
-     * @param theDisplay The displayable to add
-     * @param viewDescriptor The descriptor
-     * @param flag The attribute flag (e.g., FLAG_COLORTABLE) for this Displayable
-     * @return The {@link ucar.unidata.idv.ViewManager} this Displayable is added into
-     */
-
-    public ViewManager addDisplayable(Displayable theDisplay,
-                                      ViewDescriptor viewDescriptor,
-                                      int flag) {
-        ViewManager vm = addDisplayable(theDisplay, viewDescriptor);
-        addAttributedDisplayable(theDisplay, flag);
-        return vm;
-    }
-
-
-    /**
-     *  Find the {@link ucar.unidata.idv.ViewManager} defined
-     *  by the given {@link ucar.unidata.idv.ViewDescriptor}.
-     *  Create a new {@link ucar.unidata.idv.DisplayInfo}
-     *  that holds this DisplayControl, the given
-     *  {@link ucar.visad.display.Displayable} and the
-     * looked up ViewManager. Add the DisplayInfo
-     *  to the list of DisplayInfo-s
-     *
-     * @param theDisplay The displayable to add
-     * @param viewDescriptor Describes the ViewManager in which to add the Displayable
-     * @return The ViewManager
-     */
-    public ViewManager addDisplayable(Displayable theDisplay,
-                                      ViewDescriptor viewDescriptor) {
-        ViewManager viewManager = getViewManager(viewDescriptor);
-        addDisplayable(theDisplay, viewManager);
-        return viewManager;
-    }
-
-
-
-    /**
-     * Add the given {@link ucar.visad.display.Displayable} into the
-     * given {@link ucar.unidata.idv.ViewManager}
-     *
-     * @param theDisplay The Displayable to add
-     * @param viewManager The ViewManager in which the display is added
-     * @return  the DisplayInfo for the displayable.
-     */
-    public DisplayInfo addDisplayable(Displayable theDisplay,
-                                      ViewManager viewManager) {
-
-        if (haveInitialized && (defaultView == null)) {
-            //            defaultView = viewManager.getName();
-        }
-        try {
-            theDisplay.setUseFastRendering(
-                shouldApplyFastRendering()
-                && viewManager.getUseFastRendering(useFastRendering));
-            theDisplay.setUseTimesInAnimation(useTimesInAnimation);
-        } catch (Exception exc) {
-            logException("Setting fast rendering:" + useFastRendering, exc);
-        }
-
-        DisplayInfo info = new DisplayInfo(this, viewManager, theDisplay);
-
-        displays.add(info);
-        //If we added this displayable after we have been initialized
-        //the tell the displayInfo to add itself to the ViewManager.
-        if (haveInitialized) {
-            try {
-                //                Trace.call1("addDisplayable");
-                info.addDisplayable();
-                //                Trace.call2("addDisplayable");
-                if ( !info.getDisplayableAdded()) {
-                    //                    Trace.msg("removeDisplayInfo");
-                    removeDisplayInfo(info);
-                } else {
-                    //                    Trace.call1("activateDisplay");
-                    info.activateDisplay();
-                    //                    Trace.call2("activateDisplay");
-                }
-            } catch (Exception exc) {
-                logException("Adding displayables", exc);
-            }
-        }
-        return info;
-    }
-
-
-
-
-    /**
-     *  Return the list of {@link ucar.unidata.idv.DisplayInfo}
-     * objects held by this control.
-     *
-     * @return List of display infos
-     */
-    public List getDisplayInfos() {
-        if (displays == null) {
-            return new ArrayList();
-        }
-        return new ArrayList(displays);
-    }
-
-
-
-
-    /**
-     * A helper method for constructing the ui.
-     * This fills up a list of {@link ControlWidget}
-     * (e.g., ColorTableWidget) and creates a gridded
-     * ui  with them.
-     *
-     * @return The ui for the widgets
-     */
-    protected JComponent doMakeWidgetComponent() {
-        try {
-            List controlWidgets = new ArrayList();
-            getControlWidgets(controlWidgets);
-            List widgetComponents = ControlWidget.fillList(controlWidgets);
-            GuiUtils.tmpInsets = new Insets(4, 8, 4, 8);
-            GuiUtils.tmpFill   = GridBagConstraints.HORIZONTAL;
-            JPanel p = GuiUtils.doLayout(widgetComponents, 2, GuiUtils.WT_NY,
-                                         GuiUtils.WT_N);
-            return p;
-        } catch (Exception exc) {
-            logException("Making the widget component", exc);
-            return new JLabel("Error");
-        }
-    }
-
-    /**
-     * The z slider postion changed
-     *
-     * @param value slider value
-     */
-    public void zSliderChanged(double value) {
-        try {
-            setZPosition(value);
-        } catch (Exception exc) {
-            logException("Setting z position", exc);
-        }
-
-    }
-
-
-    /**
-     * Make a slider for the texture quality
-     *
-     * @return the slider
-     */
-    protected JSlider doMakeTextureSlider() {
-        if (textureSlider == null) {
-            textureSlider = GuiUtils.makeSlider(1, 21, textureQuality, this,
-                    "setTextureQuality");
-            Hashtable labels = new Hashtable();
-            labels.put(new Integer(1), GuiUtils.lLabel("High"));
-            labels.put(new Integer(10), GuiUtils.cLabel("Medium"));
-            labels.put(new Integer(21), GuiUtils.rLabel("Low"));
-            textureSlider.setLabelTable(labels);
-            textureSlider.setPaintLabels(true);
-        }
-        return textureSlider;
-    }
-
-
-
-    /**
-     * Create the z position slider panel
-     *
-     * @return The panel that shows the z position  slider
-     */
-    protected JComponent doMakeZPositionSlider() {
-        int sliderPos = (int) (getZPosition() * 100);
-
-
-        zPositionSlider = new ZSlider(getZPosition()) {
-            public void valueHasBeenSet() {
-                zSliderChanged(getValue());
-            }
-        };
-        return zPositionSlider.getContents();
-
-        /*
-        int min       = -100;
-        int max       = 100;
-        sliderPos = Math.min(Math.max(sliderPos, min), max);
-        zPositionSlider = GuiUtils.makeSlider(min, max, sliderPos, this,
-                "zSliderChanged");
-        JPanel labelPanel =
-            GuiUtils.leftCenterRight(GuiUtils.lLabel("Bottom"),
-                                     GuiUtils.cLabel("Middle"),
-                                     GuiUtils.rLabel("Top"));
-
-
-        return GuiUtils.vbox(zPositionSlider, labelPanel);
-        */
-    }
-
-    /**
-     * Get the label for the Z position slider.
-     * @return  label
-     */
-    protected String getZPositionSliderLabel() {
-        return "Vertical Position:";
-    }
-
-    /**
-     * Add into the given the  widgets  for the different attributes
-     *
-     * @param controlWidgets List of {@link ControlWidget}s to add into
-     *
-     * @throws RemoteException
-     * @throws VisADException
-     */
-    public void getControlWidgets(List<ControlWidget> controlWidgets)
-            throws VisADException, RemoteException {
-        if (checkFlag(FLAG_CONTOUR)) {
-            controlWidgets.add(contourWidget = new ContourWidget(this,
-                    getContourInfo()));
-            addRemovable(contourWidget);
-        }
-        if (checkFlag(FLAG_COLORTABLE)) {
-            controlWidgets.add(getColorTableWidget(getRangeForColorTable()));
-        }
-        if (checkFlag(FLAG_ZPOSITION) && useZPosition()) {
-            controlWidgets.add(new WrapperWidget(this,
-                    GuiUtils.rLabel(getZPositionSliderLabel()),
-                    doMakeZPositionSlider()));
-        }
-
-        if (checkFlag(FLAG_COLOR) && showColorControlWidget()) {
-            if (color == null) {
-                color = getDisplayConventions().getColor();
-            }
-            controlWidgets.add(new WrapperWidget(this,
-                    GuiUtils.rLabel(getColorWidgetLabel() + ":"),
-                    GuiUtils.left(doMakeColorControl(color))));
-        }
-        if (checkFlag(FLAG_SELECTRANGE)) {
-            controlWidgets.add(getSelectRangeWidget(getSelectRange()));
-        }
-
-
-        if (checkFlag(FLAG_TIMERANGE)) {
-            addTimeModeWidget(controlWidgets);
-        }
-
-        if (checkFlag(FLAG_LINEWIDTH)) {
-            controlWidgets.add(new WrapperWidget(this,
-                    GuiUtils.rLabel(getLineWidthWidgetLabel() + ":"),
-                    getLineWidthWidget().getContents(false)));
-        }
-
-        if (checkFlag(FLAG_SKIPFACTOR)) {
-            controlWidgets.add(new WrapperWidget(this,
-                    GuiUtils.rLabel(getSkipWidgetLabel() + ":"),
-                    doMakeSkipFactorSlider()));
-        }
-
-        if (checkFlag(FLAG_TEXTUREQUALITY)) {
-            controlWidgets.add(new WrapperWidget(this,
-                    GuiUtils.rLabel(getTextureQualityLabel() + ":"),
-                    doMakeTextureSlider()));
-        }
-
-        if (checkFlag(FLAG_SMOOTHING)) {
-            controlWidgets.add(new WrapperWidget(this,
-                    GuiUtils.rLabel("Smoothing:"), doMakeSmoothingWidget()));
-        }
-    }
-
-    /**
-     * Add in the time mode widget to the list of control widgets
-     *
-     * @param controlWidgets List to add to
-     */
-    protected void addTimeModeWidget(List controlWidgets) {
-        JPanel timeModePanel =
-            GuiUtils.leftCenter(
-                GuiUtils.wrap(
-                    GuiUtils.makeImageButton(
-                        "/auxdata/ui/icons/calendar_edit.png", this,
-                        "showTimeRangeDialog")), GuiUtils.inset(
-                            getDataTimeRange(true).getTimeModeLabel(),
-                            new Insets(0, 10, 0, 0)));
-        controlWidgets.add(new WrapperWidget(this,
-                                             GuiUtils.rLabel("Time Mode:"),
-                                             timeModePanel));
-
-    }
-
-
-    /**
-     * Return the label that is to be used for the color widget
-     * This allows derived classes to override this and provide their
-     * own name,
-     *
-     * @return Label used for the color widget
-     */
-    public String getColorWidgetLabel() {
-        return "Selector Color";
-    }
-
-    /**
-     * Return the label that is to be used for the line width widget
-     * This allows derived classes to override this and provide their
-     * own name,
-     *
-     * @return Label used for the line width widget
-     */
-    public String getLineWidthWidgetLabel() {
-        return "Line Width";
-    }
-
-
-    /**
-     * Return the label that is to be used for the skip widget
-     * This allows derived classes to override this and provide their
-     * own name,
-     *
-     * @return Label used for the line width widget
-     */
-    public String getSkipWidgetLabel() {
-        return "Skip";
-    }
-
-
-    /**
-     * Allows for derived classes to define that the display unit
-     * is different then the color unit. This is used  when we are
-     * setting the display and color units.
-     *
-     * @return Color unit same as display unit?
-     */
-    protected boolean isDisplayUnitAlsoColorUnit() {
-        return true;
-    }
-
-
-    /**
-     * The user has chosen a new unit for display.
-     *
-     * @param newUnit The new  display unit
-     * @param applyToDisplayable Should we call  applyDisplayUnit();
-     * @return Did this succeed
-     */
-    protected boolean setNewDisplayUnit(Unit newUnit,
-                                        boolean applyToDisplayable) {
-        if (newUnit == null) {
-            return true;
-        }
-
-
-        //If we haven't initialized yet just set the unit and return
-        if ( !getHaveInitialized()) {
-            /*            if (isDisplayUnitAlsoColorUnit()) {
-                if ( !setNewColorUnit(newUnit, false)) {
-                    return false;
-                }
-                }*/
-            setDisplayUnit(newUnit);
-            return true;
-        }
-
-        Unit oldUnit = getDisplayUnit();
-        try {
-            //Do this first because it uses displayUnit as the old unit
-            if (isDisplayUnitAlsoColorUnit()) {
-                if ( !setNewColorUnit(newUnit, false)) {
-                    return false;
-                }
-            }
-            setDisplayUnit(newUnit);
-            ContourInfo contourInfo = getContourInfo();
-            if ((contourInfo != null) && (oldUnit != null)) {
-
-                ContourInfo newContourInfo = new ContourInfo(contourInfo);
-
-                //New interval setting code:
-                //Try to preserve how many lines there were between min and max
-                double oldRange = newContourInfo.getMax()
-                                  - newContourInfo.getMin();
-                int howMany = ((newContourInfo.getInterval() != 0.0)
-                               ? (int) (oldRange
-                                        / newContourInfo.getInterval())
-                               : 0);
-                //                newContourInfo.setInterval(
-                //                    (float) newUnit.toThis(
-                //                        newContourInfo.getInterval(), oldUnit));
-
-                newContourInfo.setBase(
-                    (float) newUnit.toThis(
-                        newContourInfo.getBase(), oldUnit));
-                newContourInfo.setMin(
-                    (float) newUnit.toThis(newContourInfo.getMin(), oldUnit));
-                newContourInfo.setMax(
-                    (float) newUnit.toThis(newContourInfo.getMax(), oldUnit));
-
-
-
-                //New interval setting code:
-                double newRange = newContourInfo.getMax()
-                                  - newContourInfo.getMin();
-                if (howMany > 0) {
-                    newContourInfo.setInterval((float) (newRange / howMany));
-                } else {
-                    newContourInfo.setInterval(
-                        (float) newUnit.toThis(
-                            newContourInfo.getInterval(), oldUnit));
-                }
-
-
-
-                setContourInfo(newContourInfo);
-            }
-            if (applyToDisplayable) {
-                applyDisplayUnit();
-            }
-            updateListOrLegendWithMacro(MACRO_DISPLAYUNIT);
-
-            displayUnitChanged(oldUnit, newUnit);
-        } catch (Exception exc) {
-            //logException ("Error setting unit from: " + oldUnit + " to: " + newUnit + "\n", exc);
-            userMessage("Error setting unit from: " + oldUnit + " to: "
-                        + newUnit + "\n" + exc);
-            setDisplayUnit(oldUnit);
-            return false;
-        }
-        return true;
-    }
-
-    /**
-     * If the display list or legend templates contain <code>macro</code>
-     * update the appropriate UI component
-     *
-     * @param macro  the macro to check for
-     */
-    private void updateListOrLegendWithMacro(String macro) {
-        boolean listUpdate = getDisplayListTemplate().indexOf(macro) >= 0;
-        boolean legendUpdate =
-            ((getLegendLabelTemplate().indexOf(macro) >= 0)
-             || (getExtraLabelTemplate().indexOf(macro) >= 0));
-        if (legendUpdate && listUpdate) {
-            updateLegendAndList();
-        } else if (listUpdate) {
-            updateDisplayList();
-        } else if (legendUpdate) {
-            updateLegendLabel();
-        }
-    }
-
-    /**
-     * The user has chosen a new unit for color.
-     *
-     * @param newUnit The new color unit
-     * @param applyToDisplayable Apply this to the Displayables?
-     * @return Return true if there was no error, false if there was an error
-     */
-    protected boolean setNewColorUnit(Unit newUnit,
-                                      boolean applyToDisplayable) {
-        if (newUnit == null) {
-            return true;
-        }
-        //        System.err.println ("setNewColorUnit:" + getHaveInitialized());
-        if ( !getHaveInitialized()) {
-            setUnitForColor(newUnit);
-            return true;
-        }
-
-        Unit oldUnit = getUnitForColor();
-        try {
-            setUnitForColor(newUnit);
-            Range currentRange = getRange();
-            if (currentRange != null) {
-                Range newRange;
-                if (oldUnit != null) {
-                    newRange =
-                        new Range(newUnit.toThis(currentRange.getMin(),
-                            oldUnit), newUnit.toThis(currentRange.getMax(),
-                                oldUnit));
-                } else {
-                    newRange = getInitialRange();
-                }
-                if (newRange != null) {
-                    setRange(newRange);
-                }
-            }
-            if (applyToDisplayable) {
-                applyColorUnit();
-            }
-            colorUnitChanged(oldUnit, newUnit);
-        } catch (Exception exc) {
-            setUnitForColor(oldUnit);
-            //      logException ("Error setting unit from: " + oldUnit + " to: " + newUnit + "\n", exc);
-            userMessage("Error setting unit: " + exc);
-            return false;
-        }
-        return true;
-    }
-
-
-
-
-    /**
-     * Returns the default display unit to be used. The
-     * {@link ucar.unidata.idv.DisplayConventions} class
-     * is used to fidn out what unit to use.
-     *
-     * @param rawUnit The raw data unit
-     * @return The default Unit to use for displays
-     */
-    protected Unit getDisplayUnit(Unit rawUnit) {
-        if (displayUnit == null) {
-            displayUnit = getDisplayConventions().getDisplayUnit(paramName,
-                    rawUnit);
-            /*
-                   System.err.println ("getDisplayUnit:" + displayUnit + " -- " +
-                   rawUnit +" -- " +
-                   paramName);
-            */
-        }
-        return displayUnit;
-    }
-
-
-
-    /**
-     * Return the display unit
-     *
-     * @return The display unit
-     */
-    public Unit getDisplayUnit() {
-        return displayUnit;
-    }
-
-    /**
-     * Set the display unit from the settings
-     *
-     * @param newUnit  the new unit
-     */
-    public void setSettingsDisplayUnit(Unit newUnit) {
-        setNewDisplayUnit(newUnit, true);
-    }
-
-
-    /**
-     * Set the display unit. This is protected so the display unit itself is not
-     * persisted.
-     *
-     *
-     * @param newUnit The new display unit
-     */
-    protected void setDisplayUnit(Unit newUnit) {
-        displayUnit = newUnit;
-    }
-
-    /**
-     * Get the name of the display unit (if non-null)
-     * This is used for xml persistence.
-     *
-     * @return Name of display unit
-     */
-    public String getDisplayUnitName() {
-        return ((displayUnit == null)
-                ? null
-                : displayUnit.toString());
-    }
-
-
-    /**
-     * Set the name of the display unit. Try to
-     * create the actual displayUnit based on this name
-     * This is used for xml persistence.
-     *
-     * @param name The name to use
-     */
-    public void setDisplayUnitName(String name) {
-        if (name == null) {
-            displayUnit = null;
-        } else {
-            try {
-                displayUnit = ucar.visad.Util.parseUnit(name);
-            } catch (Exception exc) {}
-        }
-    }
-
-    /**
-     * Get the default distance unit
-     *
-     * @return the default distance unit from the IDV preferences
-     */
-    protected Unit getDefaultDistanceUnit() {
-        return controlContext.getPreferenceManager().getDefaultDistanceUnit();
-    }
-
-
-    /**
-     * Set the unit to use for color. If the display unit is
-     * also the color unit (as determined by a call to
-     * isDisplayUnitAlsoColorUnit()) then also set the display unit.
-     *
-     * @param newUnit The new color unit
-     */
-    protected void setUnitForColor(Unit newUnit) {
-        if (isDisplayUnitAlsoColorUnit()) {
-            displayUnit = newUnit;
-            colorUnit   = newUnit;
-        } else {
-            colorUnit = newUnit;
-        }
-    }
-
-
-    /**
-     * Get the unit used for coloring the displays. If the
-     * colorUnit member is null and the color unit is the
-     * same as the displayUnit then return the displayUnit.
-     *
-     * @return The color unit
-     */
-    protected Unit getUnitForColor() {
-        if ((colorUnit == null) && isDisplayUnitAlsoColorUnit()) {
-            return displayUnit;
-        }
-        return colorUnit;
-    }
-
-
-    /**
-     * Return the colorUnit
-     * The get and set methods here are protected so the XmlEncoder
-     * will not try to encode them.
-     *
-     * @return The color unit
-     */
-    protected Unit getColorUnit() {
-        return colorUnit;
-    }
-
-    /**
-     * Set the colorUnit
-     *
-     * @param unit The color unit
-     */
-    protected void setColorUnit(Unit unit) {
-        colorUnit = unit;
-    }
-
-    /**
-     * This is used for xml persistence.
-     *
-     * @return Name of the colorUnit
-     */
-    public String getColorUnitName() {
-        return ((colorUnit == null)
-                ? null
-                : colorUnit.toString());
-    }
-
-    /**
-     * This is used for xml persistence.
-     *
-     * @param name The name of the colorUnit. Try to create the unit.
-     */
-    public void setColorUnitName(String name) {
-        if (name == null) {
-            colorUnit = null;
-        } else {
-            try {
-                colorUnit = ucar.visad.Util.parseUnit(name);
-            } catch (Exception exc) {}
-        }
-    }
-
-    /**
-     * Popup the time range dialog
-     */
-    public void showTimeRangeDialog() {
-        if ( !getDataTimeRange(true).showDialog()) {
-            return;
-        }
-        Misc.run(this, "applyTimeRange");
-    }
-
-    /**
-     * Called when we have set the time range. Allows derived classes to
-     * do their thang.
-     */
-    public void applyTimeRange() {}
-
-    /**
-     * Create and show the data choosing dialog
-     *
-     * @param dialogMessage The message to display
-     * @param from What component clicked
-     */
-    protected void popupDataDialog(final String dialogMessage,
-                                   Component from) {
-        popupDataDialog(dialogMessage, from, false);
-    }
-
-
-    /**
-     * Popup a DataTreeDialog
-     *
-     * @param dialogMessage message for the dialog
-     * @param from   the component that it is on
-     * @param multiples can handle multiple selections
-     */
-    protected void popupDataDialog(final String dialogMessage,
-                                   Component from, boolean multiples) {
-        popupDataDialog(dialogMessage, from, multiples, categories);
-    }
-
-    /**
-     * Popup a DataTreeDialog
-     *
-     * @param dialogMessage message for the dialog
-     * @param from   the component that it is on
-     * @param multiples can handle multiple selections
-     * @param categories List of data categories. If
-     */
-    protected void popupDataDialog(final String dialogMessage,
-                                   Component from, boolean multiples,
-                                   List categories) {
-
-        List<DataChoice> choices = selectDataChoices(dialogMessage, from,
-                                       multiples, categories);
-        if ((choices == null) || (choices.size() == 0)) {
-            return;
-        }
-        final List clonedList =
-            DataChoice.cloneDataChoices((List) choices.get(0));
-        dataSelection = ((DataChoice) clonedList.get(0)).getDataSelection();
-        Misc.run(new Runnable() {
-            public void run() {
-                try {
-                    addNewData(clonedList);
-                } catch (Exception exc) {
-                    logException("Selecting new data", exc);
-                }
-            }
-        });
-
-    }
-
-    /**
-     * Popup a DataTreeDialog
-     *
-     * @param dialogMessage message for the dialog
-     * @param from   the component that it is on
-     * @param multiples can handle multiple selections
-     * @param categories List of data categories. If
-     *
-     * @return List of selected data choices or null if none selected
-     */
-    protected List<DataChoice> selectDataChoices(final String dialogMessage,
-            Component from, boolean multiples, List categories) {
-
-        if (categories == null) {
-            categories = getCategories();
-        }
-        DataOperand dataOperand = new DataOperand(dialogMessage,
-                                      dialogMessage, categories, multiples);
-        DataTreeDialog dataDialog =
-            new DataTreeDialog(getIdv(), from, Misc.newList(dataOperand),
-                               getControlContext().getAllDataSources(),
-                               myDataChoices);
-
-        return dataDialog.getSelected();
-    }
-
-
-
-    /**
-     * This is used for xml persistence.
-     *
-     * @return The dataSelection member
-     */
-    public DataSelection getDataSelection() {
-        if (dataSelection == null) {
-            dataSelection = new DataSelection();
-        }
-        return dataSelection;
-    }
-
-
-    /**
-     * This is used for xml persistence.
-     *
-     *
-     * @param newDataSelection  The new dataSelection member
-     */
-    public void setDataSelection(DataSelection newDataSelection) {
-        dataSelection = newDataSelection;
-    }
-
-
-    /**
-     * <p>Creates and returns the {@link ucar.unidata.data.DataInstance}
-     * corresponding to a {@link ucar.unidata.data.DataChoice}.
-     * Returns <code>null</code> if the {@link ucar.unidata.data.DataInstance}
-     * was somehow invalid.</p>
-     *
-     * <p>This method is invoked by the overridable method {@link
-     * #setData(DataChoice)}.</p>
-     *
-     * @param dataChoice       The {@link ucar.unidata.data.DataChoice} from
-     *                         which to create a
-     *                         {@link ucar.unidata.data.DataInstance}.
-     * @return                 The created
-     *                         {@link ucar.unidata.data.DataInstance} or
-     *                         <code>null</code>.
-     * @throws VisADException  if a VisAD Failure occurs.
-     * @throws RemoteException if a Java RMI failure occurs.
-     */
-    protected DataInstance doMakeDataInstance(DataChoice dataChoice)
-            throws RemoteException, VisADException {
-        return new DataInstance(dataChoice, getDataSelection(),
-                                getRequestProperties());
-    }
-
-    /**
-     * Create (if null) and return the Hashtable that holds
-     * the extra request properties used in a getData call
-     * on the {@link ucar.unidata.data.DataChoice}
-     *
-     * @return Request properties
-     */
-    protected Hashtable getRequestProperties() {
-        if (requestProperties == null) {
-            requestProperties = Misc.newHashtable(DataChoice.PROP_REQUESTER,
-                    this);
-        }
-        return requestProperties;
-    }
-
-    /**
-     * Process request properties from a DataChoice
-     */
-    protected void processRequestProperties() {
-        if (requestProperties == null) {
-            return;
-        }
-
-        timeLabels =
-            (Hashtable) requestProperties.get(DataSource.PROP_TIMELABELS);
-        //      System.err.println ("DCI.timeLabels = " + timeLabels);
-        if (timeLabels == null) {
-            return;
-        }
-        if (listeningForTimes) {
-            return;
-        }
-    }
-
-
-    /**
-     * Check the timestamp label for a time entry
-     *
-     * @param time  to use
-     *
-     * @return true if the time is in the label
-     */
-    private boolean checkTimestampLabel(Real time) {
-
-        boolean hasTimestamp = shouldAddAnimationListener();
-
-        if ( !hasTimestamp) {
-            return false;
-        }
-        if (time == null) {
-            try {
-                Animation animation = getSomeAnimation();
-                if (animation != null) {
-                    time = animation.getAniValue();
-                }
-            } catch (Exception exc) {
-                logException("Getting animation", exc);
-                return false;
-            }
-        }
-
-
-        if (time == null) {
-            return false;
-        }
-        try {
-            Set timeSet = getDataTimeSet();
-            if (timeSet == null) {
-                currentTime = null;
-                firstTime   = null;
-            } else {
-                currentTime = new DateTime(time);
-                Unit setUnit = timeSet.getSetUnits()[0];
-
-                if (Unit.canConvert(time.getUnit(), setUnit)) {
-                    if (timeSet.getLength() > 0) {
-                        Data firstSetTime = timeSet.__getitem__(0);
-                        if (firstSetTime instanceof Real) {
-                            double firstTimeValue =
-                                ((Real) firstSetTime).getValue(
-                                    currentTime.getUnit());
-                            firstTime = new DateTime(
-                                time.cloneButValue(firstTimeValue));
-                        }
-                    }
-                    double timeVal = time.getValue(setUnit);
-                    int    index   = timeSet.doubleToIndex(new double[][] {
-                        new double[] { timeVal }
-                    })[0];
-                    if (index >= 0) {
-                        RealTuple rt = DataUtility.getSample(timeSet, index);
-                        DateTime dataTime =
-                            new DateTime((Real) rt.getComponent(0));
-
-                        currentTime = dataTime;
-                    }
-                }
-            }
-        } catch (Exception exc) {
-            logException("Setting time string", exc);
-
-        }
-
-        return true;
-    }
-
-
-    /**
-     * Respond to a timeChange event
-     *
-     * @param time new time
-     */
-    protected void timeChanged(Real time) {
-        if ( !getHaveInitialized() || !getActive()) {
-            return;
-        }
-
-        if (checkTimestampLabel(time)) {
-            updateLegendLabel();
-        }
-
-        if (timeLabels == null) {
-            return;
-        }
-
-
-        /*
-       String tmpLabel = (String) timeLabels.get(time);
-        //      System.err.println ("timeLabel: " + tmpLabel);
-       String currentTimeLabel = (current
-        if ( !Misc.equals(tmpLabel, currentTimeLabel)) {
-            currentTimeLabel = tmpLabel;
-            if (currentTimeLabel == null) {
-                currentTimeLabel = " ";
-            }
-            updateLegendLabel();
-            }*/
-    }
-
-
-    /**
-     * This is the main JLabel used in the legend.
-     *
-     * @param  legendType  type of legend
-     *
-     * @return  legend label
-     */
-    public JComponent getLegendLabel(int legendType) {
-        switch (legendType) {
-
-          case (SIDE_LEGEND) :
-              if (sideLegendLabel == null) {
-                  getSideLegendComponent();
-              }
-              return sideLegendLabel;
-
-          default :
-              return null;
-        }
-    }
-
-    /**
-     *  Return the gui component used to display this DisplayControl
-     *  within a ViewManager. Note: as of now we only have one legend component
-     *  per DisplayControl. This will  fail when we have a DisplayControl
-     *  that displays into more than one ViewManagers.
-     *
-     * @param  legendType  type of legend
-     *
-     * @return legend component
-     */
-    public JComponent getLegendComponent(int legendType) {
-        synchronized (LEGEND_MUTEX) {
-            switch (legendType) {
-
-              case (SIDE_LEGEND) :
-                  if (sideLegendComponent == null) {
-                      sideLegendComponent = doMakeSideLegendComponent();
-                  }
-                  return sideLegendComponent;
-
-              case (BOTTOM_LEGEND) :
-                  if (bottomLegendComponent == null) {
-                      bottomLegendComponent = doMakeBottomLegendComponent();
-                      applyLegendForeground();
-                  }
-                  return bottomLegendComponent;
-
-              default :
-                  return null;
-            }
-        }
-    }
-
-    /**
-     * Shortcut to get the bottom legend component
-     *
-     * @return bottom legend component
-     */
-    private JComponent getBottomLegendComponent() {
-        return getLegendComponent(BOTTOM_LEGEND);
-    }
-
-    /**
-     * Shortcut to get the side legend component
-     *
-     * @return side legend component
-     */
-    private JComponent getSideLegendComponent() {
-        return getLegendComponent(SIDE_LEGEND);
-    }
-
-    /**
-     *  Create and return the gui component which is used to display
-     *  this DisplayControl in the "legend" area of its ViewManager.
-     *  This creates a JButton to popup the DisplayControl's window
-     *  and other elements.
-     *
-     * @return Side legend component
-     */
-    //    static int cnt = 0;
-    protected JComponent doMakeSideLegendComponent() {
-
-        List comps  = new ArrayList();
-        List labels = getLegendLabels(SIDE_LEGEND);
-
-        legendTextArea = new JTextArea("");
-        //legendTextArea.setBackground(Color.red);
-        GuiUtils.applyDefaultFont(legendTextArea);
-        legendTextArea.setEditable(false);
-        //Add a paint method to draw an underline
-        //We can't do it with the html in the jlabel
-        //because of sizing issues
-        sideLegendLabel = new SideLegendLabel(this, " ");
-        labelsToUpdate.add(sideLegendLabel);
-
-        comps.add(sideLegendLabel);
-        comps.add(legendTextArea);
-        for (int lblIdx = 0; lblIdx < comps.size(); lblIdx++) {
-            JComponent comp = (JComponent) comps.get(lblIdx);
-            if (lblIdx == 0) {
-                comp.setToolTipText(
-                    "<html>Click to show the control window.<br>Control-Click to center display.<br>Right click to show menu.<br>Click and drag to move display.</html>");
-            } else {
-                comp.setToolTipText("<html>Right click to show menu.</html>");
-            }
-
-            //            comp.setFont(GuiUtils.buttonFont);
-            comp.addMouseListener(new MouseAdapter() {
-                public void mousePressed(MouseEvent event) {
-                    if (SwingUtilities.isRightMouseButton(event)) {
-                        showLegendMenu((JComponent) event.getSource(), event);
-                    }
-                }
-            });
-        }
-
-        legendTextPanel = new JPanel(new BorderLayout());
-        legendTextArea.setBackground(legendTextPanel.getBackground());
-        legendTextPanel.add(legendTextArea);
-
-        updateLegendLabel();
-        JPanel     legendPanel = legendTextPanel;
-
-
-
-        JComponent extraLegend = getExtraLegendComponent(SIDE_LEGEND);
-        String     iconPath    = null;
-        if (getDataChoice() != null) {
-            iconPath = getDataChoice().getProperty(PROP_LEGENDICON,
-                    (String) null);
-        }
-
-        JComponent iconLbl = null;
-        //        System.err.println ("path:" + iconPath);
-        if (iconPath != null) {
-            iconLbl =
-                GuiUtils.inset(GuiUtils.left(GuiUtils.getImageLabel(iconPath,
-                    getClass())), 2);
-        }
-
-
-        JPanel colorSwatch = null;
-        if (showColorControlWidget() && checkFlag(FLAG_COLOR)) {
-            colorSwatch = GuiUtils.wrap(new JLabel("     "));
-            colorSwatches.add(colorSwatch);
-            colorSwatch.setBackground(color);
-            final JComponent theColorSwatch = colorSwatch;
-            colorSwatch.setToolTipText("Click to change color");
-            colorSwatch.addMouseListener(new ObjectListener(null) {
-
-                public void mouseClicked(MouseEvent me) {
-                    popupColorMenu(theColorSwatch);
-                }
-            });
-            final JLabel colorSwatchLabel = new JLabel(getColorWidgetLabel()
-                                                + ": ");
-            colorSwatchLabel.setToolTipText("Click to change color");
-            colorSwatchLabel.addMouseListener(new ObjectListener(null) {
-                public void mouseClicked(MouseEvent me) {
-                    popupColorMenu(colorSwatchLabel);
-                }
-            });
-            colorSwatch = GuiUtils.left(GuiUtils.hbox(colorSwatchLabel,
-                    colorSwatch));
-        }
-
-        if ((iconLbl != null) || (extraLegend != null)
-                || (colorSwatch != null)) {
-            //Only show either  the  iconLbl or the color bar.
-            //This is a bit of a hack but it works for now because the
-            //only display control that has an icon label is image controls
-            //from a WMS datasource.
-            if (iconLbl != null) {
-                extraLegend = GuiUtils.vbox(iconLbl, colorSwatch);
-            } else {
-                extraLegend = GuiUtils.vbox(extraLegend, colorSwatch);
-            }
-            legendPanel = GuiUtils.vbox(legendPanel,
-                                        GuiUtils.inset(extraLegend,
-                                            new Insets(1, 0, 0, 0)));
-            legendPanel.setBackground(Color.blue);
-        }
-
-        if (GuiUtils.getDefaultFont() == null) {
-            GuiUtils.setFontOnTree(legendPanel,
-                                   GuiUtils.buttonFont.deriveFont(10.0f));
-        } else {
-            GuiUtils.setFontOnTree(legendPanel, GuiUtils.getDefaultFont());
-        }
-        return legendPanel;
-    }
-
-
-
-    /**
-     * make the legend label
-     *
-     * @return legend label
-     */
-    public JLabel makeLegendLabel() {
-        JLabel comp = new SideLegendLabel(this, getMenuLabel());
-        labelsToUpdate.add(comp);
-        comp.addMouseListener(new MouseAdapter() {
-            public void mousePressed(MouseEvent event) {
-                if (SwingUtilities.isRightMouseButton(event)) {
-                    showLegendMenu((JComponent) event.getSource(), event);
-                }
-            }
-        });
-        return comp;
-    }
-
-
-
-    /**
-     * Class SideLegendLabel Does the underline
-     *
-     *
-     * @author IDV Development Team
-     * @version $Revision: 1.726 $
-     */
-    public static class SideLegendLabel extends DndImageButton {
-
-        /** The control */
-        DisplayControlImpl myControl;
-
-        /** Old cursor */
-        Cursor oldCursor;
-
-        /** Is mouse down */
-        boolean mouseDown = false;
-
-        /** Is mouse in */
-        boolean mouseIn = false;
-
-        /** the foreground color */
-        Color color;
-
-        /**
-         * Ctor
-         *
-         * @param displayControl The display
-         * @param text Label text
-         */
-        public SideLegendLabel(DisplayControlImpl displayControl,
-                               String text) {
-            super(text, displayControl, "control");
-            this.myControl = displayControl;
-            //            setForeground(Color.blue);
-
-            color = GuiUtils.decodeColor("#005aff", Color.red);
-            this.setForeground(color);
-            GuiUtils.applyDefaultFont(this);
-            this.addMouseListener(new MouseAdapter() {
-                public void mouseClicked(MouseEvent event) {
-                    //Don't do anything if it is the right mouse button
-                    if ( !myControl.getHaveInitialized()) {
-                        return;
-                    }
-                    if (GuiUtils.isControlKey(event)) {
-                        myControl.centerOnDisplay();
-                        return;
-                    }
-                    if (SwingUtilities.isRightMouseButton(event)) {
-                        return;
-                    }
-                    myControl.popup(SideLegendLabel.this);
-                }
-
-                public void mousePressed(MouseEvent e) {
-                    mouseDown = true;
-                    repaint();
-                }
-
-                public void mouseReleased(MouseEvent e) {
-                    mouseDown = false;
-                    repaint();
-                }
-
-                public void mouseEntered(MouseEvent e) {
-                    mouseIn = true;
-                    setForeground(color);
-                    oldCursor = getCursor();
-                    setCursor(Cursor.getPredefinedCursor(Cursor.HAND_CURSOR));
-                    repaint();
-                }
-
-                public void mouseExited(MouseEvent e) {
-                    mouseIn = false;
-                    //setForeground(Color.black);
-                    if (oldCursor != null) {
-                        setCursor(oldCursor);
-                    }
-                    repaint();
-                }
-            });
-        }
-
-        /**
-         * Paint me
-         *
-         * @param g The graphics
-         */
-        public void paint(Graphics g) {
-            Rectangle b = getBounds();
-            if (mouseDown) {
-                g.setColor(Color.gray);
-                g.drawRect(0, 0, b.width - 1, b.height - 1);
-                //                g.fillRect(0,0,b.width-1,b.height-1);
-            }
-            if (mouseIn) {
-                //                g.setColor(Color.white);
-                //                g.drawRect(0,0,b.width-1,b.height-1);
-            }
-            g.setColor(color);
-            super.paint(g);
-
-
-
-            String      text = getText();
-            Font        font = g.getFont();
-            FontMetrics fm   = g.getFontMetrics(font);
-            //int width = Math.min(getWidth(), fm.stringWidth(text));
-            int width = fm.stringWidth(text);  //should be good enough
-            //Use height of label and height of font to calc baseline
-            int y = (getHeight() + fm.getHeight()) / 2 - 2;
-            g.drawLine(3, y, width + 3, y);
-        }
-
-    }
-
-
-
-    /**
-     * Popup a color setting menu wrt the given component
-     *
-     * @param comp The component to popup near
-     */
-    private void popupColorMenu(JComponent comp) {
-        JPopupMenu popup = GuiUtils.makePopupMenu(makeChangeColorMenuItems());
-        popup.show(comp, 0, comp.getHeight());
-    }
-
-    /**
-     * Popup a color setting menu wrt the given component
-     *
-     * @param comp The component to popup near
-     */
-    private void popupDisplayListColorMenu(JComponent comp) {
-        JPopupMenu popup = GuiUtils.makePopupMenu(
-                               makeChangeColorMenuItems(
-                                   "setDisplayListColor",
-                                   getDisplayListColor()));
-        popup.show(comp, 0, comp.getHeight());
-    }
-
-    /**
-     * Add the list of menu items for changing the color to the
-     * component (usually a menu or popup menu)
-     *
-     *
-     * @return component with the change color menu items
-     */
-    protected List makeChangeColorMenuItems() {
-        return makeChangeColorMenuItems("setColor", color);
-    }
-
-    /**
-     * Add the list of menu items for changing the color to the
-     * component (usually a menu or popup menu)
-     *
-     * @param methodName  method to invoke
-     * @param color the default color
-     *
-     * @return List with the change color menu items
-     */
-    private List makeChangeColorMenuItems(final String methodName,
-                                          final Color color) {
-        List items  = new ArrayList();
-        List colors = getDisplayConventions().getColorNameList();
-        for (Iterator iter = colors.iterator(); iter.hasNext(); ) {
-            String colorName = iter.next().toString();
-            final Color menuColor =
-                getDisplayConventions().getColor(colorName);
-            JMenuItem mi = new JMenuItem(colorName.substring(0,
-                               1).toUpperCase() + colorName.substring(1)
-                                   + "  ") {
-                public void paint(Graphics g) {
-                    super.paint(g);
-                    Rectangle b = getBounds();
-                    if (Misc.equals(menuColor, color)) {
-                        g.setColor(Color.white);
-                        g.fillRect(b.width - b.height, 0, b.height, b.height);
-                        g.setColor(Color.black);
-                        g.drawRect(b.width - b.height, 0, b.height - 1,
-                                   b.height - 1);
-                    }
-                    g.setColor(menuColor);
-                    int w = b.height;
-                    g.fillRect(b.width - w + 3, 3, w - 6, w - 6);
-                }
-            };
-            mi.addActionListener(new ActionListener() {
-                public void actionPerformed(ActionEvent ae) {
-                    try {
-                        Method theMethod =
-                            Misc.findMethod(
-                                DisplayControlImpl.this.getClass(),
-                                methodName,
-                                new Class[] { menuColor.getClass() });
-                        if (theMethod == null) {
-                            throw new NoSuchMethodException("unknown method "
-                                    + methodName);
-                        } else {
-                            theMethod.invoke(DisplayControlImpl.this,
-                                             new Object[] { menuColor });
-                        }
-                    } catch (Exception exc) {
-                        logException("Setting color", exc);
-                    }
-                }
-            });
-            items.add(mi);
-        }
-        items.add(GuiUtils.MENU_SEPARATOR);
-        items.add(GuiUtils.makeMenuItem("Custom Color", this,
-                                        "showColorDialog", methodName));
-
-        return items;
-    }
-
-
-    /**
-     * Create and show the popup menu for the user's right click on the
-     * legend.
-     *
-     * @param comp The component the user clicked on
-     * @param event The mouse event
-     */
-    protected void showLegendMenu(final JComponent comp, MouseEvent event) {
-        List items = getControlMenus(comp);
-
-        /*
-        //If we have our own window then add the Control Window menu item
-        items.add(0, GuiUtils.makeMenuItem("Control Window", this, "popup",
-                                           comp));
-        items.add(1, GuiUtils.MENU_SEPARATOR);
-        */
-        JPopupMenu menu = GuiUtils.makePopupMenu(items);
-        menu.show(comp, event.getX(), event.getY());
-    }
-
-
-
-    /**
-     * Get the list of menus associated with this control.
-     *
-     *
-     * @param comp  the  component to place the menus near
-     * @return  The menus
-     */
-    public List getControlMenus(final JComponent comp) {
-
-        List fileItems  = new ArrayList();
-        List viewItems  = new ArrayList();
-        List helpItems  = new ArrayList();
-        List editItems  = new ArrayList();
-        List extraMenus = new ArrayList();
-
-        getFileMenuItems(fileItems, false);
-        List saveItems = new ArrayList();
-        getSaveMenuItems(saveItems, true);
-        fileItems.add(GuiUtils.MENU_SEPARATOR);
-        fileItems.add(GuiUtils.makeMenu(new JMenu("Save"), saveItems));
-
-
-        getLastFileMenuItems(fileItems);
-
-
-        getViewMenuItems(viewItems, false);
-        // TODO: merge this with the makeViewMenu logic
-        getIdv().getIdvUIManager().addViewMenuItems(this, viewItems);
-        getEditMenuItems(editItems, false);
-        getExtraMenus(extraMenus, false);  // array of extra menus
-        getHelpMenuItems(helpItems, false);
-
-
-
-        JMenuItem mi;
-        List      items = new ArrayList();
-        items.add(GuiUtils.makeMenu("File", fileItems));
-        items.add(GuiUtils.makeMenu("Edit", editItems));
-        items.add(GuiUtils.makeMenu("View", viewItems));
-        if ( !extraMenus.isEmpty()) {
-            for (int i = 0; i < extraMenus.size(); i++) {
-                items.add(extraMenus.get(i));
-            }
-        }
-        items.add(GuiUtils.makeMenu("Help", helpItems));
-
-        if (comp != null) {
-            //If we have our own window then add the Control Window menu item
-            items.add(0, GuiUtils.makeMenuItem("Control Window", this,
-                    "popup", comp));
-            items.add(1, GuiUtils.MENU_SEPARATOR);
-        }
-
-        return items;
-    }
-
-
-    /**
-     * Change the display unit.
-     */
-    public void changeDisplayUnit() {
-        Unit newUnit = null;
-        while (true) {
-            newUnit = getDisplayConventions().selectUnit(displayUnit, null);
-            if (newUnit == null) {
-                return;
-            }
-            if (setNewDisplayUnit(newUnit, true)) {
-                break;
-            }
-        }
-        doShareExternal(SHARE_DISPLAYUNIT, newUnit);
-    }
-
-
-    /**
-     * Change the color unit.
-     */
-    public void changeColorUnit() {
-        Unit newUnit = getDisplayConventions().selectUnit(colorUnit, null);
-        if (newUnit != null) {
-            setNewColorUnit(newUnit, true);
-        }
-
-    }
-
-
-
-    /**
-     * Utility to make the menu item for changing the color.
-     *
-     * @return The menu item
-     */
-    protected JMenu doMakeChangeColorMenu() {
-        return doMakeChangeColorMenu(getColorWidgetLabel());
-    }
-
-
-    /**
-     * Utility to make the menu item for changing the color.
-     * @param name  name for the menu
-     *
-     * @return The menu item
-     */
-    protected JMenu doMakeChangeColorMenu(String name) {
-        return GuiUtils.makeMenu(((name != null)
-                                  ? name
-                                  : getColorWidgetLabel()), makeChangeColorMenuItems());
-    }
-
-
-
-    /**
-     * Utility to make the menu item for changing the data choice
-     *
-     * @return The menu item
-     */
-    protected JMenuItem doMakeChangeParameterMenuItem() {
-        final JMenuItem selectChoices =
-            new JMenuItem(getChangeParameterLabel());
-        selectChoices.addActionListener(new ActionListener() {
-            public void actionPerformed(ActionEvent ae) {
-                popupDataDialog("<html>Choose Parameter</html>",
-                                selectChoices);
-            }
-        });
-        return selectChoices;
-    }
-
-
-
-    /**
-     * Return the tooltip text that is to be shown in the legend
-     * This method constructs html that shows the display name, choices,
-     * link to help, etc.
-     *
-     * @return The tooltip
-     */
-    protected String getLegendToolTip() {
-        StringBuffer sb = new StringBuffer("<html>");
-        sb.append("<b>&nbsp; Display: "
-                  + StringUtil.join("; ", getLegendLabels(BOTTOM_LEGEND))
-                  + "</b><p>");
-        sb.append(getDetailsContents());
-        return sb.toString();
-    }
-
-
-
-    /**
-     * Get the contents of the details html
-     *
-     * @return The contents of the details
-     */
-    protected String getDetailsContents() {
-        if (myDataChoices == null) {
-            return "";
-        }
-        StringBuffer sb     = new StringBuffer("");
-        boolean      didone = false;
-        for (int i = 0; i < myDataChoices.size(); i++) {
-            if (i == 0) {
-                sb.append(" <br> <b>&nbsp;Data:</b><ul>");
-            }
-            didone = true;
-            DataChoice dc = (DataChoice) myDataChoices.get(i);
-            sb.append("<li> &nbsp;");
-            sb.append(dc.getFullDescription());
-            sb.append(" &nbsp;");
-        }
-        if (didone) {
-            sb.append("</ul>");
-        }
-        if (dataSelection != null) {
-            GeoSelection geoSelection = dataSelection.getGeoSelection();
-            if (geoSelection != null) {
-                sb.append("Geo selection:" + geoSelection);
-                sb.append("<br>\n");
-            }
-            List times = dataSelection.getTimes();
-            if ((times != null) && (times.size() > 0)) {
-                sb.append("Selected times:" + StringUtil.join(" ", times));
-            }
-        }
-
-
-        if (LogUtil.getDebugMode()) {
-            getDebugDetails(sb);
-        }
-
-        return sb.toString();
-    }
-
-
-    /**
-     * Debug
-     *
-     * @param msg the message
-     */
-    public void debug(String msg) {
-        //        if(displayId.startsWith("plan")) {
-        //            System.out.println(new java.util.Date() + ": " + msg);
-        //        }
-    }
-
-
-    /**
-     * When we are iun debug mode this method gets called to add details html
-     *
-     * @param sb Buffer to append to.
-     */
-    protected void getDebugDetails(StringBuffer sb) {
-        if (dataInstances != null) {
-            try {
-                sb.append("<p>Data Types:<br>");
-                for (int i = 0; i < dataInstances.size(); i++) {
-                    DataInstance dataInstance =
-                        (DataInstance) dataInstances.get(i);
-                    Data data = dataInstance.getData();
-                    sb.append("<b>" + data.getType().toString() + "<br>");
-                }
-            } catch (Exception exc) {
-                logException("Making debug details", exc);
-            }
-        } else {}
-
-    }
-
-    /**
-     * Create and return the gui component which is used to display
-     * this DisplayControl in the "legend" area of its ViewManager.
-     * This creates a JButton to popup the DisplayControl's window
-     * and other elements.
-     *
-     * @return  Bottom legend component
-     */
-    protected JComponent doMakeBottomLegendComponent() {
-
-        bottomLegendButton = new JButton("                    ");
-
-        bottomLegendButton.setToolTipText(
-            "Left click to toggle visiblity. Right click to show menu.");
-
-        bottomLegendButton.setBorder(BorderFactory.createEmptyBorder());
-        bottomLegendButton.setFont(GuiUtils.buttonFont);
-
-        bottomLegendButton.setHorizontalAlignment(SwingConstants.LEFT);
-        bottomLegendButton.addMouseListener(new MouseAdapter() {
-            public void mousePressed(MouseEvent event) {
-                if (SwingUtilities.isRightMouseButton(event)) {
-                    showLegendMenu((JComponent) event.getSource(), event);
-                }
-            }
-        });
-        bottomLegendButton.addActionListener(new ActionListener() {
-            public void actionPerformed(ActionEvent e) {
-                setDisplayVisibility( !isVisible);
-            }
-        });
-        bottomLegendButton.addActionListener(this);
-
-        JPanel colorSwatch = GuiUtils.wrap(new JLabel("     "));
-        colorSwatches.add(colorSwatch);
-        if (color != null) {
-            colorSwatch.setBackground(color);
-        }
-        JComponent extraLegend = getExtraLegendComponent(BOTTOM_LEGEND);
-
-        updateLegendLabel();
-
-        if (extraLegend != null) {
-            return GuiUtils.centerRight(
-                GuiUtils.centerRight(bottomLegendButton, extraLegend),
-                colorSwatch);
-        } else {
-            return GuiUtils.centerRight(bottomLegendButton, colorSwatch);
-        }
-
-
-    }
-
-    /**
-     * Method to show all <code>ColorScales</code> associated with this
-     * DisplayControl.
-     *
-     * @param show  true to show.
-     * @return true if successful, false if it failed
-     */
-    protected boolean showColorScales(boolean show) {
-        try {
-            if (colorScales == null) {
-                doMakeColorScales();
-            }
-            for (int i = 0; i < colorScales.size(); i++) {
-                setDisplayableVisibility(((Displayable) colorScales.get(i)),
-                                         show);
-            }
-            return true;
-        } catch (Exception exc) {
-            userMessage("Error showing ColorScale: " + exc);
-        }
-        return false;
-    }
-
-    /**
-     * Actually create the color scales
-     *
-     * @throws RemoteException
-     * @throws VisADException
-     */
-    protected void doMakeColorScales()
-            throws VisADException, RemoteException {
-        colorScales = new ArrayList();
-        List v = getViewManagers();
-        if (colorScaleInfo == null) {
-            colorScaleInfo = getDefaultColorScaleInfo();
-        }
-        for (int i = 0; i < v.size(); i++) {
-            ColorScale colorScale = new ColorScale(colorScaleInfo);
-            addDisplayable(colorScale, (ViewManager) v.get(i),
-                           FLAG_COLORTABLE);
-            setDisplayableVisibility(colorScale,
-                                     colorScaleInfo.getIsVisible());
-            colorScales.add(colorScale);
-        }
-    }
-
-    /**
-     * Get the default color scale info
-     * @return default ColorScaleInfo
-     */
-    protected ColorScaleInfo getDefaultColorScaleInfo() {
-        ColorScaleInfo info = new ColorScaleInfo(paramName,
-                                  ColorScale.VERTICAL_ORIENT,
-                                  (colorTable != null)
-                                  ? getColorTable().getColorTable()
-                                  : null);
-        info.setPlacement(ColorScaleInfo.TOP);
-        info.setLabelColor(ColorScale.DEFAULT_LABEL_COLOR);
-        info.setIsVisible(false);
-        ViewManager vm = getDefaultViewManager();
-        Font        f  = null;
-        if (vm != null) {
-            f = vm.getDisplayListFont();
-        }
-        info.setLabelFont(f);
-        return info;
-    }
-
-    /**
-     * Does this control have displays in one of the main
-     * ViewManagers
-     *
-     * @return Shown in an external ViewManager
-     */
-    private boolean hasExternalView() {
-        List v = getDisplayInfos();
-        //TODO: Is this all we need to do?
-        return (v.size() > 0);
-
-        /**
-         *        for (int i=0, n=v.size(); i < n; i++) {
-         *   DisplayInfo info = (DisplayInfo) v.get (i);
-         *   }
-         */
-    }
-
-
-    /**
-     * Move the displays of this control into a newly created  ViewManager.
-     *
-     */
-    private void newViewManager() {
-        moveTo(getViewManager(new ViewDescriptor()));
-    }
-
-    /**
-     * An implementation of the DisplayControl  interface moveTo method.
-     * This is called when the user has dragged-and-dropped the display
-     * control (well, really the legend component) from one ViewManager
-     * to another. This nulls out the legendComponent member and iterates
-     * through all of the DisplayInfo-s, telling them to set their
-     * ViewManager to the given viewManager.
-     *
-     * @param newViewManager  new <code>ViewManager</code> to move to
-     */
-    public void moveTo(ViewManager newViewManager) {
-        defaultViewManager = newViewManager;
-        if ((defaultViewManager != null)
-                && (defaultViewManager.getViewDescriptor() != null)) {
-            defaultView = defaultViewManager.getViewDescriptor().getName();
-        }
-
-        List displayList = getDisplayInfos();
-        try {
-            boolean didone = false;
-            for (int i = 0, n = displayList.size(); i < n; i++) {
-                DisplayInfo info = (DisplayInfo) displayList.get(i);
-                if (info.getViewManager() == newViewManager) {
-                    continue;
-                }
-                didone = true;
-                info.moveTo(newViewManager);
-            }
-            if (didone) {
-                activateDisplay(displayList);
-            }
-
-        } catch (Exception exc) {
-            logException("Moving to a new view", exc);
-        }
-        newViewManager.controlMoved(this);
-    }
-
-
-    /**
-     * Set the color to be used for the foreground in the bottom legend
-     *
-     * @param fg The new color
-     */
-    public void setLegendForeground(Color fg) {
-        legendForeground = fg;
-        applyLegendForeground();
-    }
-
-
-
-    /**
-     * Set the color to be used for the background in the bottom legend
-     *
-     * @param bg The new color
-     */
-    public void setLegendBackground(Color bg) {
-        legendBackground = bg;
-        GuiUtils.setBackgroundOnTree(getBottomLegendComponent(), bg);
-        if (color != null) {
-            for (int i = 0; i < colorSwatches.size(); i++) {
-                ((JComponent) colorSwatches.get(i)).setBackground(color);
-            }
-        }
-    }
-
-    /**
-     * Change the visiblity of all color swatches
-     *
-     * @param on Visibility on or off
-     */
-    protected void showColorSwatches(boolean on) {
-        for (int i = 0; i < colorSwatches.size(); i++) {
-            JComponent swatch = (JComponent) colorSwatches.get(i);
-            swatch.setVisible(on);
-            swatch.invalidate();
-            if (swatch.getParent() != null) {
-                swatch.getParent().validate();
-            }
-
-        }
-
-    }
-
-
-    /**
-     * Apply the legendForeground color to the bottom legend
-     */
-    private void applyLegendForeground() {
-        Color fg;
-        if (isVisible) {
-            fg = ((legendForeground != null)
-                  ? legendForeground
-                  : Color.black);
-        } else {
-            fg = Color.gray;
-        }
-        if (bottomLegendComponent != null) {
-            GuiUtils.setForegroundOnTree(bottomLegendComponent, fg);
-        }
-    }
-
-    /**
-     * notify views  of change
-     */
-    protected void notifyViewManagersOfChange() {
-        List v = getViewManagers();
-        for (int i = 0; i < v.size(); i++) {
-            ((ViewManager) v.get(i)).displayControlChanged(this);
-        }
-
-    }
-
-
-    /**
-     * Set the ShowInDisplayList property.
-     *
-     * @param value The new value for ShowInDisplayList
-     */
-    public void setShowInDisplayList(boolean value) {
-        showInDisplayList = value;
-        notifyViewManagersOfChange();
-    }
-
-    /**
-     * Get the ShowInDisplayList property.
-     *
-     * @return The ShowInDisplayList
-     */
-    public boolean getShowInDisplayList() {
-        return showInDisplayList;
-    }
-
-    /**
-     * Get the locking visibility of the display
-     *
-     * @return true if locking visibility on
-     */
-    public boolean getLockVisibilityToggle() {
-        return lockVisibiltyToggle;
-    }
-
-    /**
-     * Set the locking visibility of the display
-     *
-     * @param v true to set locking visibility on
-     */
-    public void setLockVisibilityToggle(boolean v) {
-        lockVisibiltyToggle = v;
-        for (int i = 0; i < lockButtons.size(); i++) {
-            updateLockButton((JButton) lockButtons.get(i));
-        }
-    }
-
-
-    /**
-     * Get the visibility of the display
-     *
-     * @return true if visibility on
-     */
-    public boolean getDisplayVisibility() {
-        return isVisible;
-    }
-
-    /**
-     * Toggle the visibility for vector graphics rendering
-     *
-     * @param rasterMode  the toggle mode
-     *
-     * @throws Exception  problem toggling
-     */
-    public void toggleVisibilityForVectorGraphicsRendering(int rasterMode)
-            throws Exception {
-        if (rasterMode == RASTERMODE_SHOWRASTER) {
-            setDisplayVisibility(getIsRaster());
-        } else if (rasterMode == RASTERMODE_SHOWNONRASTER) {
-            setDisplayVisibility( !getIsRaster());
-        } else {
-            setDisplayVisibility(true);
-        }
-    }
-
-
-    /**
-     * Is this a raster display?
-     *
-     * @return  true if raster
-     */
-    public boolean getIsRaster() {
-        return isRaster;
-    }
-
-    /**
-     * Set IsRaster property
-     *
-     * @param v  the value
-     */
-    public void setIsRaster(boolean v) {
-        isRaster = v;
-    }
-
-    /**
-     * Set the visibility of the display and set the state of
-     * any visibility buttons we may have.
-     *
-     * @param on true to set visibility on
-     */
-    public void setDisplayVisibility(boolean on) {
-        setDisplayVisibility(on, true);
-    }
-
-
-    /**
-     * Set the visibility of the display and set the state of any
-     * visibility buttons we may have.
-     *
-     * @param on  true if they should be shown
-     * @param shouldShare  true if this property should be shared
-     */
-    private void setDisplayVisibility(boolean on, boolean shouldShare) {
-        //Make sure we don't loop forever because we setSelected on other 
-        //checkboxes which triggers the event which ends up calling this method
-        if (settingVisibility) {
-            return;
-        }
-        isVisible = on;
-        if ( !getHaveInitialized()) {
-            return;
-        }
-
-        settingVisibility = true;
-        applyLegendForeground();
-
-        try {
-            //Now run through all of the visibility buttons and update them
-            for (int i = 0, n = visibilityCbs.size(); i < n; i++) {
-                ((AbstractButton) visibilityCbs.get(i)).setSelected(on);
-            }
-            List displayList = getDisplayInfos();
-            for (int i = 0, n = displayList.size(); i < n; i++) {
-                DisplayInfo info        = (DisplayInfo) displayList.get(i);
-                Displayable displayable = (Displayable) info.getDisplayable();
-                //Preserve if the displayable   was initially hidden
-                if (isVisible) {
-                    if (info.getUltimateVisible()) {
-                        displayable.setVisible(true);
-                    }
-                } else {
-                    displayable.setVisible(false);
-                }
-                // TODO:  If we want to toggle the times in animation, uncomment
-                // the next line
-                //displayable.setUseTimesInAnimation(getUseTimesInAnimation() && isVisible);
-            }
-
-            if (colorScales != null) {
-                boolean shouldBeVisible = getColorScaleInfo().getIsVisible();
-                for (int i = 0; i < colorScales.size(); i++) {
-                    ColorScale scale = (ColorScale) colorScales.get(i);
-                    if ( !on) {
-                        scale.setVisible(false);
-                    } else {
-                        scale.setVisible(shouldBeVisible);
-                    }
-                }
-            }
-
-            if (displayListTable != null) {
-                for (Enumeration e = displayListTable.elements();
-                        e.hasMoreElements(); ) {
-                    DisplayableData d = (DisplayableData) e.nextElement();
-                    d.setVisible(on);
-                }
-            }
-
-
-        } catch (Exception exc) {
-            logException("Setting visibility of the display", exc);
-        }
-        settingVisibility = false;
-        if (shouldShare) {
-            doShareExternal(SHARE_VISIBILITY, new Boolean(isVisible));
-        }
-
-        List v = getViewManagers();
-        for (int i = 0; i < v.size(); i++) {
-            ((ViewManager) v.get(i)).displayControlVisibilityChanged(this);
-        }
-
-    }
-
-    /**
-     * Deprecated, misspelled version of setDisplayVisibility.
-     * @deprecated
-     *
-     * @param d d
-     * @param visible visible
-     *
-     * @throws RemoteException
-     * @throws VisADException
-     */
-    protected void setDisplayableVisiblity(Displayable d, boolean visible)
-            throws RemoteException, VisADException {
-        setDisplayableVisibility(d, visible);
-    }
-
-    /**
-     * See if this can save data in cache.
-     * @return true if allowable
-     */
-    protected boolean canSaveDataInCache() {
-        return ((dataInstances != null) && (dataInstances.size() == 1));
-    }
-
-    /**
-     * Set the ultimate visibility of the particular {@link ucar.visad.display.Displayable}.
-     * Used for maintaining the visibility of individual displayables
-     * if there are multiple.
-     *
-     * @param d {@link ucar.visad.display.Displayable} in question
-     * @param visible  true if it should be visible when the visibility
-     *                 of the entire control is true.
-     * @throws RemoteException  some RMI exception occured
-     * @throws VisADException  error setting the visibility in VisAD
-     */
-    protected void setDisplayableVisibility(Displayable d, boolean visible)
-            throws RemoteException, VisADException {
-        List displayList = getDisplayInfos();
-        for (int i = 0, n = displayList.size(); i < n; i++) {
-            DisplayInfo info        = (DisplayInfo) displayList.get(i);
-            Displayable displayable = (Displayable) info.getDisplayable();
-            if (displayable != d) {
-                continue;
-            }
-            info.setUltimateVisible(visible);
-            if (visible) {
-                d.setVisible(isVisible);
-            } else {
-                d.setVisible(false);
-            }
-            break;
-        }
-    }
-
-
-    /**
-     * A no-op method to implement the ItemListener interface.
-     *
-     * @param event The event
-     */
-    public void itemStateChanged(ItemEvent event) {}
-
-    /**
-     * Method to do what needs to be done when the display control
-     * failed.
-     */
-    public void displayControlFailed() {
-        try {
-            if ( !getProperty("control.ignoreerrors", false)) {
-                doRemove();
-            }
-        } catch (Exception exc) {}
-        //        disposeOfWindow ();
-    }
-
-
-    /**
-     * Close the  window. If this display control is not shown
-     * in any ViewManager-s then call doRemove
-     */
-    public void close() {
-        if (myWindow != null) {
-            myWindow.setVisible(false);
-        }
-        if ( !isInViewManager()) {
-            try {
-                doRemove();
-            } catch (Exception exc) {}
-        }
-
-    }
-
-
-    /**
-     *  If the JFrame window is non-null call dispose on it
-     */
-    private void disposeOfWindow() {
-        if (myWindow != null) {
-            final IdvWindow tmpWindow = myWindow;
-            myWindow = null;
-            SwingUtilities.invokeLater(new Runnable() {
-                public void run() {
-                    tmpWindow.setVisible(false);
-                    tmpWindow.dispose();
-                }
-            });
-        }
-    }
-
-
-    /**
-     * Show the dialog window for this control.
-     *
-     * @param src Component that we popup the window near. May be null.
-     */
-    public void popup(Component src) {
-        Window f = GuiUtils.getWindow(contents);
-        if ((f != null) && !makeWindow) {
-            GuiUtils.showComponentInTabs(contents);
-            //            if (f != null) {
-            //                GuiUtils.showDialogNearSrc(src, f);
-            //            }
-        } else {
-            makeWindow = true;
-            if (myWindow == null) {
-                myWindow = createIdvWindow();
-                if (myWindow != null) {
-                    initWindow(myWindow);
-                }
-            }
-            if (src != null) {
-                GuiUtils.showDialogNearSrc(src, ((myWindow != null)
-                        ? myWindow.getComponent()
-                        : null));
-            } else {
-                GuiUtils.showWidget(myWindow.getComponent());
-            }
-        }
-    }
-
-    /**
-     * Process the actions of any of the controls created with the
-     * doMake...Control method calls.
-     *
-     * @param event The action event
-     */
-    public void actionPerformed(ActionEvent event) {
-        if ( !okToFireEvent) {
-            return;
-        }
-
-        String cmd = event.getActionCommand();
-        try {
-            if (cmd.equals(CMD_REMOVE)) {
-                try {
-                    doRemove();
-                } catch (Exception exc) {
-                    logException("Removing the display", exc);
-                }
-            }
-            if (cmd.equals(CMD_POPUP)) {
-                popup((Component) event.getSource());
-                return;
-            }
-
-            if (cmd.equals(CMD_COLORS)) {
-                JComboBox box       = (JComboBox) event.getSource();
-                String    colorName = (String) box.getSelectedItem();
-                if (colorName != null) {
-                    Color newColor =
-                        getDisplayConventions().getColor(colorName);
-                    setColor(newColor);
-                }
-                return;
-            }
-
-            if (cmd.equals(CMD_COLORTABLE)) {
-                JComboBox  box           = (JComboBox) event.getSource();
-                ColorTable newColorTable = (ColorTable) box.getSelectedItem();
-                if (newColorTable == null) {
-                    //TODO - error handle
-                } else {
-                    setColorTable(newColorTable);
-                }
-                return;
-            }
-
-
-            log_.debug("Got unhandled cmd:" + cmd);
-        } catch (Exception exc) {
-            logException("Handling the action:" + cmd, exc);
-        }
-    }
-
-
-    /**
-     * Are we in a Globe display?
-     *
-     * @return  true if we're in the globe
-     */
-    public boolean inGlobeDisplay() {
-        return (getNavigatedDisplay() instanceof GlobeDisplay);
-    }
-
-
-
-    /**
-     * Just calls getNavigatedDisplay
-     *
-     * @return The  NavigatedDisplay that this control displays in.
-     */
-    public NavigatedDisplay getMapDisplay() {
-        return getNavigatedDisplay();
-    }
-
-
-    /**
-     * Utility method to determine if we are displaying in a 3d viewmanager
-     *
-     * @return Is the display 3d
-     */
-    public boolean isDisplay3D() {
-        NavigatedDisplay navDisplay = getNavigatedDisplay();
-        if (navDisplay != null) {
-            return getNavigatedDisplay().getDisplayMode()
-                   == NavigatedDisplay.MODE_3D;
-        }
-        return false;
-    }
-
-    /**
-     * Utility method to get the altitude type of the display
-     *
-     * @return Altitude type of the display
-     */
-    public DisplayRealType getDisplayAltitudeType() {
-        NavigatedDisplay navDisplay = getNavigatedDisplay();
-        if (navDisplay != null) {
-            return navDisplay.getDisplayAltitudeType();
-        }
-        //What do we return here?
-        return null;
-    }
-
-
-    /**
-     * A helper method for finding the
-     * {@link ucar.unidata.view.geoloc.NavigatedDisplay} of this control's
-     * {@link ucar.unidata.idv.MapViewManager}.
-     * This iterates through the list of DisplayInfo-s, finding the first one
-     * that holds an instance of a MapViewManager.  If not found this uses the
-     * default MapViewManager
-     *
-     * @return The  NavigatedDisplay that this control displays in.
-     */
-
-    public NavigatedDisplay getNavigatedDisplay() {
-        ViewManager vm = getViewManager();
-        if ((vm == null) || !(vm instanceof NavigatedViewManager)) {
-            return null;
-        }
-        return ((NavigatedViewManager) vm).getNavigatedDisplay();
-    }
-
-
-    /**
-     * Set the display master to be inactive.
-     * Return whether it was active at first.
-     *
-     */
-    public void setDisplayInactive() {
-        try {
-            NavigatedDisplay display = getNavigatedDisplay();
-            if (display != null) {
-                display.setDisplayInactive();
-            }
-        } catch (Exception exc) {}
-    }
-
-    /**
-     * If wasActive is true then set the display master to be active.
-     */
-    public void setDisplayActive() {
-        try {
-            NavigatedDisplay display = getNavigatedDisplay();
-            if (display != null) {
-                display.setDisplayActive();
-            }
-        } catch (Exception exc) {}
-    }
-
-
-
-
-    /**
-     * Set the display master to be active/inactive.
-     *
-     * @param active Active or inactive
-     *
-     * @throws RemoteException  some RMI exception occured
-     * @throws VisADException  error setting the visibility in VisAD
-     */
-    public void xxxsetDisplayActive(boolean active)
-            throws RemoteException, VisADException {
-        NavigatedDisplay display = getNavigatedDisplay();
-        if (display != null) {
-            //            display.setActive(active);
-        }
-
-    }
-
-
-    /**
-     * A helper method for finding the
-     * {@link ucar.unidata.idv.MapViewManager}
-     * this control displays in.  This method
-     * iterates through the list of DisplayInfo-s, finding the first one
-     * that holds an instance of a MapViewManager.  If not found this
-     * returns the default MapViewManager
-     *
-     * @return A MapViewManager
-     */
-    public MapViewManager getMapViewManager() {
-        List displayList = getDisplayInfos();
-        for (int i = 0, n = displayList.size(); i < n; i++) {
-            DisplayInfo info = (DisplayInfo) displayList.get(i);
-            ViewManager vm   = info.getViewManager();
-            if (vm instanceof MapViewManager) {
-                return (MapViewManager) vm;
-            }
-        }
-        return null;
-    }
-
-
-    /**
-     * A helper method for finding the {@link ucar.visad.display.DisplayMaster}
-     * that displays the given {@link ucar.visad.display.Displayable}
-     *
-     * @param displayable The displayable to look for
-     * @return The DisplayMaster the displayable is in
-     */
-    public DisplayMaster getDisplayMaster(Displayable displayable) {
-        ViewManager viewManager = getViewManager(displayable);
-        return ((viewManager != null)
-                ? viewManager.getMaster()
-                : null);
-    }
-
-    /**
-     * A helper method for finding the common {@link ucar.unidata.idv.ViewManager}
-     * which is displaying the given displayable.
-     *
-     * @param displayable The displayable to look for
-     * @return The ViewManager the displayable is in
-     *
-     */
-    public ViewManager getViewManager(Displayable displayable) {
-        List displayList = getDisplayInfos();
-        for (int i = 0, n = displayList.size(); i < n; i++) {
-            DisplayInfo info = (DisplayInfo) displayList.get(i);
-            if (info.getDisplayable() == displayable) {
-                return info.getViewManager();
-            }
-        }
-        return null;
-    }
-
-    /**
-     * Get, from the {@link ucar.unidata.idv.ControlContext},
-     * the {@link ucar.unidata.idv.ViewManager} identified by the
-     * {@link ucar.unidata.idv.ViewDescriptor} returned from
-     * {@link #getDefaultViewDescriptor}
-     *
-     * @return The view manager
-     */
-    public ViewManager getViewManager() {
-        if (defaultViewManager != null) {
-            if (defaultViewManager.getIsDestroyed()) {
-                defaultViewManager = null;
-                defaultView        = null;
-            } else {
-                return defaultViewManager;
-            }
-        }
-        return defaultViewManager =
-            getViewManager(getDefaultViewDescriptor());
-    }
-
-
-    /**
-     * Get, from the {@link ucar.unidata.idv.ControlContext},
-     * the {@link ucar.unidata.idv.ViewManager} identified by the
-     * given {@link ucar.unidata.idv.ViewDescriptor}
-     *
-     * @param viewDescriptor The view descriptor that identifies the view manager we want
-     * @return The view manager
-     */
-    public ViewManager getViewManager(ViewDescriptor viewDescriptor) {
-        if ((defaultViewManager != null)
-                && defaultViewManager.getIsDestroyed()) {
-            defaultViewManager = null;
-        }
-
-
-        if (viewDescriptor.equals(getDefaultViewDescriptor())
-                && (defaultViewManager != null)) {
-            return defaultViewManager;
-        }
-        debug("new vm-1");
-        ViewManager vm = getControlContext().getViewManager(viewDescriptor,
-                             true, null);
-        debug("new vm-2");
-        return vm;
-
-    }
-
-
-
-    /**
-     * Get the toggle button JCheckBox that is source for item listener
-     * events to toggle visibility of the display.
-     *
-     * @param label The label to use when creating the JCheckBox
-     * @return JCheckBox the toggle button
-     */
-    public JCheckBox doMakeVisibilityControl(String label) {
-        // make toggle button for toggling visibility of surface
-        final JCheckBox cb = new JCheckBox(label, isVisible);
-        visibilityCbs.add(cb);
-        cb.setToolTipText("Toggle visibility on/off");
-        cb.addItemListener(new ItemListener() {
-            public void itemStateChanged(ItemEvent event) {
-                setDisplayVisibility(cb.isSelected());
-            }
-        });
-
-        return cb;
-    }
-
-
-    /**
-     * Create the gui control (a JButton) that allows the user to
-     * remove this DisplayControl. This object is added as an ActionListener
-     * to the button with the action command CMD_REMOVE.
-     *
-     * @param tooltip  tooltip for the button
-     * @return button
-     */
-    public JButton doMakeRemoveControl(String tooltip) {
-        return GuiUtils.makeJButton("Remove display", new Object[] {
-            "-listener", this, "-tooltip", tooltip, "-command", CMD_REMOVE
-        });
-    }
-
-
-    /**
-     * Show the color dialog
-     */
-    public void showColorDialog() {
-        showColorDialog("setColor");
-    }
-
-    /**
-     * Show the color dialog and invoke the named method
-     * @param methodName    the method name to invoke
-     */
-    public void showColorDialog(String methodName) {
-        Color newColor = JColorChooser.showDialog(null, "Choose Color",
-                             color);
-        if (newColor != null) {
-            try {
-
-                Method theMethod = Misc.findMethod(this.getClass(),
-                                       methodName,
-                                       new Class[] { newColor.getClass() });
-                if (theMethod == null) {
-                    throw new NoSuchMethodException("unknown method "
-                            + methodName);
-                } else {
-                    theMethod.invoke(this, new Object[] { newColor });
-                }
-            } catch (Exception exc) {
-                logException("Setting color with:" + methodName, exc);
-            }
-        }
-    }
-
-
-    /**
-     * Set the color for the selector. Used by persistence.
-     *
-     * @param c  color to use
-     * @throws RemoteException  some RMI exception occured
-     * @throws VisADException  error setting the color in VisAD
-     */
-    public void setColor(Color c) throws RemoteException, VisADException {
-        color = c;
-        if (color != null) {
-            for (int i = 0; i < colorSwatches.size(); i++) {
-                ((JComponent) colorSwatches.get(i)).setBackground(color);
-            }
-            if (colorComboBox != null) {
-                okToFireEvent = false;
-                colorComboBox.setSelectedItem(
-                    getDisplayConventions().getColorName(c));
-                okToFireEvent = true;
-            }
-        }
-        if (getHaveInitialized()) {
-            applyColor();
-        }
-    }
-
-    /**
-     * Get the color for the selector. Used by persistence.
-     *
-     * @return color being used.
-     */
-    public Color getColor() {
-        return color;
-    }
-
-    /**
-     * Get the range to use to apply to displayables
-     *
-     * @return the range for displayables
-     *
-     * @throws RemoteException On badness
-     * @throws VisADException On badness
-     */
-    public Range getRangeToApply() throws RemoteException, VisADException {
-        return getRange();
-    }
-
-
-    /**
-     * Get the range for the parameter
-     *
-     * @return range being used
-     * @throws RemoteException  some RMI exception occured
-     * @throws VisADException  error getting the range in VisAD
-     */
-    public Range getRange() throws RemoteException, VisADException {
-        if (colorRange == null) {
-            colorRange = getInitialRange();
-        }
-        return colorRange;
-    }
-
-    /**
-     * Get the range for the data
-     *
-     * @return range of data
-     * @throws RemoteException  some RMI exception occured
-     * @throws VisADException  error getting the range in VisAD
-     */
-    public Range getSelectRange() throws RemoteException, VisADException {
-        if (selectRange == null) {
-            selectRange = getColorRangeFromData();
-        }
-        return selectRange;
-    }
-
-    /**
-     * Get the range for the color table.
-     *
-     * @return range being used
-     * @throws RemoteException  some RMI exception occured
-     * @throws VisADException  error getting the range in VisAD
-     */
-    public Range getRangeForColorTable()
-            throws RemoteException, VisADException {
-        return getRange();
-    }
-
-    /**
-     * Set the range (from the colortablewidget)
-     *
-     * @param whichColortable Defines which color table to use. Default is the main one.
-     * @param newRange The value
-     *
-     * @throws RemoteException On badness
-     * @throws VisADException On badness
-     */
-    public void setRange(String whichColortable, Range newRange)
-            throws RemoteException, VisADException {
-        setRange(newRange);
-    }
-
-    /**
-     * Set the color table from the colortablewidget
-     *
-     * @param whichColorTable Defines which color table to use. Default is the main one.
-     * @param newColorTable The new colortable
-     *
-     * @throws RemoteException On badness
-     * @throws VisADException On badness
-     */
-    public void setColorTable(String whichColorTable,
-                              ColorTable newColorTable)
-            throws RemoteException, VisADException {
-        setColorTable(newColorTable);
-    }
-
-    /**
-     * Revert to the default
-     *
-     * @param whichColorTable Which  one. Default is the main one.
-     */
-    protected void revertToDefaultColorTable(String whichColorTable) {
-        revertToDefaultColorTable();
-    }
-
-    /**
-     * Revert to the default
-     *
-     * @param whichColorTable Which  one. Default is the main one.
-     */
-    protected void revertToDefaultRange(String whichColorTable) {
-        revertToDefaultRange();
-    }
-
-
-    /**
-     * Set the range for the color table.
-     *
-     * @param newRange   range to use
-     * @throws RemoteException  some RMI exception occured
-     * @throws VisADException  error setting the range in VisAD
-     */
-    public void setRange(Range newRange)
-            throws RemoteException, VisADException {
-
-        colorRange = newRange;
-        if (colorRange != null) {
-            if (ctw != null) {
-                ctw.setRange(colorRange);
-            }
-            if (getHaveInitialized()) {
-                applyRange();
-            }
-        }
-    }
-
-    /**
-     * Set the range for the select data.
-     *
-     * @param newRange   range to use
-     * @throws RemoteException  some RMI exception occured
-     * @throws VisADException  error setting the range in VisAD
-     */
-    public void setSelectRange(Range newRange)
-            throws RemoteException, VisADException {
-
-        selectRange = newRange;
-        if (selectRange != null) {
-            if (selectRangeWidget != null) {
-                selectRangeWidget.setRange(selectRange);
-                if ( !selectRangeWidget.getSelectRangeEnabled()) {
-                    return;
-                }
-            }
-            if (getHaveInitialized()) {
-                applySelectRange();
-            }
-        }
-    }
-
-
-
-
-    /**
-     * Set the color table and propagate the change to any shared objects.
-     *
-     * @param newColorTable  new ColorTable
-     * @param fromUser  true if the user is setting the color table
-     * @throws RemoteException  some RMI exception occured
-     * @throws VisADException  error setting the color table in VisAD
-     */
-    private void setColorTable(ColorTable newColorTable, boolean fromUser)
-            throws RemoteException, VisADException {
-        if ((colorTable != null) && (newColorTable != null)) {
-            if (colorTable.equalsTable(newColorTable)) {
-                return;
-            }
-            if ( !colorTable.getName().equals(newColorTable.getName())) {
-                resetDimness();
-            }
-
-        } else {
-            resetDimness();
-        }
-        if (newColorTable == null) {
-            this.colorTable = null;
-            return;
-        }
-        this.colorTable = new ColorTable(newColorTable);
-        if ((ctw != null) && (colorTable != null)) {
-            ctw.setColorTable(colorTable);
-        }
-        if (getHaveInitialized()) {
-            deactivateDisplays();
-            applyColorTable();
-            if (fromUser) {
-                doShare(SHARE_COLORTABLE, colorTable);
-            }
-            activateDisplays();
-        }
-    }
-
-    /*
-     *  For now we'll comment this out - we used to use it to persist off the name, not the color table
-     *  itself. Now we persist off the color table.
-     * public String getColorTableName () {
-     *   return (colorTable!=null?colorTable.getName ():null);
-     *   }
-     */
-
-
-    /**
-     * This method is for legacy bundles that used to save off the
-     * color table name instead of the color table.
-     *
-     * @param n The name of the color table
-     */
-    public void setColorTableName(String n) {
-        colorTableName = n;
-        if (haveInitialized) {
-            ColorTable ct =
-                controlContext.getColorTableManager().getColorTable(
-                    colorTableName);
-            try {
-                setColorTable(ct);
-            } catch (Exception exc) {
-                logException("Setting color table", exc);
-            }
-        }
-    }
-
-
-    /**
-     * Set the {@link ucar.unidata.util.ColorTable} property.
-     *
-     * @param newColorTable The new value for ColorTable
-     * @throws RemoteException  some RMI exception occured
-     * @throws VisADException  error setting the color table in VisAD
-     */
-    public void setColorTable(ColorTable newColorTable)
-            throws RemoteException, VisADException {
-        setColorTable(newColorTable, true);
-    }
-
-
-    /**
-     * Get the {@link ucar.unidata.util.ColorTable} property.
-     *
-     * @return The ColorTable
-     */
-    public ColorTable getColorTable() {
-        return colorTable;
-    }
-
-
-    /**
-     * Set the display list color property.
-     *
-     * @param newColor The new color
-     * @throws RemoteException  some RMI exception occured
-     * @throws VisADException  error setting the color in VisAD
-     */
-    public void setDisplayListColor(Color newColor)
-            throws RemoteException, VisADException {
-        setDisplayListColor(newColor, true);
-    }
-
-    /**
-     * Set the display list color property.
-     *
-     * @param newColor The new color
-     * @param fromUser true if this is from the user
-     * @throws RemoteException  some RMI exception occured
-     * @throws VisADException  error setting the color in VisAD
-     */
-    protected void setDisplayListColor(Color newColor, boolean fromUser)
-            throws RemoteException, VisADException {
-        for (Enumeration e =
-                displayListTable.elements(); e.hasMoreElements(); ) {
-            ((DisplayableData) e.nextElement()).setColor(newColor);
-        }
-        displayListColor = newColor;
-        if (fromUser) {
-            displayListUsesColor = false;
-        }
-    }
-
-
-    /**
-     * Get the DisplayListColor property.
-     *
-     * @return The display list color
-     */
-    public Color getDisplayListColor() {
-        return displayListColor;
-    }
-
-
-    /**
-     * Assume that any display controls that have a color table widget
-     * will want the color table to show up in the legend.
-     *
-     * @param  legendType  type of legend
-     * @return The extra JComponent to use in legend
-     */
-    protected JComponent getExtraLegendComponent(int legendType) {
-        if (ctw != null) {
-            return ctw.getLegendPanel(legendType);
-        }
-        return null;
-    }
-
-
-    /**
-     * Get the ColorTableWidget using the specified range.
-     *
-     * @param r range for the color table
-     * @return widget
-     * @throws RemoteException  some RMI exception occured
-     * @throws VisADException  error setting the color table range in VisAD
-     */
-    public ColorTableWidget getColorTableWidget(Range r)
-            throws VisADException, RemoteException {
-        if (ctw == null) {
-            if (colorTable == null) {
-                colorTable = getOldColorTableOrInitialColorTable();
-            }
-            ctw = new ColorTableWidget(this,
-                                       controlContext.getColorTableManager(),
-                                       ((colorTable != null)
-                                        ? colorTable
-                                        : controlContext
-                                            .getColorTableManager()
-                                            .getDefaultColorTable()), r);
-            addRemovable(ctw);
-        } else if (r != null) {
-            ctw.setRange(r);
-        }
-        return ctw;
-    }
-
-    /**
-     * Get the SelectRangeWidget using the specified range.
-     *
-     * @param r range for the color table
-     * @return widget
-     * @throws RemoteException  some RMI exception occured
-     * @throws VisADException  error setting the color table range in VisAD
-     */
-    public SelectRangeWidget getSelectRangeWidget(Range r)
-            throws VisADException, RemoteException {
-        if (selectRangeWidget == null) {
-            selectRangeWidget = new SelectRangeWidget(this, r);
-            addRemovable(selectRangeWidget);
-        }
-        return selectRangeWidget;
-    }
-
-    /**
-     * Get the LineWidthWidget
-     *
-     * @return widget
-     * @throws RemoteException  some RMI exception occured
-     * @throws VisADException  error setting the color table range in VisAD
-     */
-    public ValueSliderWidget getLineWidthWidget()
-            throws VisADException, RemoteException {
-        if (lww == null) {
-            lww = new ValueSliderWidget(this, 1, 10, "lineWidth",
-                                        getLineWidthWidgetLabel());
-            addRemovable(lww);
-        }
-        return lww;
-    }
-
-    /**
-     * A wrapper around doMakeColorControl (Color color), passing
-     * in null as the Color argument.
-     *
-     * @return color selector component
-     * @see #doMakeColorControl(Color)
-     */
-    public Component doMakeColorControl() {
-        return doMakeColorControl(null);
-    }
-
-
-    /**
-     * This creates a gui control for selecting a Color.
-     * It uses the list of Colors defined by the idv.DisplayConventions
-     * class. If the color argument is non-null then the corresponding
-     * String name of the color is retrieved from idv.DisplayConventions.
-     * If found the name is used to set the selected item on the JComboBox.
-     *
-     * @param color  default
-     * @return color selector component
-     */
-    public Component doMakeColorControl(Color color) {
-        colorComboBox =
-            new JComboBox(getDisplayConventions().getColorNameList());
-
-        if (color != null) {
-            String colorName = getDisplayConventions().getColorName(color);
-            if (colorName != null) {
-                colorComboBox.setSelectedItem(colorName);
-            }
-        }
-        colorComboBox.addActionListener(this);
-        colorComboBox.setActionCommand(CMD_COLORS);
-        return colorComboBox;
-    }
-
-    /**
-     * Get the vertical position for a constant map from a
-     * value in the range of -1.0 to 1.0.
-     *
-     * @param value  value to scale to vertical coordinates
-     * @return scaled value in vertical coordinates
-     */
-    public double getVerticalValue(double value) {
-        double returnValue = value;
-        returnValue = (value < -1.0)
-                      ? -1.0
-                      : (value > 1.0)
-                        ? 1.0
-                        : value;
-        if (getNavigatedDisplay() != null) {
-            DisplayRealType drt =
-                getNavigatedDisplay().getDisplayAltitudeType();
-            double[] range    = new double[2];
-            boolean  hasRange = drt.getRange(range);
-            if (hasRange) {
-                double pcnt = (returnValue - (-1)) / 2;
-                returnValue = Math.min((range[0]
-                                        + (range[1] - range[0])
-                                          * pcnt), range[1]);
-            }
-        }
-        return returnValue;
-    }
-
-    /**
-     * Set the help URL for this DisplayControl
-     *
-     * @param helpUrl  URL for the help.
-     */
-    public void setHelpUrl(String helpUrl) {
-        this.helpUrl = helpUrl;
-    }
-
-    /**
-     * Wrapper around ControlContext.getProperty method
-     *
-     * @param  name  property name
-     * @param  dflt  default value
-     * @return The boolean value of the given property or the dflt if undefined
-     */
-    public boolean getProperty(String name, boolean dflt) {
-        return getControlContext().getProperty(name, dflt);
-    }
-
-    /**
-     * Wrapper around ControlContext.getProperty method
-     *
-     * @param  name  property name
-     * @param  dflt  default value
-     * @return The String value of the given property or the dflt if undefined
-     */
-    public String getProperty(String name, String dflt) {
-        return getControlContext().getProperty(name, dflt);
-    }
-
-    /**
-     * Return the object store from the getControlContext
-     *
-     * @return The object store to use.
-     */
-    public XmlObjectStore getObjectStore() {
-        return getControlContext().getObjectStore();
-    }
-
-    /**
-     * Set whether it's okay to fire events to listeners.
-     *
-     * @param v true if okay.
-     */
-    public void setOkToFireEvents(boolean v) {
-        okToFireEvent = v;
-    }
-
-    /**
-     * Get whether it's okay to fire events to listeners.
-     *
-     * @return true if okay.
-     */
-    public boolean getOkToFireEvents() {
-        return okToFireEvent;
-    }
-
-    /**
-     * Used by the isl to override selective parameters in the default contourInfo
-     *
-     * @param s The param string.
-     */
-    public void setContourInfoParams(String s) {
-        contourInfoParams = s;
-    }
-
-    /**
-     * Set the contour parameters for any contours
-     *
-     * @param  newInfo  the new contour information
-     * @throws RemoteException  some RMI exception occured
-     * @throws VisADException  error setting the contour info in VisAD
-     */
-    public void setContourInfo(ContourInfo newInfo)
-            throws VisADException, RemoteException {
-        if (newInfo == null) {
-            contourInfo = null;
-            return;
-        }
-        contourInfo = new ContourInfo(newInfo);
-        if (contourWidget != null) {
-            contourWidget.setContourInfo(newInfo);
-        }
-        applyContourInfo();
-    }
-
-
-    /**
-     * Get the contour information for any contours
-     *
-     * @return  the contour information
-     */
-    public ContourInfo getContourInfo() {
-        return contourInfo;
-    }
-
-    /**
-     * Set the shared color scale info
-     *
-     * @param newInfo  the new information
-     *
-     * @throws RemoteException    remote problem
-     * @throws VisADException     VisAD problem
-     */
-    public void setSharedColorScaleInfo(ColorScaleInfo newInfo)
-            throws VisADException, RemoteException {
-        if (newInfo == null) {
-            return;
-        }
-        //Copy everything except orientation
-        newInfo = new ColorScaleInfo(newInfo);
-        if (colorScaleInfo != null) {
-            newInfo.setPlacement(colorScaleInfo.getPlacement());
-            newInfo.setOrientation(colorScaleInfo.getOrientation());
-        }
-        colorScaleInfo = newInfo;
-        applyColorScaleInfo();
-    }
-
-
-    /**
-     * Set the color scale parameters for any color scale
-     *
-     * @param  newInfo  the new contour information
-     * @throws RemoteException  some RMI exception occured
-     * @throws VisADException  error setting the contour info in VisAD
-     */
-    public void setColorScaleInfo(ColorScaleInfo newInfo)
-            throws VisADException, RemoteException {
-        if (newInfo == null) {
-            colorScaleInfo = null;
-            return;
-        }
-        colorScaleInfo = new ColorScaleInfo(newInfo);
-        applyColorScaleInfo();
-
-    }
-
-
-
-
-    /**
-     * Get the contour information for any contours
-     *
-     * @return  the contour information
-     */
-    public ColorScaleInfo getColorScaleInfo() {
-        if (colorScaleInfo == null) {
-            colorScaleInfo = getDefaultColorScaleInfo();
-        }
-        return colorScaleInfo;
-    }
-
-
-
-    /** Used to hold Data when persisting. Not really using this now */
-    private Hashtable cachedData;
-
-    /**
-     * Get the cache of data. Not being used now.
-     *
-     * @return Data cache
-     */
-    public Hashtable getCachedData() {
-        //For now don't persist the cache
-        if (true) {
-            return null;
-        }
-
-        if ( !controlContext.getPersistenceManager().getSaveData()) {
-            return null;
-        }
-
-        if ((dataInstances == null) || (dataInstances.size() == 0)) {
-            return null;
-        }
-        Hashtable cache = new Hashtable();
-        try {
-            for (int i = 0; i < dataInstances.size(); i++) {
-                DataInstance dataInstance =
-                    (DataInstance) dataInstances.get(i);
-                Data data = dataInstance.getData();
-                cache.put(dataInstance.getDataChoice().getId(), data);
-            }
-        } catch (Exception exc) {
-            logException("Making data cache", exc);
-            return null;
-        }
-        return cache;
-    }
-
-
-    /**
-     * Set the data cache. Not being used now.
-     *
-     * @param cache Data cache
-     */
-    public void setCachedData(Hashtable cache) {
-        cachedData = cache;
-    }
-
-
-
-
-
-    /**
-     * Sets the list of <code>DataInstances</code> for this
-     * DisplayControl.  May be null.
-     *
-     * @param l  <code>List</code> of <code>DataInstances</code>
-     */
-    public void setDataInstances(List l) {
-        dataInstances = l;
-    }
-
-    /**
-     * Get the scaling factor for probes and such. The scaling is
-     * the parameter that gets passed to TextControl.setSize() and
-     * ShapeControl.setScale().
-     *
-     * @return ratio of the current matrix scale factor to the
-     *         saved matrix scale factor.
-     * @throws VisADException problem determining scale
-     * @throws RemoteException problem determining scale for remote display
-     */
-    public float getDisplayScale() throws VisADException, RemoteException {
-        NavigatedDisplay navDisplay = getNavigatedDisplay();
-        if (navDisplay != null) {
-            return navDisplay.getDisplayScale();
-        }
-        return 1.0f;
-    }
-
-    /**
-     * Get the perferred sampling mode.
-     *
-     * @return sampling mode (WEIGHTED_AVERAGE, NEAREST_NEIGHBOR)
-     */
-    public String getDefaultSamplingMode() {
-        return defaultSamplingMode;
-    }
-
-    /**
-     * Set sampling mode.
-     *
-     * @param newMode  String name of sampling mode
-     */
-    public void setDefaultSamplingMode(String newMode) {
-        defaultSamplingMode = newMode;
-    }
-
-    /**
-     * Get the sampling mode
-     *
-     * @return sampling mode
-     */
-    public int getSamplingModeValue() {
-        return getSamplingModeValue(defaultSamplingMode);
-    }
-
-
-    /**
-     * Get the integer value for the sampling mode supplied
-     *
-     * @param samplingMode  String name of sampling mode
-     * @return value to use in resampling
-     */
-    public int getSamplingModeValue(String samplingMode) {
-        return Misc.equals(samplingMode, WEIGHTED_AVERAGE)
-               ? Data.WEIGHTED_AVERAGE
-               : Data.NEAREST_NEIGHBOR;
-    }
-
-    /**
-     * Get the name of the sampling mode
-     *
-     * @param  mode  String name of sampling mode
-     * @return value to use in resampling
-     */
-    public String getSamplingModeName(int mode) {
-        return ((mode == Data.WEIGHTED_AVERAGE)
-                ? WEIGHTED_AVERAGE
-                : NEAREST_NEIGHBOR);
-    }
-
-
-    /**
-     * Get the integer value of the default sampling mode
-     *
-     * @return  integer value of default sampling mode
-     */
-    public int getDefaultSamplingModeValue() {
-        return getSamplingModeValue((defaultSamplingMode == null)
-                                    ? DEFAULT_SAMPLING_MODE
-                                    : defaultSamplingMode);
-    }
-
-    /**
-     * This is the category that is defined for this control.
-     * It is mostly used by the legend guis to organise the presentation
-     * of the display controls.
-     *
-     * @param value The new value for the display category.
-     */
-    public void setDisplayCategory(String value) {
-        displayCategory = value;
-        if (displayCategory != null) {
-            allCategories.put(displayCategory, displayCategory);
-        }
-    }
-
-    /**
-     * This is the category that is defined for this control.
-     * It is mostly used by the legend guis to organise the presentation
-     * of the display controls.
-     *
-     * @return The display category.
-     */
-    public String getDisplayCategory() {
-        return displayCategory;
-    }
-
-
-    /**
-     * Method to get a list of ViewManagers that are applicable to this
-     * DisplayControl.
-     *
-     * @return <code>List</code> of view managers associated with this
-     *         DisplayControl's Displayables.
-     */
-    public List getViewManagers() {
-        List displayList  = getDisplayInfos();
-        List viewManagers = new ArrayList();
-        for (int i = 0; i < displayList.size(); i++) {
-            DisplayInfo info = (DisplayInfo) displayList.get(i);
-            ViewManager vm   = info.getViewManager();
-            if ( !viewManagers.contains(vm)) {
-                viewManagers.add(vm);
-                //System.out.println("viewManager-"+i+" = "+vm);
-            }
-        }
-        return viewManagers;
-    }
-
-    /**
-     * Set the visibility of the color scale.
-     *
-     * @param viz true for color scales to be visible
-     *
-     * @throws RemoteException On badness
-     * @throws VisADException On badness
-     */
-    public void setColorScaleVisible(boolean viz)
-            throws VisADException, RemoteException {
-        getColorScaleInfo().setIsVisible(viz);
-        applyColorScaleInfo();
-    }
-
-    /**
-     *  Set the HadDataChoices property.
-     *
-     *  @param value The new value for HadDataChoices
-     */
-    public void setHadDataChoices(boolean value) {
-        hadDataChoices = value;
-    }
-
-    /**
-     *  Get the HadDataChoices property.
-     *
-     *  @return The HadDataChoices
-     */
-    public boolean getHadDataChoices() {
-        return (myDataChoices != null) && (myDataChoices.size() > 0);
-    }
-
-    /**
-     * Set the name of the data choice
-     *
-     * @param s the name
-     */
-    public void setOriginalDataChoicesLabel(String s) {
-        this.originalDataChoicesLabel = s;
-    }
-
-
-    /**
-     * Get the name of the data choice, if there is one, when we are saving off without data
-     *
-     * @return datachoice name
-     */
-    public String getOriginalDataChoicesLabel() {
-        if (controlContext != null) {
-            if ( !controlContext.getPersistenceManager()
-                    .getSaveDataSources()) {
-                if ((myDataChoices != null) && (myDataChoices.size() > 0)) {
-                    return "" + myDataChoices.get(0);
-                }
-            }
-        }
-        return "";
-    }
-
-
-
-    /**
-     *  Set the TemplateName property.
-     *
-     *  @param value The new value for TemplateName
-     */
-    public void setTemplateName(String value) {
-        templateName = value;
-    }
-
-    /**
-     *  Get the TemplateName property.
-     *
-     *  @return The TemplateName
-     */
-    public String getTemplateName() {
-        if (controlContext != null) {
-            return controlContext.getPersistenceManager()
-                .getCurrentTemplateName();
-        }
-        return null;
-    }
-
-
-
-    /**
-     * Set the NameFromUser property.
-     * This is kept around for legacy bundles
-     *
-     * @param value The new value for NameFromUser
-     */
-    public void setNameFromUser(String value) {
-        legendLabelTemplate = value;
-    }
-
-
-
-    /**
-     * Set the Name property.
-     * Keep around for legacy bundles.
-     *
-     * @param value The new value for Name
-     */
-    public void setName(String value) {
-        id = value;
-    }
-
-
-
-    /**
-     * Set the Name property.
-     *
-     * @param value The new value for Name
-     */
-    public void setId(String value) {
-        id = value;
-    }
-
-    /**
-     * Get the Id property.
-     *
-     * @return The Id
-     */
-    public String getId() {
-        return id;
-    }
-
-    /**
-     * Set the collapsed legend property.
-     *
-     * @param value The new value for collapsedLegend
-     */
-    public void setCollapseLegend(boolean value) {
-        collapseLegend = value;
-    }
-
-    /**
-     * Get the collapsed legend property.
-     *
-     * @return The collapsed legend property
-     */
-    public boolean getCollapseLegend() {
-        return collapseLegend;
-    }
-
-
-    /**
-     * Find a property on the display control. These properties are not saved.
-     *
-     * @param key The key
-     *
-     * @return The value
-     */
-    public Object getTransientProperty(Object key) {
-        return transientProperties.get(key);
-    }
-
-    /**
-     * Put a property on the display control. These properties are not saved.
-     *
-     * @param key The key
-     * @param value The value
-     */
-    public void putTransientProperty(Object key, Object value) {
-        transientProperties.put(key, value);
-    }
-
-    /**
-     * Apply preferences to this control.  Subclasses should override
-     * if needed.
-     */
-    public void applyPreferences() {
-        updateLegendAndList();
-    }
-
-    /**
-     * Set the ZPosition property.
-     *
-     * @param value The new value for ZPosition
-     *
-     * @throws RemoteException When bad things happen
-     * @throws VisADException When bad things happen
-     */
-    public void setZPosition(double value)
-            throws RemoteException, VisADException {
-        setZPosition(value, false);
-    }
-
-    /**
-     * Set the Z position
-     *
-     * @param value  the value
-     * @param fromSlider  true if from slider
-     *
-     * @throws RemoteException When bad things happen
-     * @throws VisADException When bad things happen
-     */
-    public void setZPosition(double value, boolean fromSlider)
-            throws RemoteException, VisADException {
-        zPosition = value;
-        if (getHaveInitialized()) {
-            applyZPosition();
-        }
-        if ((zPositionSlider != null) && !fromSlider) {
-            zPositionSlider.setValue(value);
-        }
-    }
-
-
-    /**
-     * Set the line width property.
-     *
-     * @param value The new value for line width
-     *
-     * @throws RemoteException When bad things happen
-     * @throws VisADException When bad things happen
-     */
-    public void setLineWidth(int value)
-            throws RemoteException, VisADException {
-        lineWidth = value;
-        if (getHaveInitialized()) {
-            applyLineWidth();
-        }
-        if (lww != null) {
-            lww.setValue(value);
-        }
-    }
-
-    /**
-     * Get the line width property.
-     *
-     * @return The line width
-     */
-    public int getLineWidth() {
-        return lineWidth;
-    }
-
-
-    /**
-     * Get the initial Z position
-     *
-     * @return the position in Z space
-     */
-    protected double getInitialZPosition() {
-        double           retVal     = -1;
-        NavigatedDisplay navDisplay = getNavigatedDisplay();
-        if (navDisplay != null) {
-            DisplayRealType drt      = navDisplay.getDisplayAltitudeType();
-            double[]        range    = new double[2];
-            boolean         hasRange = drt.getRange(range);
-            double          defVal   = drt.getDefaultValue();
-            if (hasRange) {
-                double pcnt = Math.abs((defVal - range[0])
-                                       / Math.abs(range[1] - range[0]));
-                // find percentage along a -1 to 1 range
-                retVal = -1 + 2 * pcnt;
-            }
-        }
-        return retVal;
-    }
-
-    /**
-     * Get the ZPosition property.
-     *
-     * @return The ZPosition
-     */
-    public double getZPosition() {
-        if (zPosition == Double.MIN_VALUE) {
-            zPosition = getInitialZPosition();
-        }
-        return zPosition;
-    }
-
-    /**
-     * Update the animation for the view manager
-     */
-    protected void updateAnimation() {
-        if (internalAnimation != null) {
-            internalAnimation.reCalculateAnimationSet();
-        }
-        if (viewAnimation != null) {
-            viewAnimation.reCalculateAnimationSet();
-        }
-    }
-
-
-    /**
-     * Get some animation.
-     *
-     * @return The animation
-     *
-     * @throws RemoteException On Badness
-     * @throws VisADException On Badness
-     */
-    public Animation getSomeAnimation()
-            throws VisADException, RemoteException {
-        return getAnimation();
-
-    }
-
-
-
-    /**
-     * Get the animation
-     *
-     * @return The animation
-     *
-     * @throws RemoteException On Badness
-     * @throws VisADException On Badness
-     */
-    public Animation getAnimation() throws VisADException, RemoteException {
-        return getAnimation(false, null);
-    }
-
-
-    /**
-     * Get the Animation for this display.
-     *
-     * @param createOurOwn If true then we create our own. Else we
-     * get it from the ViewManager we are displayed in.
-     *
-     * @return The Animation
-     *
-     * @throws RemoteException On Badness
-     * @throws VisADException On Badness
-     */
-    protected Animation getAnimation(boolean createOurOwn)
-            throws VisADException, RemoteException {
-        return getAnimation(createOurOwn, null);
-    }
-
-    /**
-     * Create, if needed, and return  the Animation to use
-     *
-     * @param timeType The time type
-     *
-     * @return The Animation
-     *
-     * @throws RemoteException On Badness
-     * @throws VisADException On Badness
-     */
-    protected Animation getAnimation(RealType timeType)
-            throws VisADException, RemoteException {
-        return getAnimation(true, timeType);
-    }
-
-
-    /**
-     * Get the Animation for this display.
-     *
-     * @param createOurOwn If true then we create our own. Else we
-     * get it from the ViewManager we are displayed in.
-     * @param timeType Time type
-     *
-     * @return The Animation
-     *
-     * @throws RemoteException On Badness
-     * @throws VisADException On Badness
-     */
-    protected Animation getAnimation(boolean createOurOwn, RealType timeType)
-            throws VisADException, RemoteException {
-
-        if (createOurOwn) {
-            return getInternalAnimation(timeType);
-        }
-
-        //For backwards compatability
-        if (internalAnimation != null) {
-            return internalAnimation;
-        }
-
-        return getViewAnimation();
-    }
-
-
-
-    /**
-     * Get the Animation that is from the view manager for this control
-     *
-     * @return The Animation
-     *
-     * @throws RemoteException On Badness
-     * @throws VisADException On Badness
-     */
-    public Animation getViewAnimation()
-            throws VisADException, RemoteException {
-        if (viewAnimation == null) {
-            ViewManager viewManager = null;
-            //First check for our own ViewManager
-            if ((viewManagers != null) && (viewManagers.size() > 0)) {
-                viewManager   = (ViewManager) viewManagers.get(0);
-                viewAnimation = viewManager.getAnimation();
-            }
-            if (viewAnimation == null) {
-                viewManager = getViewManager();
-                if (viewManager == null) {
-                    return null;
-                }
-                viewAnimation = viewManager.getAnimation();
-            }
-
-            if (viewAnimation == null) {
-                return null;
-            }
-            viewAnimation.addPropertyChangeListener(this);
-        }
-        return viewAnimation;
-    }
-
-
-
-
-
-
-
-    /**
-     * Create if needed and return an Animation
-     *
-     * @return The Animation
-     *
-     * @throws RemoteException On Badness
-     * @throws VisADException On Badness
-     */
-    protected Animation getInternalAnimation()
-            throws VisADException, RemoteException {
-        return getInternalAnimation(null);
-    }
-
-
-    /**
-     * Create if needed and return an Animation
-     *
-     *
-     * @param timeType The realtype of the time set
-     * @return The Animation
-     *
-     * @throws RemoteException On Badness
-     * @throws VisADException On Badness
-     */
-    protected Animation getInternalAnimation(RealType timeType)
-            throws VisADException, RemoteException {
-
-        if (internalAnimation != null) {
-            return internalAnimation;
-        }
-        if (timeType == null) {
-            internalAnimation = new Animation();
-        } else {
-            internalAnimation = new Animation(timeType);
-        }
-        internalAnimation.addPropertyChangeListener(this);
-        return internalAnimation;
-    }
-
-
-
-
-    /**
-     * Create, if needed, and return the AnimationWidget
-     *
-     * @return The animation widget
-     *
-     * @throws RemoteException On Badness
-     * @throws VisADException On Badness
-     */
-    public AnimationWidget getAnimationWidget()
-            throws VisADException, RemoteException {
-        if (animationWidget == null) {
-            if (animationInfo == null) {
-                animationInfo =
-                    (AnimationInfo) getIdv().getPersistenceManager()
-                        .getPrototype(AnimationInfo.class);
-                if (animationInfo == null) {
-                    animationInfo = new AnimationInfo();
-                }
-            }
-            animationWidget = new AnimationWidget(null, null, animationInfo);
-            Animation animation = getInternalAnimation();
-            animation.setAnimationInfo(animationInfo);
-            if ( !initializationDone) {
-                animationWidget.setSharing(false);
-            }
-            animationWidget.setAnimation(animation);
-        }
-        return animationWidget;
-    }
-
-
-    /**
-     * Check if initialization is done
-     *
-     * @return true if done
-     */
-    public boolean isInitDone() {
-        return initializationDone;
-    }
-
-
-    /**
-     * Set the ShowInLegend property.
-     *
-     * @param value The new value for ShowInLegend
-     */
-    public void setShowInLegend(boolean value) {
-        showInLegend = value;
-    }
-
-    /**
-     * Get the ShowInLegend property.
-     *
-     * @return The ShowInLegend
-     */
-    public boolean getShowInLegend() {
-        return showInLegend;
-    }
-
-    /**
-     * This method can be overwritten by the derived classes that do not want the
-     * general application of the fast rendering flag.
-     *
-     * @return Should fast rendering logic be used.
-     */
-    protected boolean shouldApplyFastRendering() {
-        return true;
-    }
-
-    /**
-     * Get the default for fast rendering
-     *
-     * @return  true to use fast rendering
-     */
-    protected boolean getDefaultFastRendering() {
-        return true;
-    }
-
-    /**
-     * Get the initial fast rendering property
-     *
-     * @return the initial fast rendering property
-     */
-    protected boolean getInitialFastRendering() {
-        return controlContext.getObjectStore().get(
-            IdvConstants.PREF_FAST_RENDER, getDefaultFastRendering());
-    }
-
-
-    /**
-     * call setUseFastRendering on all of the displayables
-     */
-    private void applyUseFastRendering() {
-        if ( !shouldApplyFastRendering()) {
-            return;
-        }
-        if (haveInitialized) {
-            List displayList = getDisplayInfos();
-            for (int i = 0, n = displayList.size(); i < n; i++) {
-                DisplayInfo info = (DisplayInfo) displayList.get(i);
-                try {
-                    Displayable displayable = info.getDisplayable();
-                    if (displayable != null) {
-                        displayable.setUseFastRendering(
-                            info.getViewManager().getUseFastRendering(
-                                useFastRendering));
-                    }
-                } catch (Exception exc) {
-                    logException("Setting fast rendering to: "
-                                 + useFastRendering, exc);
-                }
-            }
-        }
-    }
-
-
-    /**
-     * Set the UseFastRendering property.
-     *
-     * @param value The new value for UseFastRendering
-     */
-    public void setUseFastRendering(boolean value) {
-        useFastRendering = value;
-        applyUseFastRendering();
-
-    }
-
-    /**
-     * Get the UseFastRendering property.
-     *
-     * @return The UseFastRendering
-     */
-    public boolean getUseFastRendering() {
-        return useFastRendering;
-    }
-
-    /**
-     * A utility method to set the animation set from the given list of times
-     * of the animation
-     *
-     * @param dateTimes List of DateTime objects
-     *
-     * @throws RemoteException On badness
-     * @throws VisADException On badness
-     */
-    protected void setAnimationSet(List dateTimes)
-            throws VisADException, RemoteException {
-        Set set = null;
-        if ((dateTimes != null) && !dateTimes.isEmpty()) {
-            DateTime[] timeArray = new DateTime[dateTimes.size()];
-            for (int i = 0; i < timeArray.length; i++) {
-                timeArray[i] = (DateTime) dateTimes.get(i);
-            }
-            set = CalendarDateTime.makeTimeSet(timeArray);
-        }
-        getAnimationWidget().setBaseTimes(set);
-    }
-
-    /**
-     * Set the AnimationInfo property.
-     *
-     * @param value The new value for AnimationInfo
-     */
-    public void setAnimationInfo(AnimationInfo value) {
-        animationInfo = value;
-    }
-
-    /**
-     * Get the AnimationInfo property.
-     *
-     * @return The AnimationInfo
-     */
-    public AnimationInfo getAnimationInfo() {
-        if (animationWidget != null) {
-            return animationWidget.getAnimationInfo();
-        }
-        return animationInfo;
-    }
-
-
-
-
-
-    /**
-     * Create a  lock button for the given display control.
-     *
-     * @return The button used to lock the toggling of visibility
-     */
-    protected JButton makeLockButton() {
-        final JButton lockBtn = new JButton(ICON_LOCK);
-        lockBtn.setContentAreaFilled(false);
-        lockBtn.setBorder(BorderFactory.createEmptyBorder());
-        lockButtons.add(lockBtn);
-        updateLockButton(lockBtn);
-        lockBtn.addActionListener(new ActionListener() {
-            public void actionPerformed(ActionEvent ae) {
-                setLockVisibilityToggle( !getLockVisibilityToggle());
-            }
-        });
-        return lockBtn;
-    }
-
-
-    /**
-     * Change the icon in the lock button for the given display control.
-     *
-     * @param lockBtn The button.
-     */
-    protected void updateLockButton(JButton lockBtn) {
-        boolean isLocked = getLockVisibilityToggle();
-        lockBtn.setIcon(isLocked
-                        ? ICON_LOCK
-                        : ICON_UNLOCK);
-        lockBtn.setToolTipText(
-            Msg.msg(
-                "When locked this display control is not affected by the visibility toggling"));
-    }
-
-
-
-
-    /**
-     * Create an icon  button for removing the given display control.
-     *
-     * @return The button used to lock the toggling of visibility
-     */
-    protected JButton makeRemoveButton() {
-        JButton removeBtn = GuiUtils.getImageButton(ICON_REMOVE);
-        removeBtn.setToolTipText("Remove the display");
-        removeBtn.addActionListener(new ActionListener() {
-            public void actionPerformed(ActionEvent ae) {
-                try {
-                    doRemove();
-                } catch (Exception exc) {
-                    logException("Removing display", exc);
-                }
-            }
-        });
-        removeBtn.setBackground(null);
-        return removeBtn;
-    }
-
-
-    /**
-     * Set the ViewManagerClasses property.
-     *
-     * @param value The new value for ViewManagerClasses
-     */
-    public void setViewManagerClassNames(String value) {
-        viewManagerClassNames = value;
-    }
-
-    /**
-     * Get the ViewManagerClasses property.
-     *
-     * @return The ViewManagerClasses
-     */
-    public String getViewManagerClassNames() {
-        return viewManagerClassNames;
-    }
-
-
-    /**
-     * Set the ColorDimness property.
-     *
-     * @param value The new value for ColorDimness
-     */
-    public void setColorDimness(float value) {
-        colorDimness = value;
-    }
-
-    /**
-     * Get the ColorDimness property.
-     *
-     * @return The ColorDimness
-     */
-    public float getColorDimness() {
-        return colorDimness;
-    }
-
-    /**
-     * Set the DataTimeRange property.
-     *
-     * @param value The new value for DataTimeRange
-     */
-    public void setDataTimeRange(DataTimeRange value) {
-        dataTimeRange = value;
-    }
-
-    /**
-     * Get the DataTimeRange property.
-     *
-     * @return The DataTimeRange
-     */
-    public DataTimeRange getDataTimeRange() {
-        return dataTimeRange;
-    }
-
-    /**
-     * Get the DataTimeRange property.
-     *
-     * @param createIfNeeded If true then create it
-     *
-     * @return The date time range
-     */
-    public DataTimeRange getDataTimeRange(boolean createIfNeeded) {
-        if (createIfNeeded && (dataTimeRange == null)) {
-            dataTimeRange = new DataTimeRange();
-        }
-        return dataTimeRange;
-    }
-
-
-    /**
-     * Set the UseTimesInAnimation property.
-     *
-     * @param value The new value for UseTimesInAnimation
-     */
-    public void setUseTimesInAnimation(boolean value) {
-        useTimesInAnimation = value;
-        try {
-            if (haveInitialized) {
-                List infos = getDisplayInfos();
-                for (int i = 0, n = infos.size(); i < n; i++) {
-                    DisplayInfo info = (DisplayInfo) infos.get(i);
-                    info.getDisplayable().setUseTimesInAnimation(value);
-                }
-            }
-        } catch (Exception exc) {
-            logException("Setting use times in animation", exc);
-        }
-    }
-
-    /**
-     * Get the UseTimesInAnimation property.
-     *
-     * @return The UseTimesInAnimation
-     */
-    public boolean getUseTimesInAnimation() {
-        return useTimesInAnimation;
-    }
-
-    /**
-     * Utility to convert the given raw data range into the display units
-     *
-     * @param rawRange Raw data range
-     * @param rawUnit  the raw unit for the range
-     *
-     * @return Converted range
-     */
-    public Range convertColorRange(Range rawRange, Unit rawUnit) {
-        return convertRange(rawRange, rawUnit, getUnitForColor());
-    }
-
-
-    /**
-     * Utility to convert the given raw data range into the display units
-     *
-     * @param rawRange Raw data range
-     * @param rawUnit  the raw unit for the range
-     * @param outUnit  the converted unit
-     *
-     * @return Converted range
-     */
-    public Range convertRange(Range rawRange, Unit rawUnit, Unit outUnit) {
-        return Util.convertRange(rawRange, rawUnit, outUnit);
-        /*
-        if ( !Misc.equals(rawUnit, outUnit)) {
-            if ((rawUnit != null) && (outUnit != null)) {
-                try {
-                    rawRange = new Range(outUnit.toThis(rawRange.getMin(),
-                            rawUnit), outUnit.toThis(rawRange.getMax(),
-                                rawUnit));
-                } catch (Exception e) {
-                    rawRange = null;
-                }
-            }
-        }
-        return rawRange;
-        */
-    }
-
-    /**
-     * Set the ExpandedInTabs property.
-     *
-     * @param value The new value for ExpandedInTabs
-     */
-    public void setExpandedInTabs(boolean value) {
-        expandedInTabs = value;
-    }
-
-    /**
-     * Get the ExpandedInTabs property.
-     *
-     * @return The ExpandedInTabs
-     */
-    public boolean getExpandedInTabs() {
-        return expandedInTabs;
-    }
-
-
-
-
-    /**
-     * Set the ShowInTabs property.
-     *
-     * @param value The new value for ShowInTabs
-     */
-    public void setShowInTabs(boolean value) {
-        showInTabs = value;
-    }
-
-    /**
-     * Get the ShowInTabs property.
-     *
-     * @return The ShowInTabs
-     */
-    public boolean getShowInTabs() {
-        return showInTabs;
-    }
-
-    /**
-     * Should this be docked
-     *
-     * @return  true if should be docked
-     */
-    public boolean shouldBeDocked() {
-        return getShowInTabs() && (componentHolder == null);
-    }
-
-    /**
-     * Can this be docked
-     *
-     * @return true if can be docked
-     */
-    public boolean canBeDocked() {
-        return componentHolder == null;
-    }
-
-
-    /**
-     *  Set the Version property.
-     *
-     *  @param value The new value for Version
-     */
-    public void setVersion(double value) {
-        versionWasSet = true;
-        version       = value;
-    }
-
-    /**
-     *  Get the Version property.
-     *
-     *  @return The Version
-     */
-    public double getVersion() {
-        //We hard code this so we can disambiguate old versions from new when unbundling
-        return CURRENT_VERSION;
-    }
-
-    /**
-     * See if we were unpersisted
-     *
-     * @return true if we were
-     */
-    protected boolean getWasUnPersisted() {
-        return wasUnPersisted;
-    }
-
-
-    /**
-     * Set the DisplayListTemplate property.
-     *
-     * @param value The new value for DisplayListTemplate
-     */
-    public void setDisplayListTemplate(String value) {
-        //System.err.println("display list template: " + value);
-        displayListTemplate = value;
-    }
-
-    /**
-     * Get the DisplayListTemplate property.
-     *
-     * @return The DisplayListTemplate
-     */
-    public String getDisplayListTemplate() {
-        if (displayListTemplate == null) {
-            boolean haveData = (getShortParamName() != null);
-            displayListTemplate = getStore().get(PREF_DISPLAYLIST_TEMPLATE
-                    + "." + displayId, (String) null);
-            if (displayListTemplate == null) {
-                String pref = PREF_DISPLAYLIST_TEMPLATE + (haveData
-                        ? ".data"
-                        : ".nodata");
-                displayListTemplate = getStore().get(pref,
-                        getDefaultDisplayListTemplate());
-            }
-        }
-        return displayListTemplate;
-    }
-
-
-    /**
-     * Get the default display list template for this control.  Subclasses can override
-     * @return the default template
-     */
-    protected String getDefaultDisplayListTemplate() {
-
-        return (getShortParamName() != null)  // haveData
-               ? MACRO_SHORTNAME + " - " + MACRO_DISPLAYNAME + " "
-                 + MACRO_TIMESTAMP
-               : MACRO_DISPLAYNAME;
-    }
-
-
-    /**
-     * Set the LegendLabel property.
-     *
-     * @param value The new value for LegendLabel
-     */
-    public void setLegendLabelTemplate(String value) {
-        legendLabelTemplate = value;
-    }
-
-    /**
-     * Get the LegendLabel property.
-     *
-     * @return The LegendLabel
-     */
-    public String getLegendLabelTemplate() {
-        if (legendLabelTemplate == null) {
-            boolean haveData = (getShortParamName() != null);
-            legendLabelTemplate = getStore().get(PREF_LEGENDLABEL_TEMPLATE
-                    + "." + displayId, (String) null);
-            if (legendLabelTemplate == null) {
-                String pref = PREF_LEGENDLABEL_TEMPLATE + (haveData
-                        ? ".data"
-                        : ".nodata");
-                legendLabelTemplate = getStore().get(pref, (haveData
-                        ? MACRO_SHORTNAME + " - " + MACRO_DISPLAYNAME
-                        : MACRO_DISPLAYNAME));
-            }
-        }
-
-        return legendLabelTemplate;
-    }
-
-
-
-
-
-
-
-    /**
-     * A no-op so unpersisting old bundles won't flag a warning.
-     *
-     * @param label The label
-     */
-    public void setLegendLabel(String label) {}
-
-
-
-    /**
-     * Set the ExtraLabelTemplate property.
-     *
-     * @param value The new value for ExtraLabelTemplate
-     */
-    public void setExtraLabelTemplate(String value) {
-        extraLabelTemplate = value;
-    }
-
-    /**
-     * Get the ExtraLabelTemplate property.
-     *
-     * @return The ExtraLabelTemplate
-     */
-    public String getExtraLabelTemplate() {
-        if ((extraLabelTemplate == null) || extraLabelTemplate.equals("")) {
-            boolean haveData = (getShortParamName() != null);
-            extraLabelTemplate = getStore().get(PREF_EXTRALABEL_TEMPLATE
-                    + "." + displayId, (String) null);
-            if (extraLabelTemplate == null) {
-                String pref = PREF_EXTRALABEL_TEMPLATE + (haveData
-                        ? ".data"
-                        : ".nodata");
-                extraLabelTemplate = getStore().get(pref, (String) null);
-            }
-        }
-        if (extraLabelTemplate == null) {
-            extraLabelTemplate = "";
-        }
-
-        return extraLabelTemplate;
-    }
-
-
-    /**
-     * Set the SelectRangeEnabled property.
-     *
-     * @param value The new value for SelectRangeEnabled
-     */
-    public void setSelectRangeEnabled(boolean value) {
-        if (value == selectRangeEnabled) {
-            return;
-        }
-        selectRangeEnabled = value;
-        if (getHaveInitialized()) {
-            try {
-                applySelectRange();
-            } catch (Exception exc) {
-                logException("Applying selection range", exc);
-            }
-        }
-    }
-
-    /**
-     * Get the SelectRangeEnabled property.
-     *
-     * @return The SelectRangeEnabled
-     */
-    public boolean getSelectRangeEnabled() {
-        return selectRangeEnabled;
-    }
-
-    /**
-     * Can this display control write out data.
-     * @return true if it can
-     */
-    public boolean canExportData() {
-        return false;
-    }
-
-    /**
-     * Get the DisplayedData
-     * @return the data or null
-     *
-     * @throws RemoteException   problem getting remote data
-     * @throws VisADException    problem getting local data
-     */
-    protected Data getDisplayedData() throws VisADException, RemoteException {
-        return null;
-    }
-
-
-    /**
-     * Export displayed data to file
-     * @param type  type of data
-     */
-    public void exportDisplayedData(String type) {
-        try {
-            Data d = getDisplayedData();
-            if (d == null) {
-                return;
-            }
-            if (Util.exportAsNetcdf(d)) {
-                userMessage(
-                    "<html>The displayed data has been exported.<p>Note: this facility is experimental. The exported NetCDF file is not CF compliant and cannot be used within the IDV</html>");
-            }
-        } catch (Exception e) {
-            logException("Unable to export the data", e);
-        }
-    }
-
-    /**
-     * See if the display supports Z positioning.
-     * @return true if z positioning is supported
-     */
-    protected boolean useZPosition() {
-        return isDisplay3D() || isInTransectView();
-    }
-
-    /**
-     *  Use the value of the skip factor to subset the data.
-     */
-    protected void applySkipFactor() {}
-
-
-    /**
-     * Set the skip value property
-     * @param value  new skip value
-     */
-    public void setSkipValue(int value) {
-        skipValue = value;
-        if (getHaveInitialized()) {
-            applySkipFactor();
-            doShare(SHARE_SKIPVALUE, new Integer(skipValue));
-        }
-    }
-
-    /**
-     * Get the skip value property
-     * @return the current skip value
-     */
-    public int getSkipValue() {
-        return ((skipSlider == null)
-                ? skipValue
-                : skipSlider.getValue());
-    }
-
-    /**
-     * Make the skip factor slider.
-     * @return  slider for setting skip factor
-     */
-    protected Component doMakeSkipFactorSlider() {
-        skipSlider = new JSlider(0, 10, skipValue);
-        skipSlider.setPaintTicks(true);
-        skipSlider.setPaintLabels(true);
-        skipSlider.setToolTipText("Change sampling factor");
-        skipSlider.setMajorTickSpacing(5);
-        skipSlider.setMinorTickSpacing(1);
-        skipSlider.addChangeListener(new ChangeListener() {
-            public void stateChanged(ChangeEvent e) {
-                if (skipSlider.getValueIsAdjusting()) {
-                    return;
-                }
-                Misc.run(new Runnable() {
-                    public void run() {
-                        applySkipFactor();
-                    }
-                });
-            }
-        });
-        return GuiUtils.hgrid(skipSlider, GuiUtils.filler());
-    }
-
-    /**
-     * If image is bigger than threshold then set the skip value
-     *
-     * @param image The image
-     */
-    protected void checkImageSize(FieldImpl image) {
-        try {
-            int maxSize = getStore().get(IdvConstants.PREF_MAXIMAGESIZE, -1);
-            if (maxSize > 0) {
-                int[] lengths = ((GriddedSet) GridUtil.getSpatialDomain(
-                                    image)).getLengths();
-                int sizeX = sizeX = lengths[0];
-                int sizeY = lengths[1];
-                //            System.err.println("max size:" + maxSize + " image size:" + sizeX
-                //                               + "/" + sizeY);
-                int skipValue = getSkipValue();
-                if ((skipValue == 0) && ( !getWasUnPersisted() || true)) {
-                    while (sizeX * sizeY > maxSize) {
-                        skipValue++;
-                        sizeX = sizeX / (skipValue + 1);
-                        sizeY = sizeY / (skipValue + 1);
-                        //                          System.err.println("\tskip:" + skipValue +  " " +sizeX+"/"+sizeY+ " " + (sizeX*sizeY));
-                    }
-                    if (skipSlider != null) {
-                        skipSlider.setValue(skipValue);
-                    }
-                    this.skipValue = skipValue;
-                }
-            }
-        } catch (Exception e) {
-            logException("checkImageSize: ", e);
-        }
-    }
-
-    /**
-     * Set the ComponentHolder property.
-     *
-     * @param value The new value for ComponentHolder
-     */
-    public void setComponentHolder(IdvComponentHolder value) {
-        componentHolder = value;
-        if (componentHolder != null) {}
-    }
-
-    /**
-     * Get the ComponentHolder property.
-     *
-     * @return The ComponentHolder
-     */
-    public IdvComponentHolder getComponentHolder() {
-        return componentHolder;
-    }
-
-    /**
-     * Show the color control widget in the widgets if FLAG_COLOR is set.
-     * @return  false  subclasses should override
-     */
-    public boolean showColorControlWidget() {
-        return false;
-    }
-
-    /**
-     * Set the DoCursorReadout property.
-     *
-     * @param value The new value for DoCursorReadout
-     */
-    public void setDoCursorReadout(boolean value) {
-        doCursorReadout = value;
-    }
-
-    /**
-     * Get the DoCursorReadout property.
-     *
-     * @return The DoCursorReadout
-     */
-    public boolean getDoCursorReadout() {
-        return doCursorReadout;
-    }
-
-    /**
-     * Set the texture quality
-     *
-     * @param quality  1=high, &gt; 1 lower
-     */
-    public void setTextureQuality(int quality) {
-        textureQuality = quality;
-        if (getHaveInitialized()) {
-            try {
-                applyTextureQuality();
-            } catch (Exception exc) {
-                logException("Applying z position", exc);
-            }
-        }
-    }
-
-    /**
-     * Get the texture quality
-     *
-     * @return the  texture quality
-     */
-    public int getTextureQuality() {
-        return textureQuality;
-    }
-
-    /**
-     * Return the label that is to be used for the texture quality widget
-     * This allows derived classes to override this and provide their
-     * own name,
-     *
-     * @return Label used for the color widget
-     */
-    public String getTextureQualityLabel() {
-        return "Texture Quality";
-    }
-
-    /**
-     *  Use the value of the texture quality to set the value on the display
-     *
-     * @throws RemoteException Java RMI error
-     * @throws VisADException  VisAD error
-     */
-    protected void applyTextureQuality()
-            throws VisADException, RemoteException {}
-
-
-    /**
-     *  Use the value of the smoothing properties to set the value on the display.  Subclasses
-     *  need to implement.
-     *
-     * @throws RemoteException Java RMI error
-     * @throws VisADException  VisAD error
-     */
-    protected void applySmoothing() throws VisADException, RemoteException {}
-
-    /**
-     * Make the smoothing widget
-     *
-     * @return the smoothing widget
-     */
-    private JComponent doMakeSmoothingWidget() {
-        sww = new ValueSliderWidget(
-            this, 1, 19, "smoothingFactor", "Factor", 1.0f, true,
-            "Amount of smoothing or radius in grid units (larger number = greater smoothing");
-        final JComponent swwContents = sww.getContents(true);
-        addRemovable(sww);
-        GuiUtils.enableTree(swwContents, useSmoothingFactor());
-
-        List<TwoFacedObject> smootherList =
-            TwoFacedObject.createList(smoothers, smootherLabels);
-        JComboBox smootherBox = new JComboBox();
-        GuiUtils.setListData(smootherBox, smootherList);
-        smootherBox.setSelectedItem(TwoFacedObject.findId(getSmoothingType(),
-                smootherList));
-        smootherBox.addActionListener(new ActionListener() {
-            public void actionPerformed(ActionEvent e) {
-                TwoFacedObject select =
-                    (TwoFacedObject) ((JComboBox) e.getSource())
-                        .getSelectedItem();
-                setSmoothingType((String) select.getId());
-                GuiUtils.enableTree(swwContents, useSmoothingFactor());
-            }
-        });
-        JPanel smoothWidgets = GuiUtils.left(GuiUtils.hbox(smootherBox,
-                                   GuiUtils.filler(), swwContents));
-        return smoothWidgets;
-    }
-
-    /**
-     * Should we use the smoothing factor?
-     * @return true if it's a smoothing type that uses a factor
-     */
-    public boolean useSmoothingFactor() {
-        String type = getSmoothingType();
-        return !(type.equals(LABEL_NONE)
-                 || type.equals(GridUtil.SMOOTH_5POINT)
-                 || type.equals(GridUtil.SMOOTH_9POINT));
-    }
-
-    /**
-     * Get the smoothing factor
-     *
-     * @return the smoothing factor
-     */
-    public int getSmoothingFactor() {
-        return smoothingFactor;
-    }
-
-    /**
-     * Get the smoothing type
-     *
-     * @return the smoothing factor
-     */
-    public String getSmoothingType() {
-        return smoothingType;
-    }
-
-    /**
-     * Set the smoothing factor
-     *
-     * @param val the new smoothing factor
-     */
-    public void setSmoothingFactor(int val) {
-        smoothingFactor = val;
-        if (sww != null) {
-            sww.setValue(val);
-        }
-        if (getHaveInitialized()) {
-            try {
-                applySmoothing();
-            } catch (Exception e) {
-                logException("Error applying smoothing factor", e);
-            }
-        }
-    }
-
-    /**
-     * Set the smoothing type
-     *
-     * @param type  the new smoothing type
-     */
-    public void setSmoothingType(String type) {
-        smoothingType = type;
-        // reload data if done interactively
-        if (getHaveInitialized()) {
-            try {
-                applySmoothing();
-            } catch (Exception e) {
-                logException("Error applying smoothing type", e);
-            }
-        }
-    }
-
-    /**
-     *  Set the PointSize property.
-     *
-     *  @param value The new value for PointSize
-     */
-    public void setPointSize(float value) {
-        pointSize = value;
-    }
-
-    /**
-     *  Get the PointSize property.
-     *
-     *  @return The PointSize
-     */
-    public float getPointSize() {
-        return pointSize;
-    }
-
-    /**
-     * Make the point size widget
-     *
-     * @return  the point size widget
-     */
-    public JComponent doMakePointSizeWidget() {
-        final JTextField pointSizeFld = new JTextField("" + getPointSize(),
-                                            5);
-        pointSizeFld.addActionListener(new ActionListener() {
-            public void actionPerformed(ActionEvent ae) {
-                try {
-                    setPointSize(
-                        new Float(
-                            pointSizeFld.getText().trim()).floatValue());
-                } catch (Exception exc) {
-                    logException("Error parsing size:"
-                                 + pointSizeFld.getText(), exc);
-                }
-            }
-        });
-
-        return pointSizeFld;
-    }
-
-    /**
-     *  Set the VisbilityAnimationPause property.
-     *
-     *  @param value The new value for VisbilityAnimationPause
-     */
-    public void setVisbilityAnimationPause(int value) {
-        this.visbilityAnimationPause = value;
-    }
-
-    /**
-     *  Get the VisbilityAnimationPause property.
-     *
-     *  @return The VisbilityAnimationPause
-     */
-    public int getVisbilityAnimationPause() {
-        return this.visbilityAnimationPause;
-    }
-
-    /**
-     *  Set the IsTimeDriver property.
-     *
-     *  @param value The new value for IsTimeDriver
-     */
-    public void setIsTimeDriver(boolean value) {
-        this.isTimeDriver = value;
-        if (haveInitialized && value) {
-            ViewManager vm = getViewManager();
-            vm.ensureOnlyOneTimeDriver(this);
-        }
-    }
-
-    /**
-     *  Get the IsTimeDriver property.
-     *
-     *  @return The IsTimeDriver
-     */
-    public boolean getIsTimeDriver() {
-        return this.isTimeDriver;
-    }
-
-    /**
-     *  Set the UsesTimeDriver property.
-     *
-     *  @param value The new value for UsesTimeDriver
-     */
-    public void setUsesTimeDriver(boolean value) {
-        this.usesTimeDriver = value;
-    }
-
-    /**
-     *  Get the UsesTimeDriver property.
-     *
-     *  @return The UsesTimeDriver
-     */
-    public boolean getUsesTimeDriver() {
-        return this.usesTimeDriver;
-    }
-
-}
+/*
+ * Copyright 1997-2012 Unidata Program Center/University Corporation for
+ * Atmospheric Research, P.O. Box 3000, Boulder, CO 80307,
+ * support@unidata.ucar.edu.
+ * 
+ * This library is free software; you can redistribute it and/or modify it
+ * under the terms of the GNU Lesser General Public License as published by
+ * the Free Software Foundation; either version 2.1 of the License, or (at
+ * your option) any later version.
+ * 
+ * This library is distributed in the hope that it will be useful, but
+ * WITHOUT ANY WARRANTY; without even the implied warranty of
+ * MERCHANTABILITY or FITNESS FOR A PARTICULAR PURPOSE.  See the GNU Lesser
+ * General Public License for more details.
+ * 
+ * You should have received a copy of the GNU Lesser General Public License
+ * along with this library; if not, write to the Free Software Foundation,
+ * Inc., 59 Temple Place, Suite 330, Boston, MA 02111-1307 USA
+ */
+
+package ucar.unidata.idv.control;
+
+
+import ucar.nc2.time.Calendar;
+
+import ucar.unidata.collab.Sharable;
+import ucar.unidata.collab.SharableImpl;
+import ucar.unidata.data.DataCancelException;
+import ucar.unidata.data.DataChangeListener;
+import ucar.unidata.data.DataChoice;
+import ucar.unidata.data.DataInstance;
+import ucar.unidata.data.DataOperand;
+import ucar.unidata.data.DataSelection;
+import ucar.unidata.data.DataSelectionComponent;
+import ucar.unidata.data.DataSource;
+import ucar.unidata.data.DataSourceImpl;
+import ucar.unidata.data.DataTimeRange;
+import ucar.unidata.data.DerivedDataChoice;
+import ucar.unidata.data.GeoSelection;
+import ucar.unidata.data.GeoSelectionPanel;
+import ucar.unidata.data.grid.GridDataInstance;
+import ucar.unidata.data.grid.GridUtil;
+import ucar.unidata.idv.ControlContext;
+import ucar.unidata.idv.ControlDescriptor;
+import ucar.unidata.idv.DisplayControl;
+import ucar.unidata.idv.DisplayConventions;
+import ucar.unidata.idv.DisplayInfo;
+import ucar.unidata.idv.IdvConstants;
+import ucar.unidata.idv.IntegratedDataViewer;
+import ucar.unidata.idv.MapViewManager;
+import ucar.unidata.idv.NavigatedViewManager;
+import ucar.unidata.idv.TransectViewManager;
+import ucar.unidata.idv.ViewContext;
+import ucar.unidata.idv.ViewDescriptor;
+import ucar.unidata.idv.ViewManager;
+import ucar.unidata.idv.ui.DataSelectionWidget;
+import ucar.unidata.idv.ui.DataSelector;
+import ucar.unidata.idv.ui.DataTreeDialog;
+import ucar.unidata.idv.ui.IdvComponentHolder;
+import ucar.unidata.idv.ui.IdvWindow;
+import ucar.unidata.ui.DndImageButton;
+import ucar.unidata.ui.FontSelector;
+import ucar.unidata.ui.Help;
+import ucar.unidata.ui.ImageUtils;
+import ucar.unidata.util.ColorTable;
+import ucar.unidata.util.ContourInfo;
+import ucar.unidata.util.FileManager;
+import ucar.unidata.util.GuiUtils;
+import ucar.unidata.util.IOUtil;
+import ucar.unidata.util.LogUtil;
+import ucar.unidata.util.Misc;
+import ucar.unidata.util.Msg;
+import ucar.unidata.util.ObjectListener;
+import ucar.unidata.util.PropertyValue;
+import ucar.unidata.util.Prototypable;
+import ucar.unidata.util.Range;
+import ucar.unidata.util.Removable;
+import ucar.unidata.util.StringUtil;
+import ucar.unidata.util.Trace;
+import ucar.unidata.util.TwoFacedObject;
+import ucar.unidata.view.geoloc.GlobeDisplay;
+import ucar.unidata.view.geoloc.NavigatedDisplay;
+import ucar.unidata.xml.XmlObjectStore;
+
+import ucar.visad.UtcDate;
+import ucar.visad.Util;
+import ucar.visad.data.CalendarDateTime;
+import ucar.visad.data.CalendarDateTimeSet;
+import ucar.visad.display.Animation;
+import ucar.visad.display.AnimationInfo;
+import ucar.visad.display.AnimationWidget;
+import ucar.visad.display.ColorScale;
+import ucar.visad.display.ColorScaleInfo;
+import ucar.visad.display.DisplayMaster;
+import ucar.visad.display.Displayable;
+import ucar.visad.display.DisplayableData;
+import ucar.visad.display.TextDisplayable;
+
+import visad.CommonUnit;
+import visad.ControlEvent;
+import visad.ControlListener;
+import visad.Data;
+import visad.DateTime;
+import visad.DisplayEvent;
+import visad.DisplayListener;
+import visad.DisplayRealType;
+import visad.FieldImpl;
+import visad.FunctionType;
+import visad.GriddedSet;
+import visad.LocalDisplay;
+import visad.ProjectionControl;
+import visad.Real;
+import visad.RealTuple;
+import visad.RealType;
+import visad.Set;
+import visad.SetType;
+import visad.Text;
+import visad.TextType;
+import visad.Unit;
+import visad.VisADException;
+
+import visad.georef.EarthLocation;
+import visad.georef.LatLonPoint;
+import visad.georef.MapProjection;
+
+import visad.util.DataUtility;
+
+
+import java.awt.BorderLayout;
+import java.awt.Color;
+import java.awt.Component;
+import java.awt.Container;
+import java.awt.Cursor;
+import java.awt.Dimension;
+import java.awt.Font;
+import java.awt.FontMetrics;
+import java.awt.Frame;
+import java.awt.Graphics;
+import java.awt.GraphicsConfiguration;
+import java.awt.GraphicsDevice;
+import java.awt.GridBagConstraints;
+import java.awt.Image;
+import java.awt.Insets;
+import java.awt.Point;
+import java.awt.Rectangle;
+import java.awt.Window;
+import java.awt.event.ActionEvent;
+import java.awt.event.ActionListener;
+import java.awt.event.ItemEvent;
+import java.awt.event.ItemListener;
+import java.awt.event.MouseAdapter;
+import java.awt.event.MouseEvent;
+import java.awt.event.WindowAdapter;
+import java.awt.event.WindowEvent;
+import java.awt.geom.Rectangle2D;
+
+import java.beans.PropertyChangeEvent;
+import java.beans.PropertyChangeListener;
+
+import java.io.File;
+
+import java.lang.reflect.Method;
+
+import java.rmi.RemoteException;
+
+import java.util.ArrayList;
+import java.util.Enumeration;
+import java.util.Hashtable;
+import java.util.Iterator;
+import java.util.List;
+
+import javax.swing.AbstractButton;
+import javax.swing.BorderFactory;
+import javax.swing.ImageIcon;
+import javax.swing.JButton;
+import javax.swing.JCheckBox;
+import javax.swing.JCheckBoxMenuItem;
+import javax.swing.JColorChooser;
+import javax.swing.JComboBox;
+import javax.swing.JComponent;
+import javax.swing.JDialog;
+import javax.swing.JEditorPane;
+import javax.swing.JFileChooser;
+import javax.swing.JFrame;
+import javax.swing.JLabel;
+import javax.swing.JMenu;
+import javax.swing.JMenuBar;
+import javax.swing.JMenuItem;
+import javax.swing.JPanel;
+import javax.swing.JPopupMenu;
+import javax.swing.JScrollPane;
+import javax.swing.JSlider;
+import javax.swing.JTabbedPane;
+import javax.swing.JTextArea;
+import javax.swing.JTextField;
+import javax.swing.JViewport;
+import javax.swing.ScrollPaneConstants;
+import javax.swing.SwingConstants;
+import javax.swing.SwingUtilities;
+import javax.swing.event.ChangeEvent;
+import javax.swing.event.ChangeListener;
+import javax.swing.event.HyperlinkEvent;
+import javax.swing.event.HyperlinkListener;
+import javax.swing.event.MenuEvent;
+import javax.swing.event.MenuListener;
+import javax.swing.text.JTextComponent;
+
+
+/**
+ * This is the main base class for all DisplayControls.
+ * @author IDV development team
+ * @version $Revision: 1.726 $
+ */
+public abstract class DisplayControlImpl extends DisplayControlBase implements DisplayControl,
+        ActionListener, ItemListener, DataChangeListener, HyperlinkListener,
+        DisplayListener, PropertyChangeListener, ControlListener,
+        Prototypable {
+
+    /** current version */
+    private static final double CURRENT_VERSION = 2.2;
+
+    /** version */
+    protected double version = 0;
+
+    /** fudge factor for the Z position */
+    protected static final double ZFUDGE = 0.005;
+
+    /** all categories for this control */
+    private static Hashtable allCategories = new Hashtable();
+
+
+    /** Should we use the times in this display control as part of the animation set */
+    private boolean useTimesInAnimation = true;
+
+    /** should we do the cursor readout */
+    private boolean doCursorReadout = true;
+
+    /** Are we expanded in the main tabs */
+    private boolean expandedInTabs = false;
+
+    /** Do we show in the main tabs */
+    private boolean showInTabs = true;
+
+    /** version was set */
+    private boolean versionWasSet = false;
+
+    /** time labels */
+    private Hashtable timeLabels;
+
+    /** current time label */
+    private DateTime currentTime;
+
+    /** first time */
+    private DateTime firstTime;
+
+    /** listening for times flag */
+    private boolean listeningForTimes = false;
+
+    /** time label animation */
+    private Animation viewAnimation;
+
+    /** The animation held solely by this display control */
+    private Animation internalAnimation;
+
+    /** Animation info */
+    private AnimationInfo animationInfo;
+
+    /** The anim widget */
+    private AnimationWidget animationWidget;
+
+    /** component holder */
+    private IdvComponentHolder componentHolder;
+
+    /**
+     * the String
+     *
+     *
+     * Holds the set of attributeFlags (e.g., FLAG_CONTOUR, FLAG_COLORTABLE, ...)
+     * that define what kinds of gui components are created for this control.
+     */
+    private int attributeFlags = 0;
+
+
+    /**
+     *  A flag to prevent a loop around event notification for when the Data is changed
+     */
+    private boolean inDataChangeCall = false;
+
+
+    /** A flag to prevent loop back event firing */
+    private boolean okToFireEvent = true;
+
+    /**
+     *  A flag to check if this control is in the middle of toggling its
+     *  visibility checkboxes. Used to keep us from having an infinite
+     *  event loop. Infinity is a pretty cool concept but it doesn't
+     *  work well in practice.
+     */
+    protected boolean settingVisibility = false;
+
+
+    /**
+     * The name for the text type for the display list.
+     */
+    protected final String DISPLAY_LIST_NAME = "Display_List_Text";
+
+    /**
+     * Is this control active.  This is set when the control has
+     * been removed.
+     */
+    private boolean hasBeenRemoved = false;
+
+
+    /** Has this control's init method been called */
+    private volatile boolean haveInitialized = false;
+
+
+    /** Has the initialization been finished */
+    private boolean initializationDone = false;
+
+
+    /**
+     *  Is this display locked for when the user toggles through the visibility.
+     */
+    private boolean lockVisibiltyToggle = false;
+
+    /** Should we show ourselves in the ViewManager list of displays */
+    private boolean showInDisplayList = true;
+
+    /**
+     *  Is this display control insulated from the removeAllDisplays call
+     */
+    private boolean canDoRemoveAll = true;
+
+
+    /**
+     *  Created by the doMakeBottomLegendComponent method, used for
+     * displaying this  control in its ViewManager.
+     */
+    private JComponent bottomLegendComponent;
+
+    /** The main JLabel used in the bottom legend */
+    private JButton bottomLegendButton;
+
+    /** Color to be used for the bottom legend foreground */
+    private Color legendForeground;
+
+    /** Color to be used for the bottom legend background */
+    private Color legendBackground;
+
+    /** lock buttons */
+    private List lockButtons = new ArrayList();
+
+    /**
+     * Created by the doMakeSideLegendComponent method, used for
+     * displaying this  control in its ViewManager.
+     */
+    private JComponent sideLegendComponent;
+
+    /** The main JLabel used in the side legend */
+    private JLabel sideLegendLabel;
+
+    /** list of legend labels to update */
+    private List labelsToUpdate = new ArrayList();
+
+    /** This displays the extra legend labels for the side legend */
+    private JTextArea legendTextArea;
+
+    /** This holds the legendTextArea */
+    private JPanel legendTextPanel;
+
+    /** The line width widget */
+    private ValueSliderWidget lww;
+
+    /** The smoothing factor widget */
+    private ValueSliderWidget sww;
+
+
+    /**
+     *  We maintain a list of the checkboxes use for toggling the visibility
+     *  so that when the user toggles visibility in one we can run through
+     *  the others, setting their state appropriately
+     */
+    private List visibilityCbs = new ArrayList();
+
+
+    /** is raster property */
+    private boolean isRaster = false;
+
+
+    /**
+     *  This is the main panel held in the window. We keep this around
+     *  so we can add/remove the noteTextArea
+     */
+    private JPanel mainPanel;
+
+    /**
+     *  This is the GUI contents created with a call to doMakeContents.
+     */
+    private Container contents;
+
+
+    /**
+     *  This is the gui panel that is the full wrapper
+     */
+    private JComponent outerContents = null;
+
+
+    /** This control's window. May be null. */
+    private IdvWindow myWindow;
+
+    /** details frame */
+    private Window detailsFrame;
+
+    /** details editor */
+    private JEditorPane detailsEditor;
+
+    /** Keep the listener around so we can remove it from the window */
+    private WindowAdapter windowListener;
+
+
+    /**
+     * Tracks whether the window is visible or not.
+     * We keep this information so when the control is persisted
+     * and then unpersisted we can show the window accordingly.
+     */
+    private boolean myWindowVisible = false;
+
+
+    /**
+     * The X location of the window. Used  when this control has
+     * been re-created through the persistence mechanism.
+     */
+    private int windowX = 50;
+
+    /**
+     * The Y location of the window. Used  when this control has
+     * been re-created through the persistence mechanism.
+     */
+    private int windowY = 100;
+
+
+    /**
+     * The size of the window. Used  when this control has
+     * been re-created through the persistence mechanism.
+     */
+    private Dimension windowSize;
+
+    /** main panel size */
+    private Dimension mainPanelSize;
+
+
+    /**
+     * A flag that determines whether this control should create its own
+     * window. For example, if the control is embedded in an
+     * {@link TextDisplayControl}
+     * then this  flag is set to false.
+     */
+    private boolean makeWindow = true;
+
+
+    /** flag for showing in the legend */
+    private boolean showInLegend = true;
+
+
+    /**
+     * The Unit (may be null) that is used to display data.
+     * We keep it at this level because this class handles
+     * the widget that is used to change the unit, etc.
+     */
+    protected Unit displayUnit;
+
+    /**
+     * The Unit (may be null) that is used to display data
+     * for color displays. We keep it at this level because
+     * this class handles the widget that is used to change
+     * the unit, etc.
+     */
+    private Unit colorUnit;
+
+
+    /**
+     *  This is the initial text note text. We have this here so when
+     * this control is instantiated via persistence this value gets set.
+     * We then use it  when we create the note TextArea
+     */
+    protected String initNoteText;
+
+
+    /** The text area widget used  for the control text notes */
+    protected JTextArea noteTextArea;
+
+    /**
+     *  The Container that holds the noteTextArea. We keep this around
+     *  so we can add/remove the TextArea
+     */
+    protected JComponent noteWrapper;
+
+    /** Do we show the note text? */
+    protected boolean showNoteText = false;
+
+
+    /** Keep around the side legend button panel */
+    private JPanel sideLegendButtonPanel;
+
+    /** Keep around the bottom legend button panel */
+    private JPanel bottomLegendButtonPanel;
+
+
+
+    /**
+     * The {@link ucar.unidata.data.DataSelection} that holds any
+     * data subsetting specifications (e.g., time). This is typically
+     * created by the IDV and passed into this DisplayControl.
+     */
+    protected DataSelection dataSelection;
+
+    /**
+     * A hashtable that is used to hold extra properties that
+     * are passed to the {@link ucar.unidata.data.DataChoice} through
+     * the getData called.
+     */
+    protected Hashtable requestProperties;
+
+
+    /** Properties that other components  add into. Is not saved. */
+    Hashtable transientProperties = new Hashtable();
+
+
+
+    /** Set by the controls.xml and used in the legend guis to organize displays */
+    private String displayCategory;
+
+
+    /**
+     * Contains a list of all {@link ucar.unidata.collab.Sharable}
+     * objects (e.g., AnimationWidget) that are created by this control.
+     * We keep this around so when the display is removed we can tell
+     * each Sharable to remove itself.
+     */
+    protected List sharables;
+
+
+    /**
+     * Holds the {@link ucar.visad.display.DisplayMaster}-s that this control
+     * wholly owns  (e.g., profile display master).
+     */
+    protected List displayMasters;
+
+
+    /** This can be used to temporarily set a ViewManager that is to be used. TBD. */
+    protected ViewManager defaultViewManager;
+
+
+    /**
+     *  Holds the {@link ucar.unidata.idv.ViewManager}-s that
+     * this control has created.
+     */
+    protected List viewManagers;
+
+    /** The name of the ViewManager that any displays should be added to */
+    protected String defaultView = null;
+
+    /** Defines what view managers this display can go in */
+    String viewManagerClassNames = null;
+
+    /**
+     *  Used to hold contour information if this control is enabled for it.
+     */
+    protected ContourInfo contourInfo;
+
+    /** Used by the isl to override selective parameters in the default contourInfo */
+    protected String contourInfoParams;
+
+
+    /**
+     *  Used to hold the color table if this control is enabled for it.
+     */
+    private ColorTable colorTable;
+
+
+    /**
+     * This holds the name of the color table for displays  that
+     * are created from old bundles (i.e., pre color table persistence)
+     */
+    private String colorTableName = null;
+
+
+
+    /**
+     *  Used to hold the color if this control is enabled for it
+     */
+    private Color color;
+
+
+    /**
+     *  Used to hold the color of the display list displayable
+     */
+    private Color displayListColor;
+
+    /**
+     * A boolean to see if the display list got it's color from the display.
+     */
+    protected boolean displayListUsesColor = false;
+
+    /**
+     * The color widget
+     */
+    private JComboBox colorComboBox;
+
+    /**
+     * Used to hold the numeric range if this control is enabled
+     * for color tables.
+     */
+    private Range colorRange;
+
+    /**
+     * Used to hold the numeric range if this control is enabled
+     * for select range.
+     */
+    private Range selectRange;
+
+    /** flag for select range enabled */
+    private boolean selectRangeEnabled = false;
+
+    /** The z position for displays with the FLAG_ZPOSITION set */
+    private double zPosition = Double.MIN_VALUE;
+
+    /** The line width for displays with the FLAG_LINEWIDTH set */
+    private int lineWidth = 1;
+
+    /**
+     *  This is the color table gui widget for controls enabled for color tables
+     */
+    protected ColorTableWidget ctw;
+
+    /**
+     *  This is the color scale widget for a display
+     */
+    protected List colorScales;
+
+    /**
+     *  This is the table of the view manager display list displayables
+     */
+    protected Hashtable displayListTable = new Hashtable();
+
+    /**
+     *  This is the contour info gui widget for controls enabled for contours
+     */
+    protected ContourWidget contourWidget;
+
+    /**
+     *  This is the contour info gui widget for controls enabled for contours
+     */
+    protected SelectRangeWidget selectRangeWidget;
+
+
+    /**
+     * Holds the list of JComponents that are used to show the current color
+     * of this control. TYpically there is one for the bottom legend and one for
+     * the side legend.
+     */
+    private List colorSwatches = new ArrayList();
+
+
+
+    /** The current sampling mode used by this control */
+    private String defaultSamplingMode = DEFAULT_SAMPLING_MODE;
+
+
+    /** The name of this control. Typically set through controls.xml */
+    private String displayName = "Display";
+
+
+    /** The url to show help for this control. Typically set through controls.xml */
+    protected String helpUrl = null;
+
+
+    /**
+     * The name of the parameter (if there is one)
+     */
+    protected String paramName;
+
+    /** The template for the display list label */
+    private String displayListTemplate;
+
+    /** The template for the legend label */
+    private String legendLabelTemplate;
+
+    /** extra label template */
+    private String extraLabelTemplate = "";
+
+    /** property widget */
+    private JTextField legendLabelTemplateFld;
+
+    /** property widget */
+    private JTextField displayListTemplateFld;
+
+
+    /** extra label template entry field */
+    private JTextArea extraLabelTemplateFld;
+
+    /** The name defined by the user */
+    private String id;
+
+    /**
+     * The list of {@link ucar.unidata.data.DataChoice}s   currently
+     * used by this display.
+     */
+    private List myDataChoices;
+
+
+    /**
+     * The list of {@link ucar.unidata.data.DataChoice}s
+     * that this display was initialized with.
+     */
+    private List initDataChoices;
+
+
+    /**
+     * This is used during persistence/unpersistence to track
+     * whether this display originally had data choices
+     */
+    private boolean hadDataChoices = false;
+
+    /** This is the name of the data choice we originally had before we were saved off without data */
+    private String originalDataChoicesLabel = "";
+
+
+    /** Keeps around the name of the display template if we were created from one */
+    private String templateName;
+
+
+    /**
+     * This gets set to track when we have been re-instantiated from a
+     * bundle without any data.
+     */
+    protected boolean instantiatedWithNoData = false;
+
+
+    /**
+     *  The DataChoice that this control was intialized with.
+     *  Really, once we have controls that make use of the list
+     *  of DataChoice-s we are going to have to rethink some of this code.
+     */
+    //    private DataChoice xxxdataChoice;
+
+    /**
+     *  DataInstance serves as a wrapper around a DataChoice and provides
+     *  various common utilities.
+     */
+    private List dataInstances = new ArrayList();
+
+
+    /**
+     *  This is the display id  defined for this DisplayControl
+     *  by the idv/controls.properties and ControlDescriptor code.
+     *  We keep it around for when the control is persisted.
+     */
+    private String displayId;
+
+
+    /**
+     *  This is the list of DataCategory-s that were defined for this DisplayControl
+     *  by the idv/controls.properties and ControlDescriptor code.
+     */
+    protected List categories;
+
+
+    /**
+     *  Tracks whether this control's Displayable-s are visible or not.
+     */
+    private boolean isVisible = true;
+
+    /**
+     *  Holds the color scale information
+     */
+    protected ColorScaleInfo colorScaleInfo = null;
+
+
+
+    /**
+     *  This is the context in whcih this display control exists (typically
+     *  an instance of the IntegratedDataViewer but we use the ControlContext
+     *  interface to keep us honest and not sloppy).
+     */
+    protected ControlContext controlContext;
+
+
+
+    /**
+     *  This is a list of DisplayInfo objects, one for each
+     *  Displayable create by this control.
+     */
+    private List displays = new ArrayList();
+
+
+
+    /**
+     *  Holds the collection of all {@link ucar.visad.display.Displayable}s
+     *  that have atttributes set by the gui components.
+     */
+    List displayables;
+
+
+    /**
+     * Flag for collapsed legend.
+     */
+    private boolean collapseLegend = false;
+
+
+
+
+    /** locking object */
+    private Object MUTEX_CONTROLCHANGE = new Object();
+
+    /** locking object */
+    private Object LEGEND_MUTEX = new Object();
+
+    /**  */
+    private boolean controlChangePending = false;
+
+    /** last check load time */
+    private long lastCheckControlChangeTime;
+
+    /** last load event time */
+    private long lastControlChangeTime;
+
+    /** Keep track of the last bounds we saw on a control changed event */
+    private Rectangle2D lastBounds;
+
+    /** list of propertyChangeListeners */
+    private List propertyChangeListeners;
+
+    /** Should the displayable's renderers call adjust seam */
+    private boolean useFastRendering = false;
+
+    /** A flag to note whether this object was unpersisted */
+    private boolean wasUnPersisted = false;
+
+
+
+    /** is this a time driver? */
+    private boolean isTimeDriver = false;
+
+    /** does this use the time driver? */
+    private boolean usesTimeDriver = false;
+
+    /** color dimness flag */
+    private float colorDimness = 1.0f;
+
+    /** property widget */
+    private JTextField categoryFld;
+
+
+
+    /** property widget */
+    private JTextField idFld;
+
+
+
+    /** geoselection panel */
+    private GeoSelectionPanel geoSelectionPanel;
+
+    /** data selection widget */
+    private DataSelectionWidget dataSelectionWidget;
+
+    /** The color scale dialog used in the properties dialog */
+    private ColorScaleDialog csd;
+
+    /** The date time range */
+    private DataTimeRange dataTimeRange;
+
+    /** hashtable for methods to settings */
+    private Hashtable methodNameToSettingsMap = new Hashtable();
+
+    /** slider for setting skip values */
+    protected JSlider skipSlider;
+
+    /** z position slider */
+    private ZSlider zPositionSlider;
+
+    /** the skip value */
+    private int skipValue = 0;
+
+    /** initial settings */
+    private List initialSettings;
+
+    /** Data selection components from the data source for the properties dialog */
+    private List<DataSelectionComponent> dataSelectionComponents;
+
+    /**
+     * the texture quality  (1= best, 10= moderate)
+     */
+    private int textureQuality = 10;
+
+    /**
+     * quality slider
+     */
+    private JSlider textureSlider = null;
+
+
+    /** point size */
+    private float pointSize = 1.0f;
+
+
+    /** the projection control we're listening to */
+    private ProjectionControl projectionControlListeningTo;
+
+    /** the local display we are listening to */
+    private LocalDisplay displayControlListeningTo;
+
+
+    /** list of removeable things */
+    private List<Removable> removables = new ArrayList<Removable>();
+
+
+    /** visibility animation pause (secs) */
+    private int visbilityAnimationPause = -1;
+
+    /** visibility animation pause field for properties gui */
+    private JTextField visbilityAnimationPauseFld;
+
+    /** labels for smoothing functions */
+    private final static String[] smootherLabels = new String[] {
+        LABEL_NONE, "5 point", "9 point", "Gaussian Weighted",
+        "Cressman Weighted", "Circular Aperture", "Rectangular Aperture"
+    };
+
+    /** types of smoothing functions */
+    private final static String[] smoothers = new String[] {
+        LABEL_NONE, GridUtil.SMOOTH_5POINT, GridUtil.SMOOTH_9POINT,
+        GridUtil.SMOOTH_GAUSSIAN, GridUtil.SMOOTH_CRESSMAN,
+        GridUtil.SMOOTH_CIRCULAR, GridUtil.SMOOTH_RECTANGULAR
+    };
+
+    /** smoothing factor for Gaussian smoother */
+    private int smoothingFactor = 6;
+
+    /** default type */
+    private String smoothingType = LABEL_NONE;
+
+
+
+    /**
+     * Default constructor. This is called when the control is
+     * unpersisted through the {@link ucar.unidata.xml.XmlEncoder}
+     * mechanism.
+     */
+    public DisplayControlImpl() {
+        setSharing(false);
+        setShareGroup("DisplayControl");
+    }
+
+    /**
+     * Create a DisplayControlImple from a ControlContext
+     *
+     * @param controlContext  context to use
+     */
+    public DisplayControlImpl(ControlContext controlContext) {
+        this();
+        this.controlContext = controlContext;
+    }
+
+
+    /**
+     * This init method is used to just initialize some basic properties
+     * of this display control. It is intended that this control has not
+     * been created for normal display purposes but has been created for other
+     * purposes (e.g., Testing valid help ids).
+     *
+     *
+     * @param displayId The identifier of this control. Taken from controls.xml
+     * @param categories The list of {@link ucar.unidata.data.DataCategory}ies for this control
+     * @param properties Any properties (usually defined in controls.xml)
+     *
+     */
+    public final void initBasic(String displayId, List categories,
+                                Hashtable properties) {
+        this.displayId  = displayId;
+        this.categories = categories;
+        if (properties != null) {
+            applyProperties(properties);
+        }
+    }
+
+
+
+    /**
+     *  This init method is the one actually called by the IDV.
+     *  The default is to turn around and call init with the first
+     *  element in the dataChoice array.
+     *
+     * @param displayId The identifier of this control. Taken from controls.xml
+     * @param categories The list of {@link ucar.unidata.data.DataCategory}ies for this control
+     * @param choices  The list of {@link DataChoice}-s (usually only one) for this control
+     * @param controlContext The context in which this control is in (usually a reference to the
+     *                      {@link ucar.unidata.idv.IntegratedDataViewer}
+     * @param properties Any properties (usually defined in controls.xml)
+     * @param dataSelection Holds any specifications of subsets of the data (e.g., times)
+     *
+     * @deprecated use init that takes a properties Hashtable
+     * @throws RemoteException
+     * @throws VisADException
+     */
+    public final void init(String displayId, List categories, List choices,
+                           ControlContext controlContext, String properties,
+                           DataSelection dataSelection)
+            throws VisADException, RemoteException {
+        init(displayId, categories, choices, controlContext,
+             StringUtil.parsePropertiesString(properties), dataSelection);
+    }
+
+
+    /**
+     *  This init method is the one actually called by the IDV.
+     *  The default is to turn around and call init with the first
+     *  element in the dataChoice array.
+     *
+     * @param displayId The identifier of this control. Taken from controls.xml
+     * @param categories The list of {@link ucar.unidata.data.DataCategory}ies for this control
+     * @param choices  The list of {@link DataChoice}-s (usually only one) for this control
+     * @param controlContext The context in which this control is in (usually a reference to the
+     *                      {@link ucar.unidata.idv.IntegratedDataViewer}
+     * @param properties Any properties (usually defined in controls.xml)
+     * @param dataSelection Holds any specifications of subsets of the data (e.g., times)
+     *
+     * @throws RemoteException
+     * @throws VisADException
+     */
+    public final void init(String displayId, List categories, List choices,
+                           ControlContext controlContext,
+                           Hashtable properties, DataSelection dataSelection)
+            throws VisADException, RemoteException {
+
+        if (haveInitialized) {
+            return;
+        }
+
+
+        initSharable();
+        this.displayId      = displayId;
+        this.categories     = categories;
+        this.controlContext = controlContext;
+        this.dataSelection  = dataSelection;
+        if (this.dataSelection == null) {
+            this.dataSelection = new DataSelection();
+        }
+
+        //Initialize the adjust flags if we have not been unpersisted
+        if ( !wasUnPersisted) {
+            useFastRendering = getInitialFastRendering();
+        }
+
+        //Set the myDataChoices member and add this object as a DataChangeListener
+        setDataChoices(choices);
+        /*
+        Object ud =
+            this.dataSelection.getProperty(DataSelection.PROP_USESTIMEDRIVER);
+        if (ud != null) {
+            this.usesTimeDriver = ((Boolean) ud).booleanValue();
+        } else if(choices.size() > 0) {
+            DataChoice dc = (DataChoice)choices.get(0);
+            if(dc instanceof  DirectDataChoice) {
+                DirectDataChoice dc0 = (DirectDataChoice)dc;
+                DataSource ds = dc0.getDataSource();
+                Object ud0 = ds.getProperty(DataSelection.PROP_CHOOSERTIMEMATCHING) ;
+                if (ud0 != null) {
+                    this.usesTimeDriver = ((Boolean) ud0).booleanValue();
+                    this.dataSelection.putProperty(DataSelection.PROP_USESTIMEDRIVER, ((Boolean) ud0).booleanValue() );
+                }
+            }
+        }
+        Object udd =
+                this.dataSelection.getProperty(DataSelection.PROP_ASTIMEDRIVER);
+        if (udd != null && !this.isTimeDriver) {
+            this.isTimeDriver = ((Boolean) udd).booleanValue();
+            if(this.isTimeDriver) {  // make sure only one driver per view manager
+                ViewManager vm = getViewManager();
+                vm.ensureOnlyOneTimeDriver(this);
+            }
+        }
+        */
+        this.usesTimeDriver =
+            this.dataSelection.getProperty(DataSelection.PROP_USESTIMEDRIVER,
+                                           false);
+        if ( !this.isTimeDriver) {
+            this.isTimeDriver = this.dataSelection.getProperty(
+                DataSelection.PROP_ASTIMEDRIVER, false);
+            if (this.isTimeDriver) {  // make sure only one driver per view manager
+                ViewManager vm = getViewManager();
+                vm.ensureOnlyOneTimeDriver(this);
+            }
+        }
+
+
+        if (properties != null) {
+            applyProperties(properties);
+        }
+
+        if (checkFlag(FLAG_COLOR) && (color == null)) {
+            color = getDisplayConventions().getColor();
+        }
+
+        // set the sampling mode
+        defaultSamplingMode = getObjectStore().get(PREF_SAMPLING_MODE,
+                DEFAULT_SAMPLING_MODE);
+
+        //Check if we have been removed
+        if (hasBeenRemoved) {
+            return;
+        }
+
+        if (initialSettings != null) {
+            try {
+                for (int i = 0; i < initialSettings.size(); i++) {
+                    applyDisplaySetting(
+                        (DisplaySetting) initialSettings.get(i));
+                }
+                initialSettings = null;
+            } catch (Exception exc) {
+                logException("Initializing with settings", exc);
+            }
+        }
+
+        // we do this here because time driver properties 
+        // might be changed by the display settings.
+        updateDataSelection(this.dataSelection);
+
+
+        //Call the derived class init method.
+        //        System.err.println("CALLING INIT " + mycnt);
+
+
+        if ( !init(myDataChoices)) {
+            displayControlFailed();
+            if (getProperty("control.ignoreerrors", false)) {
+                addToControlContext();
+            }
+            return;
+        }
+
+        if ((myDataChoices.size() > 0)
+                && (myDataChoices.get(0) instanceof DerivedDataChoice)) {
+            List cdcs =
+                ((DerivedDataChoice) myDataChoices.get(0)).getChoices();
+            if (cdcs.size() > 0) {
+                DataChoice    dc = (DataChoice) cdcs.get(0);
+                DataSelection ds = dc.getDataSelection();
+                if (ds != null) {
+                    List dtimes = ds.getTimeDriverTimes();
+                    Object ud1 =
+                        ds.getProperty(DataSelection.PROP_USESTIMEDRIVER);
+                    //if ((dtimes != null) && (dtimes.size() > 0)
+                    //        && (ud1 != null)) {
+                    if (ud1 != null) {
+                        this.usesTimeDriver = ((Boolean) ud1).booleanValue();
+                    }
+                    //}
+                }
+            }
+        }
+
+        //Check if we have been removed
+        if (hasBeenRemoved) {
+            return;
+        }
+
+
+        if (getIdv().getInteractiveMode()) {
+            Trace.call1("DisplayControlImpl.init doMakeWindow");
+            //Now create the gui
+            doMakeWindow();
+            Trace.call2("DisplayControlImpl.init doMakeWindow");
+        }
+
+
+        addToControlContext();
+
+
+
+        //Get the color table, range, etc.
+        instantiateAttributes();
+
+
+
+        haveInitialized = true;
+
+        if ( !isVisible) {
+            setDisplayVisibility(false);
+        }
+
+
+
+        applyAttributesToDisplayables();
+
+
+
+        //Check if we have been removed
+        if (hasBeenRemoved) {
+            return;
+        }
+
+        Trace.call1("DisplayControlImpl.init insertDisplayables");
+        //Add the Displayables to their ViewManagers
+        if ( !insertDisplayables()) {
+            return;
+        }
+
+        Trace.call2("DisplayControlImpl.init insertDisplayables");
+
+
+
+        //Check if we have been removed
+        if (hasBeenRemoved) {
+            return;
+        }
+
+        //Now create the actual window
+        if (makeWindow) {
+            myWindow = createIdvWindow();
+            if (myWindow != null) {
+                initWindow(myWindow);
+            }
+        }
+
+
+
+
+        if (shouldAddDisplayListener()) {
+            NavigatedDisplay navDisplay = getNavigatedDisplay();
+            if ((navDisplay != null) && (displayControlListeningTo != null)) {
+                displayControlListeningTo = navDisplay.getDisplay();
+                displayControlListeningTo.addDisplayListener(this);
+            }
+        }
+
+
+
+        if (shouldAddControlListener()) {
+            NavigatedDisplay navDisplay = getNavigatedDisplay();
+            if (navDisplay != null) {
+                try {
+                    //Calculate the bounds (if we can) so we don't fire an extra viewpointChanged event later
+                    lastBounds = calculateRectangle();
+                } catch (Exception exc) {
+                    //noop here 
+                }
+                projectionControlListeningTo =
+                    navDisplay.getDisplay().getProjectionControl();
+                projectionControlListeningTo.addControlListener(this);
+                if (displayControlListeningTo == null) {
+                    displayControlListeningTo = navDisplay.getDisplay();
+                    displayControlListeningTo.addDisplayListener(this);
+                }
+            }
+        }
+
+
+        //Force the creation of the animation widget
+        if (shouldAddAnimationListener()) {
+            getSomeAnimation();
+        }
+
+        initDone();
+
+
+        if (componentHolder != null) {
+            componentHolder.displayControlHasInitialized();
+        }
+
+
+        initializationDone = true;
+        if (animationWidget != null) {
+            animationWidget.setSharing(animationInfo.getShared());
+        }
+
+        doInitialUpdateLegendAndList();
+
+
+    }
+
+
+    /**
+     * Do the initial update legend and list
+     */
+    protected void doInitialUpdateLegendAndList() {
+        updateLegendAndList();
+    }
+
+    /**
+     * Add to the control context
+     */
+    protected void addToControlContext() {
+        //Add this control to the main controlContext
+        controlContext.addDisplayControl(this);
+    }
+
+    /**
+     * Initialize as a template
+     */
+    public void initAsTemplate() {
+        defaultView = null;
+    }
+
+    /**
+     * Initialize as a prototype
+     */
+    public void initAsPrototype() {
+        //TODO: What all should we clear here?
+        defaultView    = null;
+        colorTable     = null;
+        colorTableName = null;
+        displayUnit    = null;
+    }
+
+
+    /**
+     * Called by the {@link ucar.unidata.idv.IntegratedDataViewer} to
+     * initialize after this control has been unpersisted
+     *
+     * @param vc The context in which this control exists
+     * @param properties Properties that may hold things
+     */
+    public void initAfterUnPersistence(ControlContext vc,
+                                       Hashtable properties) {
+
+        initAfterUnPersistence(vc, properties, null);
+    }
+
+    /**
+     * Called by the {@link ucar.unidata.idv.IntegratedDataViewer} to
+     * initialize after this control has been unpersisted
+     *
+     * @param vc The context in which this control exists
+     * @param properties Properties that may hold things
+     * @param preSelectedDataChoices set of preselected data choices
+     */
+    public void initAfterUnPersistence(ControlContext vc,
+                                       Hashtable properties,
+                                       List preSelectedDataChoices) {
+
+        //If version was not set then this came from a really old bundle
+        if ( !versionWasSet) {
+            //Don't embed old display control windows in the tabs
+            showInTabs = !myWindowVisible;
+        }
+
+        wasUnPersisted = true;
+        if (haveInitialized) {
+            return;
+        }
+        try {
+            initSharable();
+            controlContext = vc;
+            List dataSources = getControlContext().getAllDataSources();
+            if ((initDataChoices == null) && hadDataChoices) {
+                if (preSelectedDataChoices != null) {
+                    initDataChoices = preSelectedDataChoices;
+                } else {
+                    if ((originalDataChoicesLabel != null)
+                            && getObjectStore().get(
+                                IdvConstants.PREF_AUTOSELECTDATA, false)) {
+                        //                    System.err.println("Looking for:"
+                        //                                       + originalDataChoicesLabel);
+                        for (int i = 0; i < dataSources.size(); i++) {
+                            DataSource dataSource =
+                                (DataSource) dataSources.get(i);
+                            DataChoice dataChoice =
+                                dataSource.findDataChoice(
+                                    originalDataChoicesLabel);
+                            if (dataChoice != null) {
+                                initDataChoices = Misc.newList(dataChoice);
+                                //                            System.err.println("GOT:" + dataChoice);
+                                break;
+                            }
+                        }
+                    }
+                }
+
+                if (initDataChoices == null) {
+                    String label = "<html>" + "Please select data for: <i>"
+                                   + getDisplayName() + "</i>";
+                    if ((originalDataChoicesLabel != null)
+                            && (originalDataChoicesLabel.length() > 0)) {
+                        label = label + "<br>Original field: <i>"
+                                + originalDataChoicesLabel + "</i>";
+                    }
+
+                    DataOperand operand =
+                        new DataOperand(originalDataChoicesLabel, label,
+                                        categories, false);
+                    DataTreeDialog dataDialog = new DataTreeDialog(getIdv(),
+                                                    null,
+                                                    Misc.newList(operand),
+                                                    dataSources,
+                                                    myDataChoices);
+                    List choices = dataDialog.getSelected();
+                    if ((choices != null) && (choices.size() > 0)) {
+                        initDataChoices = (List) choices.get(0);
+                    }
+                }
+                if (initDataChoices == null) {
+                    displayControlFailed();
+                    return;
+                }
+                instantiatedWithNoData = true;
+                initializeWithNewData();
+            }
+
+            if (initDataChoices != null) {
+                for (int i = 0; i < initDataChoices.size(); i++) {
+                    ((DataChoice) initDataChoices.get(
+                        i)).initAfterUnPersistence(properties);
+                }
+            }
+            // for bundles before 2.1, nameFromUser was used for display label
+            if ((displayListTemplate == null)
+                    && (legendLabelTemplate != null)) {
+                displayListTemplate = legendLabelTemplate + " "
+                                      + UtcDate.MACRO_TIMESTAMP;
+            }
+
+            init(getDisplayId(), getCategories(), initDataChoices,
+                 getControlContext(), properties, getDataSelection());
+            initDataChoices = null;
+        } catch (ucar.unidata.data.DataCancelException dce) {
+            displayControlFailed();
+        } catch (Exception exc) {
+            logException("Initializing after unpersistence", exc);
+        }
+    }
+
+
+
+
+    /**
+     * Initialize this instance according to the first
+     * {@link ucar.unidata.data.DataChoice} in a {@link java.util.List}.
+     * This implementation invokes {@link #init(DataChoice)} to
+     * perform the initialization.  If the list is <code>null</code> or empty,
+     * then the argument to {@link #init(DataChoice)} is <code>null</code>.
+     *
+     * @param choices          A list of data choices or <code>null</code>.
+     * @return                 <code>true</code> if and only if this instance
+     *                         was correctly initialized by the data choice.
+     * @throws VisADException  if a VisAD Failure occurs.
+     * @throws RemoteException if a Java RMI failure occurs.
+     */
+    public boolean init(List choices) throws VisADException, RemoteException {
+        if ((choices != null) && (choices.size() > 0)) {
+            //xxxdataChoice
+            return init((DataChoice) choices.get(0));
+        } else {
+            return init((DataChoice) null);
+        }
+    }
+
+
+    /**
+     * <p>Initialize this instance according to a data choice. Subclasses should
+     * override this method.  Overridding methods should probably invoke {@link
+     * #setData(DataChoice)} as part of their initialization procedure --
+     * although it is unclear when this is actually necessary.</p>
+     *
+     * <p>This implementation simply returns <code>true</code>.</p>
+     *
+     * @param choice           A data choice or <code>null</code>.
+     * @return                 <code>true</code> if and only if this instance
+     *                         was correctly initialized by the data choice.
+     * @throws VisADException  if a VisAD Failure occurs.
+     * @throws RemoteException if a Java RMI failure occurs.
+     */
+    public boolean init(DataChoice choice)
+            throws VisADException, RemoteException {
+        return true;
+    }
+
+
+    /**
+     *  Called after all initialization has been done. A hook
+     * that allows derived classes to do any further initialization.
+     */
+    public void initDone() {}
+
+
+
+
+    /**
+     * Add a property change listener.
+     *
+     * @param listener the listener to add
+     */
+    public void addPropertyChangeListener(PropertyChangeListener listener) {
+        if (propertyChangeListeners == null) {
+            propertyChangeListeners = new ArrayList();
+        }
+        propertyChangeListeners.add(listener);
+    }
+
+
+    /**
+     * Remove property change listener.
+     *
+     * @param listener   listener to remove
+     */
+    public void removePropertyChangeListener(
+            PropertyChangeListener listener) {
+        if (propertyChangeListeners == null) {
+            return;
+        }
+        propertyChangeListeners.remove(listener);
+    }
+
+    /**
+     * Fire a property change event.
+     *
+     * @param event  event to propagate
+     */
+    protected void firePropertyChangeEvent(PropertyChangeEvent event) {
+        if (propertyChangeListeners == null) {
+            return;
+        }
+        for (int i = 0; i < propertyChangeListeners.size(); i++) {
+            PropertyChangeListener listener =
+                (PropertyChangeListener) propertyChangeListeners.get(i);
+            listener.propertyChange(event);
+        }
+    }
+
+
+
+
+    /**
+     * Does this have a time macro string?
+     *
+     * @param t  the string to check
+     *
+     * @return true if there is a time macro
+     */
+    protected boolean hasTimeMacro(String t) {
+        if (t == null) {
+            return false;
+        }
+        return UtcDate.containsTimeMacro(t) || (t.indexOf(MACRO_FHOUR) >= 0);
+
+    }
+
+    /**
+     * A hook to allow derived classes to tell us to add this
+     * as an animation listener
+     *
+     * @return Add as animation listener
+     */
+    protected boolean shouldAddAnimationListener() {
+        return hasTimeMacro(getLegendLabelTemplate())
+               || hasTimeMacro(getExtraLabelTemplate())
+               || hasTimeMacro(getDisplayListTemplate());
+    }
+
+
+
+
+
+
+    /**
+     * A hook to allow derived classes to tell us to add this
+     * as a display listener
+     *
+     * @return Add as display listener
+     */
+    protected boolean shouldAddDisplayListener() {
+        return false;
+    }
+
+    /**
+     * A hook to allow derived classes to tell us to add this
+     * as a control listener
+     *
+     * @return Add as control listener
+     */
+
+    protected boolean shouldAddControlListener() {
+        return false;
+    }
+
+    /**
+     * Has this control been initialized
+     *
+     * @return Is this control initialized
+     */
+    public boolean getHaveInitialized() {
+        return haveInitialized;
+    }
+
+    /**
+     * Get the graphics configuration
+     *
+     * @param is3D   use Java 3D
+     * @param useStereo  use stereo (id3D must be true)
+     *
+     * @return  the GraphicsConfiguration for DisplayImpl's
+     */
+    protected GraphicsConfiguration getGraphicsConfiguration(boolean is3D,
+            boolean useStereo) {
+        Point p = null;
+        if ( !getShowInTabs() && (myWindow != null)) {
+            p = myWindow.getLocation();
+        } else {
+            //            p = getIdv().getIdvUIManager().getDashboardLocation();
+        }
+        GraphicsDevice d = getIdv().getIdvUIManager().getScreen(p);
+
+        return ucar.visad.display.DisplayUtil.getPreferredConfig(d, is3D,
+                useStereo);
+    }
+
+    /**
+     * Used to apply all of the display attributes taht are active
+     * to the {@link ucar.visad.display.Displayable}-s
+     *
+     * @throws RemoteException
+     * @throws VisADException
+     */
+    protected void applyAttributesToDisplayables()
+            throws VisADException, RemoteException {
+        //        Trace.call1("DisplayControlImpl.applyAttributes");
+        deactivateDisplays();
+
+        //        Trace.msg("DisplayControlImpl.applyColor");
+        applyColor();
+        applyDisplayUnit();
+        if ( !isDisplayUnitAlsoColorUnit()) {
+            applyColorUnit();
+        }
+        applyContourInfo();
+        applyRange();
+        applySelectRange();
+        applyColorTable();
+        //        Trace.msg("DisplayControlImpl.applyZ");
+        applyZPosition();
+        applyUseFastRendering();
+        applyLineWidth();
+        applySkipFactor();
+        applyTextureQuality();
+        applySmoothing();
+        activateDisplays();
+        //        Trace.call2("DisplayControlImpl.applyAttributes");
+    }
+
+
+
+    /**
+     * Add the given attribute flag (e.g., FLAG_COLORTABLE)
+     * to the attrbiute  flag map.
+     *
+     * @param f The flag (e.g., FLAG_COLORTABLE)
+     */
+    protected void addAttributeFlags(int f) {
+        attributeFlags = attributeFlags | f;
+    }
+
+
+    /**
+     * Set the attribute flag map to the given value. Note: this really should just set the flags
+     * but instead it OR's the attributeFlags with the given set of flags in the f parameter.
+     * Lets keep this logic because changing it now breaks lotsof things.
+     * If you want to actually set the flags call reallySetAttributeFlags
+     *
+     * @param f The value of the attribute flag map
+     */
+    protected void setAttributeFlags(int f) {
+        attributeFlags = attributeFlags | f;
+    }
+
+
+    /**
+     * Set the attribute flag map to the given value.
+     *
+     * @param f THe value of the attribute flag map
+     */
+    protected void reallySetAttributeFlags(int f) {
+        attributeFlags = f;
+    }
+
+    /**
+     * Test if the given flag is set in the attrbiuteFlags
+     *
+     * @param f The flag to check
+     * @return Is the given flag set
+     */
+    protected boolean checkFlag(int f) {
+        return ((attributeFlags & f) != 0);
+    }
+
+    /**
+     * Return the attribute flag map
+     *
+     * @return The attributeFlags
+     */
+    protected int getAttributeFlags() {
+        return attributeFlags;
+    }
+
+    /**
+     * Add the given {@link ucar.visad.display.Displayable} to the list of attribute
+     * displayables.  Use this object's attributeFlags  data member as the attribute
+     * attributeFlags to use.
+     *
+     * @param d The {@link ucar.visad.display.Displayable} to add
+     */
+    protected void addAttributedDisplayable(Displayable d) {
+        addAttributedDisplayable(d, attributeFlags);
+    }
+
+    /**
+     * Add the given {@link ucar.visad.display.Displayable} to the list
+     * of displayables. This is simply a
+     * wrapper that passes in notGlobalFlags="0"
+     *
+     * @param d The {@link ucar.visad.display.Displayable} to add
+     * @param attributeFlags The set of attributes for this displayable
+     */
+    protected void addAttributedDisplayable(Displayable d,
+                                            int attributeFlags) {
+        addAttributedDisplayable(d, attributeFlags, 0);
+    }
+
+
+    /**
+     *  Add the given Displayable into the list of attributed displayables
+     *  managed by this DisplayControl. An "attributed displayable" is one which
+     *  there is one (or more) gui widgets created for defining the graphic
+     *  attributes of the displayable (e.g., color table, param range, color, etc)
+     *  defined by the bitmask attributeFlags.
+     *  The notGlobalFlags are used to define the attribute for this displayable but not
+     *  used for creating the gui, etc.
+     *
+     * @param d The {@link ucar.visad.display.Displayable} to add
+     * @param attributeFlags The set of attributes for this displayable
+     * @param notGlobalFlags Attribute flags for this displayable but don't let
+     *        them effect the gui.
+     */
+    protected void addAttributedDisplayable(Displayable d,
+                                            int attributeFlags,
+                                            int notGlobalFlags) {
+        if (displayables == null) {
+            displayables = new ArrayList();
+        }
+        displayables.add(new FlaggedDisplayable(d,
+                attributeFlags | notGlobalFlags));
+        setAttributeFlags(attributeFlags);
+        if (getHaveInitialized()) {
+            try {
+                //                Trace.call1(
+                //                    "DisplayControlImpl:applyAttributesToDisplayables");
+                applyAttributesToDisplayables();
+                //                Trace.call2(
+                //                    "DisplayControlImpl:applyAttributesToDisplayables");
+            } catch (Exception exc) {
+                logException(
+                    "Applying graphics attributes to displayables for display:"
+                    + toString(), exc);
+            }
+        }
+    }
+
+    /**
+     * If the contourInfo is non-null then apply it to the
+     * {@link ucar.visad.display.Displayable}s in the displayables
+     * list that are flagged with the FLAG_CONTOUR
+     *
+     * @throws RemoteException
+     * @throws VisADException
+     */
+    protected void applyContourInfo() throws VisADException, RemoteException {
+        ContourInfo contourInfo = getContourInfo();
+        if ((contourInfo == null) || (displayables == null)) {
+            return;
+        }
+        for (int i = 0, n = displayables.size(); i < n; i++) {
+            FlaggedDisplayable fd = (FlaggedDisplayable) displayables.get(i);
+            if ( !fd.ok(FLAG_CONTOUR)) {
+                continue;
+            }
+            fd.displayable.setContourInfo(contourInfo);
+        }
+    }
+
+    /**
+     * If the colorScaleInfo is non-null then apply it to the
+     * {@link ucar.visad.display.Displayable}s in the displayables
+     * list that are flagged with the FLAG_COLORTABLE
+     *
+     * @throws RemoteException  problem with remote display
+     * @throws VisADException   problem with local display
+     */
+    protected void applyColorScaleInfo()
+            throws VisADException, RemoteException {
+        if ((colorScaleInfo == null) || (colorScales == null)) {
+            return;
+        }
+        ColorScaleInfo tmpColorScaleInfo = new ColorScaleInfo(colorScaleInfo);
+        tmpColorScaleInfo.setIsVisible(tmpColorScaleInfo.getIsVisible()
+                                       && getDisplayVisibility());
+        for (int i = 0, n = colorScales.size(); i < n; i++) {
+            ColorScale scale = (ColorScale) colorScales.get(i);
+            scale.setColorScaleInfo(tmpColorScaleInfo);
+        }
+    }
+
+
+    /**
+     * A hook that is called when the color unit is changed. Allows
+     * derived classes to act accordingly.
+     *
+     * @param oldUnit The old color unit
+     * @param newUnit The new color unit
+     */
+    protected void colorUnitChanged(Unit oldUnit, Unit newUnit) {}
+
+
+
+    /**
+     * If the color unit (gotten from a call to getUnitForColor)
+     * is non-null then apply it to the
+     * {@link ucar.visad.display.Displayable}s in the displayables
+     * list that are flagged with the FLAG_COLORUNIT
+     *
+     * @throws RemoteException
+     * @throws VisADException
+     */
+    protected void applyColorUnit() throws VisADException, RemoteException {
+        Unit unitForColor = getUnitForColor();
+        if ((unitForColor == null) || (displayables == null)) {
+            return;
+        }
+        for (int i = 0, n = displayables.size(); i < n; i++) {
+            FlaggedDisplayable fd = (FlaggedDisplayable) displayables.get(i);
+            if ( !fd.ok(FLAG_COLORUNIT)) {
+                continue;
+            }
+            try {
+                fd.displayable.setColorUnit(unitForColor);
+            } catch (Exception excp) {}  // bad unit
+        }
+    }
+
+
+    /**
+     * A hook that is called when the display unit is changed. Allows
+     * derived classes to act accordingly.
+     *
+     * @param oldUnit The old color unit
+     * @param newUnit The new color unit
+     */
+    protected void displayUnitChanged(Unit oldUnit, Unit newUnit) {}
+
+
+    /**
+     * Get the raw data unit.
+     * @return  null
+     */
+    public Unit getRawDataUnit() {
+        return null;
+    }
+
+    /**
+     * If the color unit (gotten from a call to getUnitForColor)
+     * is non-null then apply it to the
+     * {@link ucar.visad.display.Displayable}s in the displayables
+     * list that are flagged with the FLAG_DISPLAYUNIT
+     *
+     * @throws RemoteException
+     * @throws VisADException
+     */
+    protected void applyDisplayUnit() throws VisADException, RemoteException {
+        applyDisplayUnit(true);
+    }
+
+
+
+    /**
+     * If the color unit (gotten from a call to getUnitForColor)
+     * is non-null then apply it to the
+     * {@link ucar.visad.display.Displayable}s in the displayables
+     * list that are flagged with the FLAG_DISPLAYUNIT
+     *
+     * @param firstTime Is tis the first time this method has been called
+     * @throws RemoteException
+     * @throws VisADException
+     */
+    private void applyDisplayUnit(boolean firstTime)
+            throws VisADException, RemoteException {
+
+        if ((displayUnit == null) || (displayables == null)) {
+            return;
+        }
+        boolean unitIsBad = false;
+        for (int i = 0, n = displayables.size(); i < n; i++) {
+            FlaggedDisplayable fd = (FlaggedDisplayable) displayables.get(i);
+            if ( !fd.ok(FLAG_DISPLAYUNIT)) {
+                continue;
+            }
+            try {
+                fd.displayable.setDisplayUnit(displayUnit);
+            } catch (Exception excp) {
+                unitIsBad = true;
+                break;
+            }
+        }
+        if (unitIsBad) {
+            displayUnit = null;
+            if (firstTime) {
+                displayUnit = getDisplayUnit(getRawDataUnit());
+                applyDisplayUnit(false);
+            }
+        }
+    }
+
+
+    /**
+     * Get the color table to use when applying to displayables
+     *
+     * @return The color table
+     */
+    protected ColorTable getColorTableToApply() {
+        if (colorTable == null) {
+            colorTable = getOldColorTableOrInitialColorTable();
+        }
+        return colorTable;
+    }
+
+    /**
+     * If the color table is non-null then apply it to the
+     * {@link ucar.visad.display.Displayable}s in the displayables
+     * list that are flagged with the FLAG_COLORTABLE
+     *
+     * @throws RemoteException
+     * @throws VisADException
+     */
+    protected void applyColorTable() throws VisADException, RemoteException {
+        if (displayables == null) {
+            return;
+        }
+        ColorTable colorTableToUse = getColorTableToApply();
+        if (colorTableToUse == null) {
+            if (colorScaleInfo != null) {
+                colorScaleInfo.setColorPalette(null);
+                applyColorScaleInfo();
+            }
+            return;
+        }
+        float[][] table = null;
+        for (int i = 0, n = displayables.size(); i < n; i++) {
+            FlaggedDisplayable fd = (FlaggedDisplayable) displayables.get(i);
+            if ( !fd.ok(FLAG_COLORTABLE)) {
+                continue;
+            }
+
+            //Only create this once
+            if (table == null) {
+                table = getColorTableForDisplayable(colorTableToUse);
+                if (colorDimness < 0.1f) {
+                    colorDimness = 0.1f;
+                }
+                if (colorDimness < 1.0f) {
+                    int       len      = (table[0]).length;
+                    int       size     = table.length;
+                    float[][] newTable = new float[size][len];
+                    for (int rgbIdx = 0; rgbIdx < size; rgbIdx++) {
+                        for (int m = 0; m < len; m++) {
+                            if (rgbIdx >= 3) {
+                                newTable[rgbIdx][m] = table[rgbIdx][m];
+                            } else {
+                                newTable[rgbIdx][m] = colorDimness
+                                        * table[rgbIdx][m];
+                            }
+                        }
+                    }
+                    table = newTable;
+                }
+            }
+
+            //            System.err.println("setColorPalette: " +  fd.displayable);
+            fd.displayable.setColorPalette(table);
+        }
+
+
+        //If we had table then set it on the widget and apply the color scale info
+        if (table != null) {
+            if (ctw != null) {
+                if (table.length == 3) {
+                    ctw.setColorPalette(new float[][] {
+                        table[0], table[1], table[2]
+                    });
+                } else {
+                    ctw.setColorPalette(new float[][] {
+                        table[0], table[1], table[2], table[3]
+                    });
+                }
+            }
+            if (colorScaleInfo != null) {
+                colorScaleInfo.setColorPalette(table);
+                applyColorScaleInfo();
+            }
+        }
+
+
+    }
+
+
+    /**
+     * Set the color table dimness to the default
+     */
+    public void resetDimness() {
+        colorDimness = 1.0f;
+    }
+
+
+    /**
+     * Set the color dimmer
+     *
+     * @throws RemoteException On badness
+     * @throws VisADException On badness
+     */
+    public void setColorDimmer() throws VisADException, RemoteException {
+        colorDimness -= 0.2f;
+        applyColorTable();
+    }
+
+    /**
+     * Set the color brighter
+     *
+     * @throws RemoteException On badness
+     * @throws VisADException On badness
+     */
+    public void setColorBrighter() throws VisADException, RemoteException {
+        colorDimness += 0.2f;
+        if (colorDimness > 1.0f) {
+            colorDimness = 1.0f;
+        }
+        applyColorTable();
+    }
+
+
+    /**
+     * If the color  is non-null then apply it to the
+     * {@link ucar.visad.display.Displayable}s in the displayables
+     * list that are flagged with the FLAG_COLOR
+     *
+     * @throws RemoteException
+     * @throws VisADException
+     */
+    protected void applyColor() throws VisADException, RemoteException {
+        if (displayables == null) {
+            return;
+        }
+        deactivateDisplays();
+        for (int i = 0, n = displayables.size(); i < n; i++) {
+            FlaggedDisplayable fd = (FlaggedDisplayable) displayables.get(i);
+            if ( !fd.ok(FLAG_COLOR)) {
+                continue;
+            }
+            if (color == null) {
+                color = getDisplayConventions().getColor();
+            }
+            fd.displayable.setColor(color);
+        }
+        if (displayListUsesColor) {
+            setDisplayListColor(color, false);
+        }
+        activateDisplays();
+    }
+
+
+
+
+    /**
+     * Apply the range it to the
+     * {@link ucar.visad.display.Displayable}s in the displayables
+     * list that are flagged with the FLAG_COLORTABLE
+     *
+     * @throws RemoteException
+     * @throws VisADException
+     */
+    protected void applyRange() throws VisADException, RemoteException {
+        Range range = null;
+        if (displayables == null) {
+            return;
+        }
+        for (int i = 0, n = displayables.size(); i < n; i++) {
+            FlaggedDisplayable fd = (FlaggedDisplayable) displayables.get(i);
+            if ( !fd.ok(FLAG_COLORTABLE)) {
+                continue;
+            }
+            if (range == null) {
+                range = getRangeToApply();
+            }
+            if (range == null) {
+                return;
+            }
+            //            Trace.call1("DisplayControlImpl:setRangeForColor");
+            fd.displayable.setRangeForColor(range);
+            //            Trace.call2("DisplayControlImpl:setRangeForColor");
+        }
+    }
+
+    /**
+     * Apply the range it to the
+     * {@link ucar.visad.display.Displayable}s in the displayables
+     * list that are flagged with the FLAG_SELECTRANGE
+     *
+     * @throws RemoteException
+     * @throws VisADException
+     */
+    protected void applySelectRange() throws VisADException, RemoteException {
+        Range range = null;
+        if (displayables == null) {
+            return;
+        }
+        for (int i = 0, n = displayables.size(); i < n; i++) {
+            FlaggedDisplayable fd = (FlaggedDisplayable) displayables.get(i);
+            if ( !fd.ok(FLAG_SELECTRANGE)) {
+                continue;
+            }
+            if (range == null) {
+                range = getSelectRange();
+            }
+            if (range == null) {
+                return;
+            }
+            Range theRange = range;
+            if ( !selectRangeEnabled) {
+                theRange = new Range(Double.NEGATIVE_INFINITY,
+                                     Double.POSITIVE_INFINITY);
+            }
+
+            //            Trace.call1("DisplayControlImpl:setSelectedRange");
+
+            fd.displayable.setSelectedRange(theRange);
+            //            Trace.call2("DisplayControlImpl:setSelectedRange");
+        }
+    }
+
+    /**
+     * Apply the z position to the displayables with FLAG_ZPOSITION set
+     *
+     * @throws RemoteException When bad things happen
+     * @throws VisADException When bad things happen
+     */
+    protected void applyZPosition() throws VisADException, RemoteException {
+        if ((displayables == null) || !useZPosition()) {
+            return;
+        }
+        deactivateDisplays();
+        for (int i = 0, n = displayables.size(); i < n; i++) {
+            FlaggedDisplayable fd = (FlaggedDisplayable) displayables.get(i);
+            if ( !fd.ok(FLAG_ZPOSITION)) {
+                continue;
+            }
+            // System.err.println("new z:" +   getVerticalValue(getZPosition()));
+            fd.displayable.setConstantPosition(
+                getVerticalValue(getZPosition()),
+                getNavigatedDisplay().getDisplayAltitudeType());
+        }
+        activateDisplays();
+    }
+
+    /**
+     * Apply the line width to the displayables with FLAG_LINEWIDTH set
+     *
+     * @throws RemoteException When bad things happen
+     * @throws VisADException When bad things happen
+     */
+    protected void applyLineWidth() throws VisADException, RemoteException {
+        if (displayables == null) {
+            return;
+        }
+        deactivateDisplays();
+        for (int i = 0, n = displayables.size(); i < n; i++) {
+            FlaggedDisplayable fd = (FlaggedDisplayable) displayables.get(i);
+            if ( !fd.ok(FLAG_LINEWIDTH)) {
+                continue;
+            }
+            //      System.err.println("new z:" +   getVerticalValue(getZPosition()));
+            fd.displayable.setLineWidth(getLineWidth());
+        }
+        activateDisplays();
+    }
+
+    /**
+     *  The default is to use the alpha color table. We use this so derived
+     *  classes can override it before applying the color table to the Displayable-s
+     *
+     * @param ct The original color table
+     * @return A 2D float array  that is the actual color table
+     */
+    public float[][] getColorTableForDisplayable(ColorTable ct) {
+        return ct.getAlphaTable();
+    }
+
+    /**
+     *  Return the range attribute of the colorTable  (if non-null)
+     *  else return null;
+     * @return The range from the color table attribute
+     */
+    Range getRangeFromColorTable() {
+        if (colorTable != null) {
+            return colorTable.getRange();
+        }
+        return null;
+    }
+
+    /**
+     *  Return the range attribute of the colorTable  (if non-null)
+     *  else return null;
+     * @return The range from the color table attribute
+     */
+    Range getColorRangeFromData() {
+        return null;
+    }
+
+    /**
+     * A hook to add an entry into the range menu
+     *
+     * @param rw  Range widget
+     * @param items List of menu items
+     */
+    public void addToRangeMenu(RangeWidget rw, List items) {
+        //noop
+    }
+
+    /**
+     * A hook to add an entry into the range menu
+     *
+     * @param cw the color table widget
+     * @param items List of menu items
+     * @deprecated use #addToRangeMenu(RangeWidget)
+     */
+    public void addToRangeMenu(ColorTableWidget cw, List items) {
+        //noop
+    }
+
+
+    /**
+     * A hook to add an entry into the range menu
+     *
+     * @param selectRangeWidget the range dialog that has the items
+     * @param items List of menu items
+     * @deprecated use #addToRangeMenu(RangeWidget)
+     */
+    public void addToRangeMenu(RangeDialog selectRangeWidget, List items) {
+        //noop
+    }
+
+
+    /**
+     *  The given properties String is a  ";" delimited list of
+     *  name=value properties. This method processes this string,
+     * calling setProperty  for each property.
+     *
+     * @param properties Specification of the name=value properties.
+     */
+    protected void parseProperties(String properties) {
+        if (properties == null) {
+            return;
+        }
+        applyProperties(StringUtil.parsePropertiesString(properties));
+
+    }
+
+
+
+    /**
+     * Set the initial settings
+     *
+     * @param settings  the display settings
+     */
+    public void setInitialSettings(List settings) {
+        initialSettings = settings;
+    }
+
+
+    /**
+     *
+     * @param properties Specification of the name=value properties.
+     */
+    public void applyProperties(Hashtable properties) {
+        if (properties == null) {
+            return;
+        }
+        for (Enumeration keys = properties.keys(); keys.hasMoreElements(); ) {
+            String key   = (String) keys.nextElement();
+            Object value = properties.get(key);
+            setProperty(key, value);
+        }
+    }
+
+
+
+
+    /**
+     * Apply a display setting to this control
+     *
+     *
+     * @param displaySetting  the settings to apply
+     *
+     * @throws Exception  problem setting settings
+     */
+    public void applyDisplaySetting(DisplaySetting displaySetting)
+            throws Exception {
+        applyPropertyValues(displaySetting.getPropertyValues());
+    }
+
+    /**
+     * Apply the property values in the list
+     *
+     * @param props  list of property values
+     *
+     * @throws Exception  problem setting property values
+     */
+    public void applyPropertyValues(List props) throws Exception {
+        for (int i = 0; i < props.size(); i++) {
+            PropertyValue prop = (PropertyValue) props.get(i);
+            Misc.setProperty(this, prop.getName(), prop.getValue(), false);
+        }
+        updateLegendAndList();
+        notifyViewManagersOfChange();
+    }
+
+
+
+
+
+    /**
+     * Used by the IDV to determine whether a control should be removed
+     * when the user does a remove all. This is overwritten by the TextDisplayControl
+     * to return false.
+     *
+     * @return Should this control be removed
+     */
+    public boolean getCanDoRemoveAll() {
+        return canDoRemoveAll;
+    }
+
+    /**
+     * Used by the IDV to determine whether a control should be removed
+     * when the user does a remove all.
+     *
+     * @param v The value
+     */
+    public void setCanDoRemoveAll(boolean v) {
+        canDoRemoveAll = v;
+    }
+
+    /**
+     * Is this control currently showing the embedded note text area.
+     *
+     * @return Is showing notes
+     */
+    public boolean getShowNoteText() {
+        return showNoteText;
+    }
+
+    /**
+     * Used by the presistence/unpersistence to record
+     * whether this control is showing its note text area
+     *
+     * @param n The value for the show note text flag
+     */
+    public void setShowNoteText(boolean n) {
+        showNoteText = n;
+        if (showNoteText) {
+            showNoteTextArea();
+        } else {
+            removeNoteTextArea();
+        }
+    }
+
+    /**
+     * This is the value (String) of the note text area.
+     *
+     * @return The note text
+     */
+    public String getNoteText() {
+        return ((noteTextArea != null)
+                ? noteTextArea.getText()
+                : null);
+    }
+
+    /**
+     * Set the value of the note text area.
+     *
+     * @param n The note text
+     */
+    public void setNoteText(String n) {
+        initNoteText = n;
+        if (noteTextArea != null) {
+            noteTextArea.setText(n);
+        }
+    }
+
+
+    /**
+     * Toggle the visibility of the noteTextArea.
+     */
+    public void toggleNoteTextArea() {
+        if (showNoteText) {
+            removeNoteTextArea();
+        } else {
+            showNoteTextArea();
+        }
+        showNoteText = !showNoteText;
+    }
+
+
+    /**
+     * Used to relayout the gui mainPanel
+     */
+    protected void redoGuiLayout() {
+        if (mainPanel == null) {
+            return;
+        }
+        mainPanel.invalidate();
+        mainPanel.validate();
+        JFrame frame = GuiUtils.getFrame(mainPanel);
+        if (frame != null) {
+            frame.pack();
+        }
+    }
+
+
+
+    /**
+     * Remove the noteText TextArea from the gui.
+     */
+    private void removeNoteTextArea() {
+        if (noteWrapper != null) {
+            mainPanel.remove(noteWrapper);
+            redoGuiLayout();
+        }
+    }
+
+    /**
+     * Create (if null) and add the note text TextArea into the gui
+     */
+    private void showNoteTextArea() {
+        if (noteTextArea == null) {
+            noteTextArea = new JTextArea(5, 30);
+            if (initNoteText != null) {
+                noteTextArea.setText(initNoteText);
+            }
+            JScrollPane sp =
+                new JScrollPane(
+                    noteTextArea,
+                    ScrollPaneConstants.VERTICAL_SCROLLBAR_ALWAYS,
+                    ScrollPaneConstants.HORIZONTAL_SCROLLBAR_AS_NEEDED);
+
+            JViewport vp = sp.getViewport();
+            vp.setViewSize(new Dimension(60, 30));
+            noteWrapper = GuiUtils.inset(sp, 4);
+        }
+        if (mainPanel != null) {
+            addNoteText(mainPanel, noteWrapper);
+            redoGuiLayout();
+        }
+    }
+
+
+    /**
+     * Are we displayed in a transect view manager
+     *
+     * @return Is in transect view
+     */
+    public boolean isInTransectView() {
+        ViewManager vm = getViewManager();
+        if ((vm != null) && (vm instanceof TransectViewManager)) {
+            return true;
+        }
+        return false;
+    }
+
+
+    /**
+     * Insert the given noteWrapper (which holds the note text TextArea)
+     * into the gui
+     *
+     * @param mainPanel Where to add the noteWrapper
+     * @param noteWrapper Holds the note text TextArea
+     */
+    protected void addNoteText(JPanel mainPanel, JComponent noteWrapper) {
+        mainPanel.add("South", noteWrapper);
+    }
+
+
+    /**
+     *  Wrapper around Misc.propertySet
+     *
+     * @param name Property name
+     * @param value Property value
+     */
+    protected void setProperty(String name, Object value) {
+        try {
+            ucar.visad.Util.propertySet(this, name, value, false);
+        } catch (Exception exc) {
+            logException("Setting property:" + name + " value= " + value,
+                         exc);
+        }
+    }
+
+
+    /**
+     *  A sub-class can register any DisplayMaster-s created and managed by them.
+     *  When this DisplayControl is removed it runs through all of the
+     *  {@link ucar.visad.display.DisplayMaster}-s and calls destroy on them.
+     *
+     * @param s The {@link ucar.visad.display.DisplayMaster} to add
+     */
+    protected void addDisplayMaster(DisplayMaster s) {
+        if (displayMasters == null) {
+            displayMasters = new ArrayList();
+        }
+        displayMasters.add(s);
+    }
+
+    /**
+     * A sub-class can register any {@link ucar.unidata.idv.ViewManager}-s
+     * created and managed by them. When this DisplayControl is removed it runs
+     * through all of the ViewManager-s and calls destroy on them.
+     *
+     * @param s The {@link ucar.unidata.idv.ViewManager} to add
+     */
+    protected void addViewManager(ViewManager s) {
+        if (viewManagers == null) {
+            viewManagers = new ArrayList();
+        }
+        viewManagers.add(s);
+    }
+
+
+    /**
+     *  Runs through the list of ViewManager-s and tells each to destroy.
+     *  Creates a new viewManagers list.
+     */
+    protected void clearViewManagers() {
+        if (viewManagers == null) {
+            return;
+        }
+        List tmp = viewManagers;
+        viewManagers = null;
+        for (int i = 0; i < tmp.size(); i++) {
+            ((ViewManager) tmp.get(i)).destroy();
+        }
+    }
+
+
+
+
+    /**
+     *  A sub-class can register any {@link ucar.unidata.collab.SharableImpl}-s
+     *  created and managed by them.
+     *  When this DisplayControl is removed it runs through all of the
+     *  SharableImpl-s and calls removeSharable on them.
+     *
+     * @param s The {@link ucar.unidata.collab.SharableImpl} to add
+     */
+    public void addSharable(SharableImpl s) {
+        if (sharables == null) {
+            sharables = new ArrayList();
+        }
+        sharables.add(s);
+    }
+
+
+    /**
+     *  This is called when this display is created from a template and does not have any data.
+     * It is meant as a hook for derived classes to clear out state that may not be in sync with
+     * the newly chosen data
+     */
+    protected void initializeWithNewData() {}
+
+
+
+    /**
+     * Noop for the DisplayListener interface
+     *
+     * @param event The event
+     */
+    public final void displayChanged(DisplayEvent event) {
+        if ( !getHaveInitialized()) {
+            return;
+        }
+        int id = event.getId();
+        if (id == DisplayEvent.MAPS_CLEARED) {
+            if (shouldAddControlListener()) {
+                NavigatedDisplay navDisplay = getNavigatedDisplay();
+                if (navDisplay != null) {
+                    if (projectionControlListeningTo != null) {
+                        projectionControlListeningTo.removeControlListener(
+                            this);
+                    }
+                    projectionControlListeningTo =
+                        navDisplay.getDisplay().getProjectionControl();
+                    projectionControlListeningTo.addControlListener(this);
+                }
+            }
+        }
+        handleDisplayChanged(event);
+    }
+
+
+    /**
+     * Allow sub-classes to get displayevents
+     *
+     * @param event The event
+     */
+    public void handleDisplayChanged(DisplayEvent event) {}
+
+
+    /**
+     * See if two values are close
+     *
+     * @param a  first value
+     * @param b  second value
+     *
+     * @return  true if they are close
+     */
+    protected boolean boundsClose(double a, double b) {
+        if (a == b) {
+            return true;
+        }
+        if (b == 0) {
+            return false;
+        }
+        double diff = Math.abs((a - b) / b);
+        return diff < 0.01;
+    }
+
+
+    /**
+     * Noop for the ControlListener interface
+     *
+     * @param event The event
+     */
+    public void controlChanged(ControlEvent event) {
+        //        if ( !getHaveInitialized()|| !getActive()) {
+        if ( !getHaveInitialized()) {
+            return;
+        }
+        Rectangle2D newBounds = calculateRectangle();
+        if (Misc.equals(newBounds, lastBounds)) {
+            return;
+        }
+        if ((lastBounds != null) && (newBounds != null)) {
+            if (boundsClose(lastBounds.getX(), newBounds
+                    .getX()) && boundsClose(lastBounds.getY(), newBounds
+                    .getY()) && boundsClose(lastBounds.getWidth(), newBounds
+                    .getWidth()) && boundsClose(lastBounds
+                    .getHeight(), newBounds.getHeight())) {
+                //                System.err.println("bounds are close");
+                return;
+            }
+        }
+
+        //        System.err.println("new:" + newBounds + "\nlast:" + lastBounds);
+        lastBounds = newBounds;
+        //      System.err.println  ("control changed:" + event);
+        synchronized (MUTEX_CONTROLCHANGE) {
+            //This is the time we last called this method
+            lastControlChangeTime = System.currentTimeMillis();
+
+            //Do we have a pending loadData already running? 
+            if (controlChangePending) {
+                return;
+            }
+            controlChangePending       = true;
+            lastCheckControlChangeTime = lastControlChangeTime;
+
+
+            //Start up the runnable
+            Misc.runInABit(getControlChangeSleepTime(), new Runnable() {
+                public void run() {
+                    NavigatedDisplay navDisplay = getNavigatedDisplay();
+                    while (true) {
+                        // Check if we can load data 
+                        if (navDisplay.getIsAnimating()
+                                || (lastControlChangeTime
+                                    != lastCheckControlChangeTime)) {
+                            lastCheckControlChangeTime =
+                                lastControlChangeTime;
+                            Misc.sleep(getControlChangeSleepTime());
+                            continue;
+                        }
+                        viewpointChanged();
+                        controlChangePending = false;
+                        return;
+                    }
+                }
+            });
+        }
+
+    }
+
+
+    /**
+     * This returns the time to sleep, in milliseconds,  between checks for finally
+     * handling control changed events.
+     *
+     * @return milliseconds to sleep for control change events.
+     */
+    protected long getControlChangeSleepTime() {
+        return 500;
+    }
+
+    /**
+     * This gets called when we have received a controlChanged event
+     * and have not received another one in some time delta
+     */
+    public void viewpointChanged() {}
+
+
+    /**
+     * Handle animation change events
+     *
+     * @param evt The event
+     */
+    public void propertyChange(PropertyChangeEvent evt) {
+        if (initializationDone && getActive()
+                && evt.getPropertyName().equals(Animation.ANI_VALUE)) {
+
+            Animation animation = null;
+            if ((evt.getSource() != null)
+                    && (evt.getSource() instanceof Animation)) {
+                animation = (Animation) evt.getSource();
+            }
+            if (animation == null) {
+                animation = ((internalAnimation != null)
+                             ? internalAnimation
+                             : viewAnimation);
+            }
+
+            if (animation != null) {
+                timeChanged(animation.getAniValue());
+            }
+        }
+    }
+
+
+    /**
+     *  This gets called by the view manager when it has rcvd its first frame_done event.
+     *  We have this here for those displays (e.g., station model) that need state from the
+     *  view manager that is only valid when there has been a display.
+     */
+    public void firstFrameDone() {
+        reDisplayColorScales();
+    }
+
+    /**
+     * Return the list of current {@link ucar.unidata.data.DataChoice}-s
+     *
+     * @return List of data choices
+     */
+    public List getDataChoices() {
+        if (controlContext != null) {
+            if ( !controlContext.getPersistenceManager()
+                    .getSaveDataSources()) {
+                return null;
+            }
+        }
+        return myDataChoices;
+    }
+
+
+    /**
+     * Return the list of current {@link ucar.unidata.data.DataChoice}-s
+     *
+     * @deprecated Use getDataChoices
+     * @return List of data choices
+     */
+    public List getMyDataChoices() {
+        return myDataChoices;
+    }
+
+
+
+    /**
+     * Used to publicize the list of data choices for the persitence mechanism.
+     * This is the list of {@link ucar.unidata.data.DataChoice}-s that this control
+     * was originally create with
+     *
+     * @return List of original data choices
+     */
+    public List getInitDataChoices() {
+        if (controlContext != null) {
+            if ( !controlContext.getPersistenceManager()
+                    .getSaveDataSources()) {
+                return null;
+            }
+        }
+        return myDataChoices;
+    }
+
+
+    /**
+     *  Used to publicize the list of data choices for the persistence mechanism
+     *
+     * @param l List of original data choices
+     */
+    public void setInitDataChoices(List l) {
+        initDataChoices = l;
+    }
+
+
+
+    /**
+     * No-op for legacy bundles
+     *
+     * @param l    List of data
+     * @deprecated
+     */
+    public void setPersistedVisadData(List l) {}
+
+
+
+    /**
+     * Add the given {@link ucar.unidata.data.DataChoice} to the list of
+     * data choices and return true if this is a new DataChoice.
+     *
+     * @param c The  data choice to add
+     * @return Was this data choice added. (It won't be added if it is already
+     *          in the list).
+     */
+    public boolean addDataChoice(DataChoice c) {
+        if (myDataChoices == null) {
+            myDataChoices = new ArrayList();
+        }
+        if ( !myDataChoices.contains(c)) {
+            myDataChoices.add(c);
+            c.addDataChangeListener(this);
+            return true;
+        }
+        return false;
+    }
+
+    /**
+     *  Remove the given {@link ucar.unidata.data.DataChoice} from the myDataChoices
+     * list. Tell the DataChoice to remove this object as a {@link ucar.unidata.data.DataChangeListener}
+     *
+     * @param dataChoice The data choice to remove
+     */
+    public void removeDataChoice(DataChoice dataChoice) {
+        if (myDataChoices == null) {
+            myDataChoices = new ArrayList();
+        }
+        myDataChoices.remove(dataChoice);
+        dataChoice.removeDataChangeListener(this);
+    }
+
+    /**
+     * Set the list of data choices to be the given list
+     *
+     * @param newList New list of data choices.
+     */
+    public void setDataChoices(List newList) {
+        removeListenerFromDataChoices();
+        myDataChoices = newList;
+        addListenerToDataChoices(myDataChoices);
+    }
+
+    /**
+     * Append the given list of {@link ucar.unidata.data.DataChoice}-s
+     * to the myDataChoices  list
+     *
+     * @param newDataChoices List to append
+     */
+    public void appendDataChoices(List newDataChoices) {
+        if (myDataChoices == null) {
+            myDataChoices = new ArrayList();
+        }
+        myDataChoices.addAll(newDataChoices);
+        addListenerToDataChoices(newDataChoices);
+    }
+
+    /**
+     * Return the single {@link ucar.unidata.data.DataChoice}
+     *
+     * @return The data choice
+     */
+    public DataChoice getDataChoice() {
+        List tmp = myDataChoices;
+        if ((tmp == null) || (tmp.size() == 0)) {
+            return null;
+        }
+        return (DataChoice) tmp.get(0);
+    }
+
+
+
+    /**
+     *  Implementation of {@link ucar.unidata.data.DataChangeListener}.
+     */
+    public synchronized void dataChanged() {
+        if ( !getHaveInitialized()) {
+            return;
+        }
+        showWaitCursor();
+        try {
+            //Set the flag so we kinow we are being notified of a data change event
+            inDataChangeCall = true;
+            //Now, reset the data
+            resetData();
+
+            List infos = getDisplayInfos();
+            for (int i = 0; i < infos.size(); i++) {
+                DisplayInfo displayInfo = (DisplayInfo) infos.get(i);
+                displayInfo.getViewManager().displayDataChanged(this);
+                break;
+            }
+
+            //Clear the flag
+            inDataChangeCall = false;
+        } catch (Exception exc) {
+            inDataChangeCall = false;
+            logException("Handling new data for display: " + toString(), exc);
+        }
+        updateLegendAndList();
+        showNormalCursor();
+    }
+
+
+    /**
+     * Method called by other classes that share the the state.
+     * @param from  other class.
+     * @param dataId  type of sharing
+     * @param data  Array of data being shared.  In this case, the first
+     *              (and only?) object in the array is the level
+     */
+    public void receiveShareData(Sharable from, Object dataId,
+                                 Object[] data) {
+        try {
+            if (dataId.equals(SHARE_COLORTABLE)) {
+                setColorTable((ColorTable) data[0], false);
+            } else if (dataId.equals(SHARE_COLORSCALE)) {
+                colorScaleInfo = (ColorScaleInfo) data[0];
+                applyColorScaleInfo();
+            } else if (dataId.equals(SHARE_DISPLAYUNIT)) {
+                setNewDisplayUnit((Unit) data[0], true);
+            } else if (dataId.equals(SHARE_VISIBILITY)) {
+                setDisplayVisibility(((Boolean) data[0]).booleanValue(),
+                                     false);
+            } else if (dataId.equals(SHARE_SKIPVALUE)) {
+                skipValue = ((Integer) data[0]).intValue();
+                applySkipFactor();
+            } else {
+                super.receiveShareData(from, dataId, data);
+            }
+        } catch (Exception exc) {
+            logException("Error processing shared state: " + dataId, exc);
+        }
+
+    }
+
+
+
+    /**
+     * This gets called when the control has received notification of a
+     * dataChange event. By default it turns around and calls setData with
+     * the current list of data choices.
+     *
+     * @throws RemoteException   Java RMI problem
+     * @throws VisADException    VisAD problem
+     */
+    protected void resetData() throws VisADException, RemoteException {
+        setData(myDataChoices);
+    }
+
+    /**
+     * Check the attribute  flags and create any required attrbiutes
+     * (e.g., Range, ColorTable).
+     *
+     * @throws RemoteException   Java RMI problem
+     * @throws VisADException    VisAD problem
+     */
+    private void instantiateAttributes()
+            throws VisADException, RemoteException {
+        //Now that we have new Data we want to see if there is any
+        //contour info's color tables, etc., that need to be initialized.
+
+        if (checkFlag(FLAG_CONTOUR)) {
+            setContourInfo(getContourInfo());
+        }
+
+        if (checkFlag(FLAG_COLORTABLE)) {
+            //Do the color table setting first because the getInitialRange below
+            //might use the range held by the color table.
+            if ( !getHaveInitialized() && (colorTable != null)) {
+                setColorTable(colorTable);
+            } else {
+                setColorTable(getOldColorTableOrInitialColorTable());
+            }
+
+            Range newRange = null;
+            if (getHaveInitialized()) {
+                newRange = getInitialRange();
+            } else if (getRange() == null) {
+                newRange = (getRange() == null)
+                           ? getInitialRange()
+                           : getRange();
+            }
+            if (newRange != null) {
+                setRange(newRange);
+            }
+
+
+            if (colorScales == null) {
+                doMakeColorScales();
+            }
+
+        }
+
+
+    }
+
+    /**
+     * Called when the user chooses new data for this display
+     *
+     * @param newChoices List of new {@link ucar.unidata.data.DataChoice}-s
+     *
+     * @throws RemoteException    Java RMI problem
+     * @throws VisADException     VisAD problem
+     */
+    protected void addNewData(List newChoices)
+            throws VisADException, RemoteException {
+        boolean needToInstantiateAttributes = true;
+        if (newChoices.size() == myDataChoices.size()) {
+            boolean allOk = true;
+            for (int i = 0; i < newChoices.size(); i++) {
+                DataChoice newDataChoice = (DataChoice) newChoices.get(i);
+                DataChoice oldDataChoice = (DataChoice) myDataChoices.get(i);
+                if ( !newDataChoice.basicallyEquals(oldDataChoice)
+                        && !Misc.equals(newDataChoice.getName(),
+                                        oldDataChoice.getName())) {
+                    allOk = false;
+                    break;
+                } else {}
+            }
+            if (allOk) {
+                needToInstantiateAttributes = false;
+            }
+        }
+
+        setDataChoices(newChoices);
+        setData(myDataChoices);
+
+        if (needToInstantiateAttributes) {
+            //If we need to reinstantiate the attributes then clear out the units, etc.
+            displayUnit = null;
+            colorUnit   = null;
+            colorRange  = null;
+            selectRange = null;
+            instantiateAttributes();
+        }
+        updateLegendAndList();
+        setProjectionInView(true);
+    }
+
+
+    /**
+     *  Gets called when the user has selected a new DataChoice.
+     *  By default this method extracts the first DataChoice from the list of choices
+     *  and calls setData (DataChoice dataChoice) {return true;}
+     *  <p>
+     *  This returns whether the data setting was successfull or not.
+     *
+     * @param newChoices List of new {@link ucar.unidata.data.DataChoice}-s
+     * @return Was this successful
+     *
+     * @throws RemoteException    Java RMI problem
+     * @throws VisADException     problem creating VisAD object
+     */
+    protected boolean setData(List newChoices)
+            throws VisADException, RemoteException {
+        boolean ok;
+        if ((myDataChoices != null) && (myDataChoices.size() > 0)) {
+            ok = setData((DataChoice) myDataChoices.get(0));
+        } else {
+            ok = setData((DataChoice) null);
+        }
+        if (ok) {
+            //We used to null these out in case the user selected new data with different units
+            //However, this resets what the user has set and screws things up
+            //            displayUnit = null;
+            //            colorUnit   = null;
+            //            colorRange  = null;
+            //            selectRange = null;
+        }
+
+        return ok;
+    }
+
+
+    /**
+     *  Implements the default check if the new DataInstance/DataChoice
+     *  pair holds valid data. The default DataInstance.dataOk method does
+     *  a getData call (which may be expensive) and returns whether the
+     *  Data object is non-null.
+     *  Sub-classes can override this method.
+     *  For example, the ImageSequence control overridess this to do nothing
+     *  because it wants to display a progress bar.
+     *
+     * @param di The {@link ucar.unidata.data.DataInstance} to check
+     * @return Is the data held by this data instance ok (typically is it non-null)
+     *
+     * @throws RemoteException
+     * @throws VisADException
+     */
+    protected boolean checkIfDataOk(DataInstance di)
+            throws VisADException, RemoteException {
+        try {
+            return di.dataOk();
+        } catch (DataCancelException dce) {
+            //The DataCancelException is thrown when the user has
+            //cancelled the selection of operands for formula data choices
+            return false;
+        }
+    }
+
+
+    /**
+     * <p>Sets the data associated with this instance.  This method gets called
+     * at initialization or when the user has selected a new
+     * {@link ucar.unidata.data.DataChoice} through the data selector
+     * control.</p>
+     *
+     * <p>In order to implement subclasses of this class that behave correctly,
+     * you should know that this implementation uses overridable methods of this
+     * class in the following way:
+     * <ul>
+     * <li>Gets a {@link ucar.unidata.data.DataInstance} object by invoking
+     * {@link #doMakeDataInstance(DataChoice)} with the given data choice
+     * argument.  If the object is <code>null</code>, then this implementation
+     * immediately returns <code>false</code>.
+     *     </li>
+     * <li>Invokes {@link #setDataInstance(DataInstance)} with the {@link
+     *     DataInstance} object from the previous step.</li>
+     * <li>Invokes {@link #setTitle(String)} with the return
+     *     value from {@link #getTitle()}.</li>
+     * <li>If {@link #checkFlag(int)} with {@link #FLAG_CONTOUR} returns
+     *     <code>true</code>, then {@link #setContourInfo(ContourInfo)} is
+     *     invoked with the return value from {@link #getContourInfo()}.</li>
+     * <li>If {@link #checkFlag(int)} with {@link #FLAG_COLORTABLE} returns
+     *     <code>true</code>, then
+     *     <ul>
+     *     <li>If {@link #getRange()} returns <code>null</code> or {@link
+     *         #getHaveInitialized()} returns <code>true</code>, then
+     *         {@link #setRange(Range)} is invoked with the return value from
+     *         {@link #getInitialRange()} if it is non-<code>null</code>.
+     *         </li>
+     *     <li>If {@link #getHaveInitialized()} returns <code>true</code> and
+     *         the private field <code>colorTable</code> is
+     *         non-<code>null</code>, then {@link #setColorTable(ColorTable)}
+     *         is invoked with the private field (there doesn't appear to be
+     *         any way to obtain the private field); otherwise,
+     *         invokes {@link #setColorTable(ColorTable)} on the return value
+     *         from {@link #getInitialColorTable()} when given {@link
+     *         #paramName}.
+     *         </li>
+     *     </ul>
+     * </li>
+     * </ul>
+     *
+     * @param dataChoice The {@link ucar.unidata.data.DataChoice} to use.
+     * @return Was this setData call successful
+     *
+     * @throws RemoteException
+     * @throws VisADException
+     */
+    protected boolean setData(DataChoice dataChoice)
+            throws VisADException, RemoteException {
+        //A cheat, actually call reInitialize if we have been notified of a dataChange event.
+        if (inDataChangeCall && (getDataInstance() != null)) {
+            updateDataInstance(getDataInstance()).reInitialize();
+            return true;
+        }
+        return initializeDataInstance(dataChoice);
+    }
+
+
+    /**
+     * Initialize the DataInstance
+     *
+     * @param dataChoice  the choice to initialize with
+     *
+     * @return true if successful
+     *
+     * @throws RemoteException  Java RMI problem
+     * @throws VisADException unable to make VisAD object
+     */
+    private boolean initializeDataInstance(DataChoice dataChoice)
+            throws RemoteException, VisADException {
+
+        //Make the new DataInstance through the factory call
+        DataInstance di = doMakeDataInstance(dataChoice);
+
+        if (cachedData != null) {
+            Object id   = dataChoice.getId();
+            Data   data = (Data) cachedData.get(id);
+            if (data == null) {
+                System.err.println("null bytes");
+            } else {
+                di.setTheData(data);
+            }
+        }
+
+
+        //Make sure everything is cool with the new data
+        if ((di == null) || !checkIfDataOk(di)) {
+            return false;
+        }
+
+        setDataInstance(di);
+        setTitle(getTitle());
+        return true;
+    }
+
+
+    /**
+     * Hook method to allow derived classes to return a different
+     * initial {@link ucar.unidata.util.Range}
+     *
+     * @return The initial range to use
+     *
+     * @throws RemoteException    Java RMI problem
+     * @throws VisADException     VisAD problem
+     */
+    protected Range getInitialRange() throws RemoteException, VisADException {
+        return null;
+    }
+
+
+    /**
+     * A hook so derived classes can return a colortable.
+     * This method uses the {@link ucar.unidata.idv.DisplayConventions}
+     * to get the color table based on the paramName
+     *
+     * @return The color table to use
+     */
+    protected ColorTable getInitialColorTable() {
+        return getDisplayConventions().getParamColorTable(paramName);
+    }
+
+
+    /**
+     * Reset the color table to the initial color table
+     */
+    protected void revertToDefaultColorTable() {
+        try {
+            setColorTable(getInitialColorTable());
+            setRange(getInitialRange());
+        } catch (Exception exc) {
+            logException("Resetting color table", exc);
+        }
+
+    }
+
+    /**
+     * Reset the range to the initial range
+     */
+    protected void revertToDefaultRange() {
+        try {
+            setRange(getInitialRange());
+        } catch (Exception exc) {
+            logException("Resetting range", exc);
+        }
+    }
+
+
+    /**
+     * Just a utility for bundles that were created with the old
+     * code that saved off the color table name, not the color table.
+     *
+     * @return The color table
+     */
+    protected final ColorTable getOldColorTableOrInitialColorTable() {
+        //Check if we have a color table name from an old bundle
+        if ((colorTableName != null) && (controlContext != null)) {
+            try {
+                ColorTable tmpCt =
+                    controlContext.getColorTableManager().getColorTable(
+                        colorTableName);
+                colorTableName = null;
+                return tmpCt;
+            } catch (Exception exc) {}
+        }
+        return getInitialColorTable();
+    }
+
+
+
+
+    /**
+     * A set method so the categories list will get persisted.
+     *
+     * @param c The list of {@link ucar.unidata.data.DataCategory}s
+     */
+    public void setCategories(List c) {
+        categories = c;
+    }
+
+    /**
+     * Returns the list of data categories.
+     *
+     * @return  The list of {@link ucar.unidata.data.DataCategory}s
+     */
+    public List getCategories() {
+        return categories;
+    }
+
+
+    /**
+     * A helper method to show the wait cursor
+     */
+    public void showWaitCursor() {
+        getControlContext().showWaitCursor();
+    }
+
+
+
+
+    /**
+     * A helper method to show the normal cursor
+     */
+    public void showNormalCursor() {
+        getControlContext().showNormalCursor();
+    }
+
+
+
+    /**
+     * What is the name of this control (e.g., "Plan view")
+     *
+     * @param displayName The name to use for display purposes
+     */
+    public void setDisplayName(String displayName) {
+        this.displayName = displayName;
+    }
+
+    /**
+     * I forgot why there was this getter (with the "Property") here
+     *
+     * @return The display name
+     */
+    public String getPropertyDisplayName() {
+        return displayName;
+    }
+
+    /**
+     * Returns the name of this display.  Initially, the name of the display is
+     * "Display", but it can be set by the {@link #setDisplayName(String)}
+     * method.
+     *
+     * @return                       The name of this display.
+     */
+    public String getDisplayName() {
+        return displayName;
+    }
+
+
+    /**
+     * The id of this control (from controls.xml)
+     * We have this here for xml persistence
+     *
+     * @return The id
+     */
+    public String getDisplayId() {
+        return displayId;
+    }
+
+    /**
+     * Set the id of this control (from controls.xml)
+     * We have this here for xml persistence
+     *
+     * @param theId  The id
+     */
+    public void setDisplayId(String theId) {
+        displayId = theId;
+    }
+
+    /**
+     * Clear the DataInstance
+     */
+    protected void clearDataInstance() {
+        dataInstances = new ArrayList();
+    }
+
+
+    /**
+     * Set the data instance. Protected so it does not get persisted.
+     *
+     * @param dataInstance The data instance used by this control
+     */
+    protected void setDataInstance(DataInstance dataInstance) {
+        this.dataInstances = Misc.newList(dataInstance);
+        setParamName(getDataInstance().getDataChoice().getName());
+    }
+
+    /**
+     * We have this here (in part) for xml persistence
+     *
+     * @return The data instance used by this control
+     */
+    public DataInstance getDataInstance() {
+        return getDataInstance(true);
+    }
+
+
+    /**
+     * We have this here (in part) for xml persistence
+     *
+     *
+     * @param forceCreation if true, force it.
+     * @return The data instance used by this control
+     */
+    public DataInstance getDataInstance(boolean forceCreation) {
+        if ((dataInstances == null) || (dataInstances.size() == 0)) {
+            try {
+                if (forceCreation && (myDataChoices != null)
+                        && (myDataChoices.size() == 1)) {
+                    if ( !initializeDataInstance(
+                            (DataChoice) myDataChoices.get(0))) {
+                        return null;
+                    }
+                    if ((dataInstances == null)
+                            || (dataInstances.size() == 0)) {
+                        return null;
+                    }
+                    return (DataInstance) dataInstances.get(0);
+                }
+            } catch (Exception exc) {
+                logException("Creating data instance for display: "
+                             + toString(), exc);
+            }
+            return null;
+        }
+        try {
+            DataInstance dataInstance = (DataInstance) dataInstances.get(0);
+            return dataInstance;
+        } catch (Exception exc) {
+            throw new RuntimeException(exc);
+        }
+    }
+
+
+    /**
+     * A wrapper around dataInstance.getData but this calls
+     * updateDataInstance first
+     *
+     * @param dataInstance the dataInstance
+     * @return dataInstance.getData();
+     *
+     * @throws RemoteException Java RMI problem
+     * @throws VisADException  VisAD problem
+     */
+    public Data getData(DataInstance dataInstance)
+            throws VisADException, RemoteException {
+        return updateDataInstance(dataInstance).getData();
+    }
+
+    /**
+     * A wrapper around dataInstance.getGrid but this calls
+     * updateDataInstance first
+     *
+     * @param dataInstance the dataInstance
+     * @return dataInstance.getGrid();
+     *
+     * @throws RemoteException Java RMI problem
+     * @throws VisADException  VisAD problem
+     */
+    public FieldImpl getGrid(GridDataInstance dataInstance)
+            throws VisADException, RemoteException {
+        return getGrid(dataInstance, false);
+    }
+
+
+    /**
+     * A wrapper around dataInstance.getGrid but this calls
+     * updateDataInstance first
+     *
+     * @param dataInstance the dataInstance
+     * @param copy make a copy of the field
+     * @return dataInstance.getGrid(copy);
+     *
+     * @throws RemoteException Java RMI problem
+     * @throws VisADException  VisAD problem
+     */
+    public FieldImpl getGrid(GridDataInstance dataInstance, boolean copy)
+            throws VisADException, RemoteException {
+        return updateGridDataInstance(dataInstance).getGrid(copy);
+    }
+
+
+    /**
+     * update the datainstance in preparation for a getData call
+     *
+     * @param dataInstance  the grid data instance
+     *
+     * @return the new instance
+     *
+     * @throws RemoteException Java RMI problem
+     * @throws VisADException  VisAD problem
+     */
+    protected GridDataInstance updateGridDataInstance(
+            GridDataInstance dataInstance)
+            throws VisADException, RemoteException {
+        return (GridDataInstance) updateDataInstance(dataInstance);
+    }
+
+
+    /**
+     * update the datainstance in preparation for a getData call.
+     * This will set the timeDriverTimes if enabled
+     *
+     * @param dataInstance the dataInstance to update
+     * @return the updated dataInstance
+     *
+     * @throws RemoteException Java RMI problem
+     * @throws VisADException  VisAD problem
+     */
+    protected DataInstance updateDataInstance(DataInstance dataInstance)
+            throws VisADException, RemoteException {
+        if ( !getIdv().getUseTimeDriver()) {
+            return dataInstance;
+        }
+        dataInstance.setDataSelection(
+            updateDataSelection(dataInstance.getDataSelection()));
+        return dataInstance;
+    }
+
+
+    /**
+     * update the dataselection in preparation for a getData call.
+     * This will set the timeDriverTimes if enabled
+     *
+     * @param dataSelection the dataSelection to update
+     *
+     * @return the new DataSelection
+     *
+     * @throws RemoteException Java RMI problem
+     * @throws VisADException  VisAD problem
+     */
+    protected DataSelection updateDataSelection(DataSelection dataSelection)
+            throws VisADException, RemoteException {
+        if ( !getIdv().getUseTimeDriver()) {
+            return dataSelection;
+        }
+        if (getIsTimeDriver() || !getUsesTimeDriver()) {
+            if ( !getUsesTimeDriver()) {
+                dataSelection.setTheTimeDriverTimes(null);
+                dataSelection.putProperty(DataSelection.PROP_USESTIMEDRIVER,
+                                          getUsesTimeDriver());
+            }
+            return dataSelection;
+        }
+        ViewManager vm = getViewManager();
+        if (vm == null) {
+            return dataSelection;
+        }
+        List<DateTime> times = vm.getTimeDriverTimes();
+        //        System.err.println("\tdriver times to use:" + times);
+        dataSelection.putProperty(DataSelection.PROP_USESTIMEDRIVER, true);
+        dataSelection.setTheTimeDriverTimes(times);
+        return dataSelection;
+    }
+
+
+    /**
+     * The name of the parameter (initially from the DataChoice) displayed
+     * by this control.
+     *
+     * @param paramName The parameter name
+     */
+    public void setParamName(String paramName) {
+        this.paramName = paramName;
+    }
+
+
+    /**
+     * We have this here (in part) for xml persistence
+     * This is usually  the {@link ucar.unidata.idv.IntegratedDataViewer}
+     *
+     * @return The context in which this control exists
+     */
+    public ControlContext getViewer() {
+        return controlContext;
+    }
+
+    /**
+     * We have this here (in part) for xml persistence
+     * This is usually  the {@link ucar.unidata.idv.IntegratedDataViewer}
+     *
+     * @param controlContext The control context
+     */
+    public void setViewer(ControlContext controlContext) {
+        this.controlContext = controlContext;
+    }
+
+
+    /**
+     * A hack for now. The controlContext is really the
+     * IDV  which also serves  as the ViewContext
+     *
+     * @return The context in which view managers exist
+     */
+    public ViewContext getViewContext() {
+        return (ViewContext) controlContext;
+    }
+
+
+
+
+
+    /**
+     * This is  the {@link ucar.unidata.idv.IntegratedDataViewer}
+     *
+     * @return The context in which this control exists
+     */
+    public ControlContext getControlContext() {
+        return controlContext;
+    }
+
+    /**
+     * Get the integraed data viewer that this is part of
+     *
+     * @return   the <code>IntegratedDataViewer</code>
+     */
+    public IntegratedDataViewer getIdv() {
+        return getControlContext().getIdv();
+    }
+
+
+    /**
+     * Get the {@link ucar.unidata.idv.DisplayConventions} to use.
+     *
+     * @return The display conventions
+     */
+    public DisplayConventions getDisplayConventions() {
+        return getControlContext().getDisplayConventions();
+    }
+
+
+
+    /**
+     * Used by the idv classes
+     *
+     * @return The label that describes this control
+     */
+    public String getLabel() {
+        return getDisplayName();
+    }
+
+    /**
+     * The toString method.
+     *
+     * @return The displayName
+     */
+    public String toString() {
+        return getDisplayName();
+    }
+
+    /**
+     * Return the control's JFrame
+     *
+     * @return The JFrame
+     */
+    public JFrame getWindow() {
+        if (myWindow != null) {
+            return myWindow.getFrame();
+        }
+        return null;
+    }
+
+
+
+
+
+    /**
+     * Returns the window title.
+     *
+     * This implementation invokes the {@link #getDisplayName()} method.
+     *
+     * @return                       The window title.
+     */
+    protected String getTitle() {
+        //Use the bottom legend text as the window title
+        return StringUtil.join("; ", getLegendLabels(BOTTOM_LEGEND), true);
+    }
+
+
+    /**
+     *  Set the title of the window if it has been created.
+     *
+     *  @param title The title
+     */
+    public void setTitle(String title) {
+        if (myWindow != null) {
+            myWindow.setTitle(title);
+        } else if (outerContents != null) {
+            getIdv().getIdvUIManager().displayControlChanged(this);
+        }
+    }
+
+
+
+    /**
+     * This method is called  to update the legend labels when
+     * some state has changed in this control that is reflected in the labels.
+     */
+    protected void updateLegendLabel() {
+        if ( !haveInitialized) {
+            return;
+        }
+        if (controlContext == null) {
+            return;
+        }
+        setTitle(getTitle());
+        if (bottomLegendButton != null) {
+            String bottomLegend = StringUtil.join("; ",
+                                      getLegendLabels(BOTTOM_LEGEND), true);
+            bottomLegendButton.setText(bottomLegend);
+        }
+        List labels = getLegendLabels(SIDE_LEGEND);
+        if (labels.size() > 0) {
+            String tmp = labels.get(0).toString();
+            for (int i = 0; i < labelsToUpdate.size(); i++) {
+                ((JLabel) labelsToUpdate.get(i)).setText(tmp);
+            }
+        }
+        if (legendTextArea != null) {
+            String otherText = "";
+            for (int i = 1; i < labels.size(); i++) {
+                String label = (String) labels.get(i);
+                if ((label == null) || (label.length() == 0)) {
+                    continue;
+                }
+                if (otherText.length() != 0) {
+                    otherText = otherText + "\n";
+                }
+                otherText = otherText + label;
+            }
+            if (otherText.length() > 0) {
+                legendTextArea.setVisible(true);
+            } else {
+                legendTextArea.setVisible(false);
+            }
+            legendTextArea.setText(otherText);
+        }
+    }
+
+
+    /**
+     * Update the legend labels and the display list
+     */
+    protected void updateLegendAndList() {
+        if ( !haveInitialized) {
+            return;
+        }
+        updateLegendLabel();
+        updateDisplayList();
+    }
+
+
+    /**
+     * Update the display list data
+     */
+    protected void updateDisplayList() {
+        if ( !haveInitialized) {
+            return;
+        }
+        Data d = getDisplayListData();
+        if ((d != null) && (displayListTable != null)) {
+            try {
+                for (Enumeration e = displayListTable.elements();
+                        e.hasMoreElements(); ) {
+                    ((DisplayableData) e.nextElement()).setData(d);
+                }
+            } catch (VisADException ve) {
+                logException("Setting display list data", ve);
+            } catch (RemoteException re) {}
+        }
+
+    }
+
+
+    /**
+     * Get the data for the display list
+     *
+     * @return  the dat for the display list
+     */
+    public Data getDataForDisplayList() {
+        return getDisplayListData();
+    }
+
+
+    /**
+     * Add the data to the in display legend
+     *
+     * @return the data for the display list displayable
+     */
+    protected Data getDisplayListData() {
+        Data data = null;
+        try {
+            String template = applyMacrosToTemplate(getDisplayListTemplate(),
+                                  false);
+            //if(this instanceof PlanViewControl) 
+            //    System.err.println("Using:" + template);
+
+            Set      s   = getDataTimeSet();
+            Calendar cal = null;
+            if (s instanceof CalendarDateTimeSet) {
+                cal = ((CalendarDateTimeSet) s).getCalendar();
+            }
+            TextType tt = TextType.getTextType(DISPLAY_LIST_NAME);
+            if (s != null) {
+                FunctionType ft =
+                    new FunctionType(((SetType) s.getType()).getDomain(), tt);
+                FieldImpl  fi      = new FieldImpl(ft, s);
+                double[][] samples = s.getDoubles();
+                samples =
+                    Unit.convertTuple(samples, s.getSetUnits(),
+                                      new Unit[] {
+                                          CommonUnit.secondsSinceTheEpoch });
+                for (int i = 0; i < s.getLength(); i++) {
+                    CalendarDateTime dt = new CalendarDateTime(samples[0][i],
+                                              cal);
+                    String label =
+                        UtcDate.applyTimeMacro(template, dt,
+                            getIdv().getPreferenceManager()
+                                .getDefaultTimeZone());
+                    label = applyForecastHourMacro(label, dt);
+                    Text t = new Text(tt, label);
+                    fi.setSample(i, t, false);
+                }
+                data = fi;
+            } else {
+                String label = UtcDate.applyTimeMacro(template, null);
+                label = applyForecastHourMacro(label, null);
+                data  = new Text(tt, label);
+            }
+        } catch (VisADException ve) {
+            logException("Getting display list data", ve);
+        } catch (RemoteException re) {}
+        return data;
+
+    }
+
+    /**
+     * Get the displayable for the Display List
+     *
+     * @param view the view that it will go into
+     * @return the appropriate displayable
+     */
+    public DisplayableData getDisplayListDisplayable(ViewManager view) {
+
+        if (hasBeenRemoved) {
+            return null;
+        }
+
+        DisplayableData displayListDisplayable = null;
+        if (displayListTable == null) {
+            return null;  // in process of removing ?
+        }
+        try {
+            displayListDisplayable =
+                (DisplayableData) displayListTable.get(view);
+            if (displayListDisplayable == null) {
+                displayListDisplayable = createDisplayListDisplayable(view);
+                displayListTable.put(view, displayListDisplayable);
+            }
+            checkTimestampLabel(null);
+            updateDisplayList();
+            setDisplayListProperties(displayListDisplayable, view);
+        } catch (VisADException ve) {
+            logException("Getting display list displayable", ve);
+        } catch (RemoteException re) {}
+        return displayListDisplayable;
+    }
+
+    /**
+     * Set the display list properties on the displayable
+     *
+     * @param d   the displayable
+     * @param view  the view manager
+     *
+     * @throws RemoteException  a Java RMI Exception occured
+     * @throws VisADException  unable to set properties
+     */
+    protected void setDisplayListProperties(DisplayableData d,
+                                            ViewManager view)
+            throws VisADException, RemoteException {
+        Font f    = view.getDisplayListFont();
+        int  size = (f == null)
+                    ? 12
+                    : f.getSize();
+        if ((f != null) && f.getName().equals(FontSelector.DEFAULT_NAME)) {
+            f = null;
+        }
+        ((TextDisplayable) d).setFont(f);
+        ((TextDisplayable) d).setTextSize(size / 12.f);
+        if (view.getDisplayListColor() != null) {
+            d.setColor(view.getDisplayListColor());
+            displayListUsesColor = false;
+        }
+    }
+
+    /**
+     * Get the list of strings to use for the given legend type
+     *
+     * @param legendType The legend type
+     * @return List of legend Strings for the given legend type
+     */
+    private final List getLegendLabels(int legendType) {
+        List labels = new ArrayList();
+        getLegendLabels(labels, legendType);
+        return labels;
+    }
+
+
+
+
+
+    /**
+     * Set the legend buttons
+     *
+     * @param legendType type of legend
+     *
+     * @return component containing buttons
+     */
+    public JComponent getLegendButtons(int legendType) {
+
+        if (legendType == SIDE_LEGEND) {
+            if (sideLegendButtonPanel == null) {
+                //                DndImageButton dndBtn = new DndImageButton(this, "control");
+                sideLegendButtonPanel = GuiUtils.hbox(  /*dndBtn,*/
+                    makeLockButton(), makeRemoveButton(), 2);
+                //                dndBtn.setToolTipText("Click to drag-and-drop");
+                sideLegendButtonPanel.setBackground(null);
+            }
+            return sideLegendButtonPanel;
+        }
+
+        if (bottomLegendButtonPanel == null) {
+            bottomLegendButtonPanel = GuiUtils.hbox(makeLockButton(),
+                    makeRemoveButton(), 2);
+            bottomLegendButtonPanel.setBackground(null);
+        }
+        return bottomLegendButtonPanel;
+    }
+
+    /**
+     * Get the short parameter name
+     * @return The String to be used for the short parameter name
+     */
+    protected String getShortParamName() {
+        return paramName;
+    }
+
+
+    /**
+     * Get the long parameter name
+     * @return The String to be used for the long parameter name
+     */
+    protected String getLongParamName() {
+        DataChoice dataChoice = getDataChoice();
+        return ((dataChoice == null)
+                ? null
+                : dataChoice.getDescription());
+    }
+
+    /**
+     * Get the DataSources associated with this contol
+     *
+     * @return list of data sources
+     */
+    protected List getDataSources() {
+        List dataSources = new ArrayList();
+        if (myDataChoices != null) {
+            for (int i = 0; i < myDataChoices.size(); i++) {
+                DataChoice dc = (DataChoice) myDataChoices.get(i);
+                dc.getDataSources(dataSources);
+            }
+        }
+        return dataSources;
+    }
+
+
+
+    /**
+     * Add any macro name/value pairs.
+     *
+     *
+     * @param template template for the label
+     * @param patterns The macro names
+     * @param values The macro values
+     */
+    protected void addLabelMacros(String template, List patterns,
+                                  List values) {
+        List      dataSources    = getDataSources();
+        Hashtable seen           = new Hashtable();
+        String    dataSourceName = null;
+        for (int i = 0; i < dataSources.size(); i++) {
+            DataSource dataSource = (DataSource) dataSources.get(i);
+            if (seen.get(dataSource) != null) {
+                continue;
+            }
+            seen.put(dataSource, dataSource);
+            String name = DataSelector.getNameForDataSource(dataSource);
+            if (dataSourceName == null) {
+                dataSourceName = name;
+            } else {
+                dataSourceName = ";" + name;
+            }
+        }
+        patterns.add(MACRO_DISPLAYNAME);
+        values.add(getDisplayName());
+        patterns.add(MACRO_SHORTNAME);
+        values.add(getShortParamName());
+        patterns.add(MACRO_LONGNAME);
+        values.add(getLongParamName());
+        patterns.add(MACRO_DATASOURCENAME);
+        values.add(dataSourceName);
+        if (displayUnit != null) {
+            patterns.add(MACRO_DISPLAYUNIT);
+            values.add("" + displayUnit);
+        }
+
+    }
+
+
+    /**
+     * This method is used to get all of the labels (String)
+     * that are shown in the side legend.
+     *
+     * @param labels A list that the labels are inserted into
+     * @param legendType The type of legend, BOTTOM_LEGEND or SIDE_LEGEND
+     */
+    protected void getLegendLabels(List labels, int legendType) {
+        labels.add(applyMacrosToTemplate(getLegendLabelTemplate(), true));
+        if ((extraLabelTemplate != null)
+                && (extraLabelTemplate.length() > 0)) {
+            labels.addAll(
+                StringUtil.split(
+                    applyMacrosToTemplate(extraLabelTemplate, true), "\n",
+                    true, true));
+        }
+    }
+
+    /**
+     * Utility to apply the macro values to the given template
+     *
+     * @param template template
+     * @param timeOk should we include the time stamp
+     *
+     * @return label
+     */
+    private String applyMacrosToTemplate(String template, boolean timeOk) {
+        List patterns = new ArrayList();
+        List values   = new ArrayList();
+        addLabelMacros(template, patterns, values);
+        if (timeOk && hasTimeMacro(template)) {
+            if ((firstTime == null) || (currentTime == null)) {
+                checkTimestampLabel(null);
+            }
+            if (UtcDate.containsTimeMacro(template)) {
+                template = UtcDate.applyTimeMacro(template, currentTime,
+                        getIdv().getPreferenceManager().getDefaultTimeZone());
+            }
+            template = applyForecastHourMacro(template, currentTime);
+        }
+        return StringUtil.replaceList(template, patterns, values);
+    }
+
+
+    /**
+     * Apply the forecast hour macro
+     *
+     * @param t label string
+     * @param currentTime first time
+     *
+     * @return modified string
+     */
+    private String applyForecastHourMacro(String t, DateTime currentTime) {
+        if (t.indexOf(MACRO_FHOUR) >= 0) {
+            String v = "";
+            if ((firstTime != null) && (currentTime != null)) {
+                try {
+                    double diff =
+                        currentTime.getValue(CommonUnit.secondsSinceTheEpoch)
+                        - firstTime.getValue(CommonUnit.secondsSinceTheEpoch);
+                    v = ((int) (diff / 60 / 60)) + "H";
+                } catch (Exception exc) {
+                    System.err.println("Error:" + exc);
+                    exc.printStackTrace();
+                }
+            }
+            return t.replace(MACRO_FHOUR, v);
+        }
+        return t;
+    }
+
+
+    /**
+     * Return the label used for the menues in the IDV. Implements
+     * the method in the {@link DisplayControl} interface
+     *
+     * @return The menu label
+     */
+    public String getMenuLabel() {
+        List labels = getLegendLabels(SIDE_LEGEND);
+        if (labels.size() > 0) {
+            return labels.get(0).toString();
+        }
+        String l1 = ((paramName == null)
+                     ? ""
+                     : paramName);
+        if (l1.length() > 20) {
+            l1 = l1.substring(0, 19) + "... ";
+        }
+        return l1 + " " + getDisplayName();
+    }
+
+
+
+
+
+
+    /**
+     * Move the control's window to the front.
+     */
+    public void toFront() {
+        if ((myWindow != null) && makeWindow) {
+            if (myWindow.getState() == Frame.ICONIFIED) {
+                myWindow.setState(Frame.NORMAL);
+            }
+            myWindow.toFront();
+        }
+    }
+
+
+    /**
+     *  Should the DisplayControl do a doRemove when the window closes.
+     *
+     *  @return Whether to remove this control on a window close.
+     */
+    protected boolean removeOnWindowClose() {
+        return getObjectStore().get(PREF_REMOVEONWINDOWCLOSE, false);
+    }
+
+    /**
+     * This is called to inform this display control that its gui has been imported by some
+     * other idv component and it no longer is in a window.
+     */
+    public void guiImported() {
+        IdvWindow tmp = myWindow;
+        myWindow = null;
+        if (tmp != null) {
+            tmp.dispose();
+            setMakeWindow(false);
+        }
+    }
+
+
+    /**
+     * This is called to inform this display control that its gui has been exported out
+     * of some other component (ex: the MultiDisplayControl).
+     */
+    public void guiExported() {
+        if (myWindow != null) {
+            return;
+        }
+        setMakeWindow(true);
+        myWindow = createIdvWindow();
+        if (myWindow != null) {
+            myWindow.setTitle(getTitle());
+            myWindow.setContents(outerContents);
+            myWindow.show();
+        }
+    }
+
+
+    /**
+     * Create an IDV window
+     *
+     * @return  the window
+     */
+    protected IdvWindow createIdvWindow() {
+        if ( !getIdv().okToShowWindows()) {
+            return null;
+        }
+
+
+        myWindow       = new IdvWindow(getTitle(), getIdv());
+
+        windowListener = new WindowAdapter() {
+            public void windowClosing(WindowEvent e) {
+                if (myWindow == null) {
+                    return;
+                }
+                handleWindowClosing();
+            }
+        };
+        myWindow.addWindowListener(windowListener);
+        ControlDescriptor cd = getIdv().getControlDescriptor(displayId);
+        if (cd != null) {
+            String iconLoc = cd.getIcon();
+            if (iconLoc != null) {
+                ImageIcon icon = GuiUtils.getImageIcon(iconLoc,
+                                     getIdv().getClass());
+                if (icon != null) {
+                    myWindow.setIconImage(icon.getImage());
+                }
+            }
+        }
+        return (IdvWindow) myWindow;
+    }
+
+    /**
+     * Make the DisplayListDisplayable
+     *
+     * @param view the view that this will be in
+     * @return The displayable data object
+     *
+     * @throws RemoteException  Java RMI Exception
+     * @throws VisADException   VisAD problem
+     */
+    protected DisplayableData createDisplayListDisplayable(ViewManager view)
+            throws VisADException, RemoteException {
+        DisplayableData dt = new TextDisplayable(getTitle(),
+                                 TextType.getTextType(DISPLAY_LIST_NAME),
+                                 true);
+        dt.setUseTimesInAnimation(false);
+        if (displayListColor == null) {
+            if (view.getDisplayListColor() != null) {
+                displayListColor = view.getDisplayListColor();
+            } else if (color != null) {
+                displayListColor     = color;
+                displayListUsesColor = true;
+            } else {
+                displayListColor = getDisplayConventions().getColor();
+            }
+        }
+        dt.setColor(displayListColor);
+        dt.setVisible(getDisplayVisibility());
+
+        if (firstTime == null) {
+            checkTimestampLabel(null);
+        }
+
+        Data d = getDisplayListData();
+        if (d != null) {
+            dt.setData(d);
+        }
+        return dt;
+    }
+
+
+    /**
+     *  Called by the derived class init method to create the gui window.
+     *
+     * @throws RemoteException
+     * @throws VisADException
+     */
+    protected void doMakeWindow() throws VisADException, RemoteException {
+        if (outerContents != null) {
+            return;
+        }
+        if (contents == null) {
+            contents = doMakeContents();
+        }
+
+
+        mainPanel = GuiUtils.center(GuiUtils.inset(contents, 3));
+
+        if (showNoteText) {
+            showNoteTextArea();
+        }
+
+        //        outerContents = GuiUtils.topCenterBottom(doMakeMenuBar(), mainPanel, makeBottomButtons());
+        DndImageButton dndBtn = new DndImageButton(this, "control");
+        //        JComponent topPanel = GuiUtils.centerRight(doMakeMenuBar(),dndBtn);
+        outerContents = GuiUtils.topCenter(doMakeMenuBar(), mainPanel);
+        //        outerContents = GuiUtils.topCenter(topPanel, mainPanel);
+
+        ucar.unidata.util.Msg.translateTree(outerContents, true);
+
+    }
+
+    /*
+    protected JComponent makeBottomButtons() {
+        JButton removeBtn =
+            GuiUtils.makeImageButton("/auxdata/ui/icons/Remove16.gif",
+                                     this, "doRemove");
+        removeBtn.setToolTipText("Remove Display Control");
+
+        JButton expandBtn =
+            GuiUtils.makeImageButton("/auxdata/ui/icons/DownDown.gif", this,
+                                     "expandControl", this);
+
+        expandBtn.setToolTipText("Expand in the tabs");
+        JButton exportBtn =
+            GuiUtils.makeImageButton("/auxdata/ui/icons/Export16.gif", this,
+                                     "undockControl", this);
+        exportBtn.setToolTipText("Undock control window");
+
+        JButton propBtn =
+            GuiUtils.makeImageButton("/auxdata/ui/icons/Information16.gif",
+                                     this, "showProperties");
+        propBtn.setToolTipText("Show Display Control Properties");
+
+
+        DndImageButton dnd = new DndImageButton(this,"idv/display");
+        dnd.setToolTipText("Drag and drop to a window component");
+        JPanel buttonPanel =
+            GuiUtils.left(GuiUtils.hbox(Misc.newList(expandBtn, exportBtn,
+                propBtn, removeBtn,dnd), 4));
+
+
+        buttonPanel.setBorder(BorderFactory.createMatteBorder(1, 0, 1, 0,
+                Color.lightGray.darker()));
+        return buttonPanel;
+    }
+    */
+
+
+    /**
+     * Is the GUI being shown
+     *
+     * @return  true if it is
+     */
+    protected boolean isGuiShown() {
+        if (mainPanel != null) {
+            try {
+                mainPanel.getLocationOnScreen();
+            } catch (Exception exc) {
+                return false;
+            }
+        }
+        return true;
+    }
+
+    /**
+     * Make the menu bar
+     *
+     * @return The menu bar
+     */
+    protected JMenuBar doMakeMenuBar() {
+        DndImageButton dndBtn  = new DndImageButton(this, "control");
+        List           menus   = doMakeMenuBarMenus(new ArrayList());
+        JMenuBar       menuBar = new JMenuBar();
+        for (int i = 0; i < menus.size(); i++) {
+            menuBar.add((JMenu) menus.get(i));
+        }
+        //        menuBar.add(dndBtn);
+        return menuBar;
+    }
+
+
+    /** The last image capture dir */
+    private static File captureDir;
+
+    /**
+     * Screen snapshot of window
+     */
+    public void captureWindow() {
+        String name = getClass().getName();
+        int    idx  = name.lastIndexOf(".");
+        name = name.substring(idx + 1);
+        name = name + ".jpg";
+        JTextField nameFld = new JTextField(name, 15);
+        nameFld.setCaretPosition(0);
+        JFileChooser chooser = new FileManager.MyFileChooser();
+        chooser.setFileSelectionMode(JFileChooser.DIRECTORIES_ONLY);
+        chooser.setAccessory(GuiUtils.top(GuiUtils.hbox(new JLabel("Name:"),
+                nameFld, 5)));
+        if (captureDir != null) {
+            chooser.setCurrentDirectory(captureDir);
+        }
+        int returnVal = chooser.showOpenDialog(null);
+        if (returnVal != JFileChooser.APPROVE_OPTION) {
+            return;
+        }
+        captureDir = chooser.getSelectedFile();
+
+        name       = nameFld.getText().trim();
+        String path = IOUtil.joinDir(captureDir.toString(), name);
+        try {
+            //TODO: Use the robot iamge capture here.
+            ImageUtils.writeImageToFile(outerContents, path);
+            System.out.println("Write to:" + path);
+        } catch (Exception exc) {
+            logException("Capturing window", exc);
+        }
+    }
+
+
+    /**
+     * Set the main panel dimenstions
+     *
+     * @throws Exception  problem setting the dimensions
+     */
+    protected void setMainPanelDimensions() throws Exception {
+        doMakeWindow();
+        boolean needToResize = (mainPanel.getSize().width == 0)
+                               || (mainPanel.getSize().height == 0);
+        mainPanel.invalidate();
+        //        mainPanel.validate();
+        if (needToResize) {
+            JFrame frame = GuiUtils.getFrame(mainPanel);
+            if (frame != null) {
+                if (mainPanelSize != null) {
+                    mainPanel.setSize(mainPanelSize);
+                }
+                frame.pack();
+                if (mainPanelSize != null) {
+                    frame.setSize(mainPanelSize);
+                }
+            } else {
+                JFrame f = new JFrame();
+                if (mainPanelSize != null) {
+                    mainPanel.setSize(mainPanelSize);
+                    mainPanel.setMinimumSize(mainPanelSize);
+                    mainPanel.setPreferredSize(mainPanelSize);
+                }
+                f.getContentPane().add(mainPanel);
+                f.pack();
+            }
+        }
+    }
+
+    /**
+     * Get the image
+     *
+     * @return  the image
+     *
+     * @throws Exception problem getting image
+     */
+    public Image getImage() throws Exception {
+        return getImage(null);
+    }
+
+
+    /**
+     * Allows a derived class to provide its own viewmanager wehn capturing an image of the display from isl
+     *
+     * @param what The specification of the viewmanager (from the isl)
+     *
+     * @return the viewmanager or null
+     *
+     * @throws Exception on badness
+     */
+    public ViewManager getViewManagerForCapture(String what)
+            throws Exception {
+        System.err.println("base for capture:" + getClass().getName());
+        return null;
+    }
+
+
+    /**
+     * Get the image of "what"
+     *
+     * @param what  description of what to get
+     *
+     * @return the image
+     *
+     * @throws Exception problem getting image
+     */
+    public Image getImage(String what) throws Exception {
+        if (what != null) {
+            System.err.println("Unknown image capture component:" + what);
+        }
+        setMainPanelDimensions();
+        if ( !getIdv().getArgsManager().getIsOffScreen()) {
+            GuiUtils.showComponentInTabs(mainPanel);
+        }
+        return ImageUtils.getImage(mainPanel);
+    }
+
+
+    /**
+     *  Make the menus to put in the menu bar
+     *
+     * @param menus List to add to
+     *
+     * @return The menus list
+     */
+    protected List doMakeMenuBarMenus(List menus) {
+        if (menus == null) {
+            menus = new ArrayList();
+        }
+        final JMenu fileMenu = new JMenu("File");
+        fileMenu.setMnemonic(GuiUtils.charToKeyCode("F"));
+        final JMenu editMenu = new JMenu("Edit");
+        editMenu.setMnemonic(GuiUtils.charToKeyCode("E"));
+        final JMenu viewMenu = new JMenu("View");
+        viewMenu.setMnemonic(GuiUtils.charToKeyCode("V"));
+        final JMenu helpMenu = new JMenu("Help");
+        helpMenu.setMnemonic(GuiUtils.charToKeyCode("H"));
+        ArrayList extras = new ArrayList();
+        getExtraMenus(extras, true);
+
+
+        menus.add(fileMenu);
+        menus.add(editMenu);
+        menus.add(viewMenu);
+        if ( !extras.isEmpty()) {
+            for (int i = 0; i < extras.size(); i++) {
+                menus.add((JMenu) extras.get(i));
+            }
+        }
+        menus.add(helpMenu);
+
+        fileMenu.addMenuListener(new MenuListener() {
+            public void menuCanceled(MenuEvent e) {}
+
+            public void menuDeselected(MenuEvent e) {}
+
+            public void menuSelected(MenuEvent e) {
+                makeFileMenu(fileMenu);
+            }
+        });
+
+
+        viewMenu.addMenuListener(new MenuListener() {
+            public void menuCanceled(MenuEvent e) {}
+
+            public void menuDeselected(MenuEvent e) {}
+
+            public void menuSelected(MenuEvent e) {
+                makeViewMenu(viewMenu);
+            }
+        });
+
+        editMenu.addMenuListener(new MenuListener() {
+            public void menuCanceled(MenuEvent e) {}
+
+            public void menuDeselected(MenuEvent e) {}
+
+            public void menuSelected(MenuEvent e) {
+                makeEditMenu(editMenu);
+            }
+        });
+
+        helpMenu.addMenuListener(new MenuListener() {
+            public void menuCanceled(MenuEvent e) {}
+
+            public void menuDeselected(MenuEvent e) {}
+
+            public void menuSelected(MenuEvent e) {
+                makeHelpMenu(helpMenu);
+            }
+        });
+
+        return menus;
+    }
+
+
+    /**
+     * Get the object store
+     *
+     * @return  the store
+     */
+    public XmlObjectStore getStore() {
+        if (controlContext == null) {
+            return null;
+        }
+        return controlContext.getObjectStore();
+    }
+
+
+
+
+
+
+
+    /**
+     * Handle the window closing.
+     */
+    protected void handleWindowClosing() {
+
+
+        boolean remove = removeOnWindowClose();
+        if ( !remove && (getDisplayInfos().size() == 0)) {
+            remove = getStore().get(PREF_STANDALONE_REMOVEONCLOSE, false);
+            if (getStore().get(PREF_STANDALONE_REMOVEONCLOSE_ASK, false)) {
+                JCheckBox askCbx =
+                    new JCheckBox("Don't show this window again", false);
+
+                JPanel contents =
+                    GuiUtils
+                        .vbox(new JLabel(
+                            "<html><b>NOTE:</b> This display control has no other components.<p>Do you want to remove it or just close the window?</html>"), GuiUtils
+                                .filler(), askCbx);
+
+                contents = GuiUtils.inset(contents, 10, 5);
+                int result = GuiUtils.makeDialog(getWindow(),
+                                 "Remove Or Close?", contents, getWindow(),
+                                 new String[] { "Remove the Display",
+                        "Close the Window" });
+                remove = result == 0;
+                getStore().put(PREF_STANDALONE_REMOVEONCLOSE, remove);
+                getStore().put(PREF_STANDALONE_REMOVEONCLOSE_ASK,
+                               !askCbx.isSelected());
+                getStore().save();
+            }
+        }
+
+        if (remove) {
+            Misc.run(this, "doRemove");
+        } else {
+            //After a window close (like from hitting the "X") we cannot show the  window again
+            //So null out the window so we create a new one later
+            if ((myWindow != null) && (windowListener != null)) {
+                myWindow.removeWindowListener(windowListener);
+                myWindow = null;
+            }
+        }
+    }
+
+    /**
+     * The outer contents is the outermost component of the gui (i.e.,
+     * it holds the menu bar and the mainPanel)
+     *
+     * @return Gui contents
+     */
+    public Component getOuterContents() {
+        return outerContents;
+    }
+
+    /**
+     * Get the component for the main panel of this DisplayControlImpl's
+     * contents.
+     *
+     * @return GUI contents
+     */
+    public JComponent getMainPanel() {
+        return mainPanel;
+    }
+
+    /**
+     * Should this control make its own window.
+     * This method is here (mostly) for xml unpersistence
+     *
+     * @param value The make window flag
+     */
+    public void setMakeWindow(boolean value) {
+        makeWindow = value;
+    }
+
+    /**
+     * Should this control make its own window.
+     * This method is here (mostly) for xml unpersistence
+     *
+     * @return The flag
+     */
+    public boolean getMakeWindow() {
+        return makeWindow;
+    }
+
+    /**
+     * This method is here (mostly) for xml unpersistence
+     *
+     * @param value The size of the window
+     */
+    public void setWindowSize(Dimension value) {
+        windowSize = value;
+    }
+
+    /**
+     * This method is here (mostly) for xml unpersistence
+     *
+     * @return The size of the window (if non-null) else null
+     */
+    public Dimension getWindowSize() {
+        if (myWindow != null) {
+            return myWindow.getSize();
+        }
+        return null;
+    }
+
+
+    /**
+     * Get the main panel size
+     *
+     * @return the main panel size
+     */
+    public Dimension getMainPanelSize() {
+        if (mainPanel != null) {
+            return mainPanel.getSize();
+        }
+        return null;
+    }
+
+
+    /**
+     * Set the main panel size
+     *
+     * @param s the dimensions of the panel
+     */
+    public void setMainPanelSize(Dimension s) {
+        mainPanelSize = s;
+    }
+
+
+
+    /**
+     * This method is here (mostly) for xml unpersistence
+     *
+     * @param x The x location of the window
+     */
+    public void setWindowX(int x) {
+        windowX = x;
+    }
+
+    /**
+     * This method is here (mostly) for xml unpersistence
+     *
+     * @return The x location of the window
+     */
+    public int getWindowX() {
+        return ((myWindow != null)
+                ? myWindow.getLocation().x
+                : 50);
+    }
+
+    /**
+     * This method is here (mostly) for xml unpersistence
+     *
+     *
+     * @param y The y location of the window
+     */
+    public void setWindowY(int y) {
+        windowY = y;
+    }
+
+    /**
+     * This method is here (mostly) for xml unpersistence
+     *
+     * @return The y location of the window
+     */
+    public int getWindowY() {
+        return ((myWindow != null)
+                ? myWindow.getLocation().y
+                : 100);
+    }
+
+    /**
+     * SHow the window
+     */
+    public void show() {
+        popup(null);
+        if ((myWindow != null) && makeWindow) {
+            controlContext.showWindow(this, myWindow);
+        }
+    }
+
+
+    /**
+     * Hide or show the main window
+     */
+    public void toggleWindow() {
+        if (makeWindow) {
+            if (getWindowVisible()) {
+                hide();
+            } else {
+                popup(sideLegendLabel);
+            }
+        } else if (outerContents != null) {
+            GuiUtils.showComponentInTabs(outerContents);
+        }
+    }
+
+
+    /**
+     * Hide the window
+     */
+    public void hide() {
+        if (myWindow != null) {
+            myWindow.setVisible(false);
+        }
+    }
+
+    /**
+     *  A hook method to allow subclasses to initialize the dialog window,
+     *  set the size of the dialog window, etc.
+     *
+     * @param window The control's window
+     */
+    public void initWindow(final IdvWindow window) {
+        SwingUtilities.invokeLater(new Runnable() {
+            public void run() {
+                try {
+                    //Was removed?
+                    if (hasBeenRemoved) {
+                        return;
+                    }
+                    if (outerContents == null) {
+                        return;
+                    }
+
+                    window.setTitle(getTitle());
+                    window.setContents(outerContents);
+                    if (windowSize != null) {
+                        window.setWindowBounds(new Rectangle(windowX,
+                                windowY, windowSize.width,
+                                windowSize.height));
+                    } else {
+                        window.setLocation(windowX, windowY);
+                    }
+                    controlContext.showWindow(DisplayControlImpl.this,
+                            window);
+                    if (myWindowVisible) {
+                        //                            System.err.println("calling show");
+                        //                            show();
+                    } else {
+                        //System.err.println("calling hide");
+                        //                            hide();
+                    }
+                } catch (Exception exc) {
+                    System.err.println("ERROR:" + hasBeenRemoved);
+                    System.err.println("oops: " + exc);
+                    exc.printStackTrace();
+                }
+            }
+        });
+    }
+
+
+    /**
+     * Is the window currently visible
+     *
+     * @return Window visibility
+     */
+    public boolean getWindowVisible() {
+        return ((myWindow != null)
+                ? myWindow.isShowing()
+                : false);
+    }
+
+
+    /**
+     * Does this display control popup its window on creation
+     *
+     * @return Should the window be visible
+     */
+    public boolean shouldWindowBeVisible() {
+        return myWindowVisible;
+    }
+
+
+    /**
+     *  Set the local data memeber myWindowVisible. If myWindow is
+     *  non-null then set its visiblity as well. This method is mostly used
+     *  in the XmlEncoder persistence mechanism.
+     *
+     * @param v Window visibility
+     */
+    public void setWindowVisible(boolean v) {
+        myWindowVisible = v;
+        if (myWindow != null) {
+            if (myWindowVisible) {
+                show();
+            } else {
+                hide();
+            }
+        }
+    }
+
+
+
+    /**
+     * A hook to allow derived classes to have their own label in the menu
+     * for the change data call.
+     *
+     * @return Menu label for the change data call.
+     */
+    protected String getChangeParameterLabel() {
+        return "Change Parameter...";
+    }
+
+
+    /**
+     * Implement the HyperLinkListener method to pass any link clicks
+     * off to the {@link ucar.unidata.idv.ControlContext}
+     *
+     * @param e The event
+     */
+    public void hyperlinkUpdate(HyperlinkEvent e) {
+        if (e.getEventType() == HyperlinkEvent.EventType.ACTIVATED) {
+            String url;
+            if (e.getURL() == null) {
+                url = e.getDescription();
+            } else {
+                url = e.getURL().toString();
+            }
+            controlContext.handleAction(url, null);
+        }
+    }
+
+
+    /**
+     * Returns the help url that should be used.
+     *
+     * @return Either the helpUrl member (if non-null) or
+     * the displayId prepended with "idv.controls"
+     */
+    private String getActualHelpUrl() {
+        if (helpUrl != null) {
+            return helpUrl;
+        }
+        return "idv.controls." + displayId;
+    }
+
+    /**
+     * Does this display have a map projection
+     *
+     * @return Has map projection
+     */
+    public boolean hasMapProjection() {
+        return hasDisplayWithData();
+    }
+
+
+    /**
+     * Determines whether this control has a {@link ucar.visad.display.Displayable} that has
+     * non-null Data that isa FieldImpl
+     *
+     * @return Does this control have a visad.Data
+     */
+    private boolean hasDisplayWithData() {
+        boolean hasDisplayWithData = false;
+        try {
+            List infos = getDisplayInfos();
+            for (int i = 0, n = infos.size(); i < n; i++) {
+                DisplayInfo info = (DisplayInfo) infos.get(i);
+                Data        data = info.getDisplayable().getData();
+                if ((data != null) && (data instanceof FieldImpl)) {
+                    hasDisplayWithData = true;
+                    break;
+                }
+            }
+        } catch (Exception exc) {
+            logException("Inserting displayables", exc);
+        }
+        return hasDisplayWithData;
+    }
+
+
+
+    /**
+     * Create the edit menu
+     *
+     * @param menu The edit menu
+     */
+    private void makeEditMenu(JMenu menu) {
+        menu.removeAll();
+        List items = new ArrayList();
+        getEditMenuItems(items, true);
+        GuiUtils.makeMenu(menu, items);
+        Msg.translateTree(menu);
+    }
+
+    /**
+     * Create the view menu
+     *
+     * @param menu The view menu
+     */
+    private void makeViewMenu(JMenu menu) {
+        menu.removeAll();
+        List items = new ArrayList();
+        getViewMenuItems(items, true);
+        getIdv().getIdvUIManager().addViewMenuItems(this, items);
+        if (componentHolder != null) {
+            items.add(GuiUtils.makeMenuItem("Undock", componentHolder,
+                                            "undockControl"));
+        }
+        GuiUtils.makeMenu(menu, items);
+        Msg.translateTree(menu);
+    }
+
+
+    /**
+     * Reload the data sources
+     *
+     * @throws RemoteException Java RMI problem
+     * @throws VisADException VisAD problem
+     */
+    public void reloadDataSource() throws RemoteException, VisADException {
+        List dataSources = getDataSources();
+        for (int i = 0; i < dataSources.size(); i++) {
+            ((DataSource) dataSources.get(i)).reloadData();
+        }
+    }
+
+    /**
+     * reload the data source in a thread.
+     *
+     * @throws RemoteException Java RMI problem
+     * @throws VisADException VisAD problem
+     */
+    public void reloadDataSourceInThread()
+            throws RemoteException, VisADException {
+        Misc.run(this, "reloadDataSource");
+    }
+
+    /**
+     * Get last file menu items.
+     *
+     * @param items the last items in the file menu.
+     */
+    protected void getLastFileMenuItems(List items) {
+        if ((myDataChoices != null) && (myDataChoices.size() > 0)) {
+            items.add(GuiUtils.MENU_SEPARATOR);
+            items.add(GuiUtils.makeMenuItem("Reload Data", this,
+                                            "reloadDataSourceInThread"));
+        }
+
+        if (makeWindow) {
+            items.add(GuiUtils.MENU_SEPARATOR);
+            items.add(GuiUtils.makeMenuItem((getWindowVisible()
+                                             ? "Close Window"
+                                             : "Show Window"), this,
+                                             "toggleWindow"));
+        }
+    }
+
+    /**
+     * Create the file menu
+     *
+     * @param menu The file menu
+     */
+    private void makeFileMenu(JMenu menu) {
+        menu.removeAll();
+        List items = new ArrayList();
+        //Uncomment this line if you want an easy way to screen capture the window
+        //      items.add(GuiUtils.makeMenuItem("Capture", this,"captureWindow"));
+        getFileMenuItems(items, true);
+        List saveItems = new ArrayList();
+        getSaveMenuItems(saveItems, true);
+        items.add(GuiUtils.MENU_SEPARATOR);
+        items.add(GuiUtils.makeMenu(new JMenu("Save"), saveItems));
+        getLastFileMenuItems(items);
+        GuiUtils.makeMenu(menu, items);
+        Msg.translateTree(menu);
+    }
+
+    /**
+     * Add in the menu items for the save and export display template
+     *
+     * @param items List of menu items to add into
+     * @param forMenuBar if this is for the menubar
+     */
+    protected void getSaveMenuItems(List items, boolean forMenuBar) {
+        if ( !items.isEmpty()) {
+            items.add(GuiUtils.MENU_SEPARATOR);
+        }
+        if (canSaveDataInCache()) {
+            items.add(GuiUtils.makeMenuItem("Save Data in Cache...", this,
+                                            "saveDataChoiceInCache"));
+        }
+        if (canExportData()) {
+            items.add(
+                GuiUtils.makeMenuItem(
+                    "Export Displayed Data to NetCDF...", this,
+                    "exportDisplayedData", FileManager.SUFFIX_NETCDF, true));
+        }
+        if ((myDataChoices != null) && haveParameterDefaults()
+                && (myDataChoices.size() == 1)) {
+            items.add(GuiUtils.makeMenuItem("Save As Parameter Defaults",
+                                            this, "saveAsParameterDefaults"));
+
+        }
+        items.addAll(GuiUtils.makeMenuItems(this, new String[][] {
+            { "Save Display as Favorite...", "saveAsFavorite", null,
+              "Save this display, without its data, as a favorite template" },
+            { "Save Display as Bundle...", "saveAsTemplate", null,
+              "Save this display, without its data, as a template" }
+            /*            { "Save Display State as Default", "saveAsPrototype", null,
+              "Use the state of this display as the default for new displays of this type" },
+            { "Clear Default", "clearPrototype", null,
+            "Clear any saved default state for displays of this type" }*/
+        }));
+    }
+
+
+    /**
+     * Create the help menu
+     *
+     * @param menu The help menu
+     */
+    private void makeHelpMenu(JMenu menu) {
+        menu.removeAll();
+        List items = new ArrayList();
+        getHelpMenuItems(items, true);
+        GuiUtils.makeMenu(menu, items);
+        Msg.translateTree(menu);
+    }
+
+    /**
+     * Add the  relevant edit menu items into the list
+     *
+     * @param items List of menu items
+     * @return the list with the new items
+     */
+    public List getEditMenuItems(List items) {
+        getEditMenuItems(items, false);
+        return items;
+    }
+
+    /**
+     * Add the  relevant edit menu items into the list
+     *
+     * @param items List of menu items
+     * @return the list with the new items
+     */
+    public List getFileMenuItems(List items) {
+        getFileMenuItems(items, false);
+        return items;
+    }
+
+    /**
+     * Add the  relevant view menu items into the list
+     *
+     * @param items List of menu items
+     * @return the list with the new items
+     */
+    public List getViewMenuItems(List items) {
+        getViewMenuItems(items, false);
+        return items;
+    }
+
+
+    /**
+     * Add the  relevant edit menu items into the list
+     *
+     * @param items List of menu items
+     * @param forMenuBar Is this for the menu in the window's menu bar or
+     * for a popup menu in the legend
+     */
+    protected void getEditMenuItems(List items, boolean forMenuBar) {
+
+
+        boolean addedSeparator = false;
+        if (ctw != null) {
+            if ((items.size() > 0) && !addedSeparator) {
+                items.add(GuiUtils.MENU_SEPARATOR);
+            }
+            addedSeparator = true;
+            items.add(ctw.makeMenu());
+        }
+
+
+        if (checkFlag(FLAG_COLOR)) {
+            if ((items.size() > 0) && !addedSeparator) {
+                items.add(GuiUtils.MENU_SEPARATOR);
+            }
+            addedSeparator = true;
+            items.add(doMakeChangeColorMenu());
+        }
+
+        /*
+        if (getDisplayInfos().size() > 0) {
+            //            items.add(GuiUtils.MENU_SEPARATOR);
+            //            items.add(GuiUtils.makeCheckboxMenuItem("Show In Display List",
+            //                    this, "showInDisplayList", null));
+            //            if (getShowInDisplayList()) {
+            if ((items.size() > 0) && !addedSeparator) {
+                items.add(GuiUtils.MENU_SEPARATOR);
+            }
+            addedSeparator = true;
+            items.add(
+                GuiUtils.makeMenu(
+                    "Display List Color",
+                    makeChangeColorMenuItems(
+                        "setDisplayListColor", displayListColor)));
+            //            }
+        }
+        */
+
+
+        boolean addedChangeSeparator = false;
+        if (checkFlag(FLAG_DATACONTROL)) {
+            if ( !addedChangeSeparator) {
+                items.add(GuiUtils.MENU_SEPARATOR);
+            }
+            addedChangeSeparator = true;
+            items.add(doMakeChangeParameterMenuItem());
+        }
+
+        if (checkFlag(FLAG_DISPLAYUNIT) && (displayUnit != null)) {
+            if ( !addedChangeSeparator) {
+                items.add(GuiUtils.MENU_SEPARATOR);
+            }
+            addedChangeSeparator = true;
+            items.add(GuiUtils.makeMenuItem("Change Display Unit...", this,
+                                            "changeDisplayUnit"));
+        }
+
+        if (checkFlag(FLAG_COLORUNIT) && (colorUnit != null)) {
+            if ( !addedChangeSeparator) {
+                items.add(GuiUtils.MENU_SEPARATOR);
+            }
+            addedChangeSeparator = true;
+            items.add(GuiUtils.makeMenuItem("Change Color Unit...", this,
+                                            "changeColorUnit"));
+        }
+
+        if (checkFlag(FLAG_CONTOUR)) {
+            if ( !addedChangeSeparator) {
+                items.add(GuiUtils.MENU_SEPARATOR);
+            }
+            addedChangeSeparator = true;
+            items.add(GuiUtils.makeMenuItem("Change Contours...", this,
+                                            "showContourPropertiesDialog"));
+        }
+
+
+        if ( !items.isEmpty()) {
+            items.add(GuiUtils.MENU_SEPARATOR);
+        }
+
+        JMenu sharingMenu = new JMenu("Sharing");
+        items.add(sharingMenu);
+        sharingMenu.add(GuiUtils.makeCheckboxMenuItem("Sharing On", this,
+                "sharing", null));
+
+        sharingMenu.add(GuiUtils.makeMenuItem("Set Share Group", this,
+                "showSharableDialog"));
+
+
+        if ( !items.isEmpty()) {
+            items.add(GuiUtils.MENU_SEPARATOR);
+        }
+
+        items.add(GuiUtils.setIcon(GuiUtils.makeMenuItem("Display Settings...",
+                this,
+                "showDisplaySettingsDialog"), "/auxdata/ui/icons/Settings16.png"));
+
+
+        items.add(GuiUtils.setIcon(GuiUtils.makeMenuItem("Properties...",
+                this,
+                "showProperties"), "/auxdata/ui/icons/information.png"));
+
+    }
+
+
+
+
+
+    /**
+     * Check to see if we have any display properties.
+     * @return true if we have properties for parameter defaults.
+     */
+    protected boolean haveParameterDefaults() {
+        return (ctw != null)
+               || (checkFlag(FLAG_DISPLAYUNIT) && (displayUnit != null))
+               || (checkFlag(FLAG_CONTOUR));
+    }
+
+
+
+    /**
+     * Get the time set
+     *
+     * @return  the Set for times
+     *
+     * @throws RemoteException  RMI exception
+     * @throws VisADException  Couldn't create time set
+     */
+    public Set getTimeSet() throws RemoteException, VisADException {
+        return getDataTimeSet();
+    }
+
+
+
+    /**
+     * Collect the time animation set from the displayables.
+     * If none found then return null.
+     *
+     * @return Animation set
+     *
+     * @throws RemoteException On badness
+     * @throws VisADException On badness
+     */
+    protected Set getDataTimeSet() throws RemoteException, VisADException {
+        Set  aniSet = null;
+        List infos  = getDisplayInfos();
+        for (int i = 0; i < infos.size(); i++) {
+            DisplayInfo displayInfo = (DisplayInfo) infos.get(i);
+            Animation animation = displayInfo.getViewManager().getAnimation();
+            if (animation == null) {
+                continue;
+            }
+
+            //Displayable.debug = (this instanceof PlanViewControl);
+            RealType aniType = animation.getAnimationRealType();
+            //Displayable.debug = false;
+
+            Set set = displayInfo.getDisplayable().getAnimationSet(aniType,
+                          true);
+
+            if (set == null) {
+                //if(this instanceof PlanViewControl) 
+                //    System.err.println ("      no set ");
+                continue;
+            }
+            aniSet = (aniSet == null)
+                     ? set
+                     : aniSet.merge1DSets(set);
+        }
+        return aniSet;
+    }
+
+
+    /**
+     * Do any of our displayables have times
+     *
+     * @return Have times
+     */
+    protected boolean haveDataTimes() {
+        try {
+            return getDataTimeSet() != null;
+        } catch (Exception exc) {
+            logException("Checking for times", exc);
+        }
+        return false;
+    }
+
+
+    /**
+     * Utility to make the macro popup button that adds macros into a text component
+     *
+     * @param field The field
+     * @param pref If non-null add the "Set as preference" items
+     * @param property  the property
+     *
+     * @return The button
+     */
+    private JButton makeMacroPopup(final JTextComponent field,
+                                   final String pref, final String property) {
+        final JButton popupBtn = new JButton("Add Macro");
+        popupBtn.addActionListener(new ActionListener() {
+            public void actionPerformed(ActionEvent ae) {
+                showMacroPopup(popupBtn, field, pref, property);
+            }
+        });
+        return popupBtn;
+    }
+
+
+
+
+    /**
+     * Show the popup for macros
+     *
+     * @param popupBtn   the popup button
+     * @param field      The text field associated with this popup
+     * @param pref       the preference to set
+     * @param property   the property
+     */
+    private void showMacroPopup(JButton popupBtn, final JTextComponent field,
+                                final String pref, String property) {
+        List macroItems = new ArrayList();
+        List names      = new ArrayList();
+        List labels     = new ArrayList();
+        getMacroNames(names, labels);
+        for (int i = 0; i < names.size(); i++) {
+            JMenuItem btn = new JMenuItem(labels.get(i).toString());
+            btn.addActionListener(new ObjectListener(names.get(i)) {
+                public void actionPerformed(ActionEvent ae) {
+                    String text        = field.getText();
+                    int    caret       = field.getCaretPosition();
+                    int    selectStart = field.getSelectionStart();
+                    int    selectEnd   = field.getSelectionEnd();
+                    // System.out.println("Select start = " + selectStart + "; end = " + selectEnd);
+                    if (selectStart == selectEnd) {  // no selected text
+                    } else {
+                        text = text.substring(0, selectStart)
+                               + text.substring(selectEnd);
+                        caret = Math.max(0, (caret
+                                             - (selectEnd - selectStart)));
+                    }
+                    if (caret >= text.length()) {
+                        field.setText(text + theObject);
+                    } else {
+                        field.setText(text.substring(0, caret) + theObject
+                                      + text.substring(caret));
+                    }
+                }
+            });
+            macroItems.add(btn);
+        }
+
+        if (pref != null) {
+            macroItems.add(GuiUtils.MENU_SEPARATOR);
+            macroItems.add(
+                GuiUtils.makeMenuItem(
+                    "Use as default for this type of display", this,
+                    "setLabelAsPreference", new Object[] { field,
+                    pref + "." + displayId }));
+            macroItems.add(
+                GuiUtils.makeMenuItem(
+                    "Use as default for all displays with data", this,
+                    "setLabelAsPreference", new Object[] { field,
+                    pref + ".data" }));
+            macroItems.add(
+                GuiUtils.makeMenuItem(
+                    "Use as default for all displays without data", this,
+                    "setLabelAsPreference", new Object[] { field,
+                    pref + ".nodata" }));
+        }
+
+
+
+
+
+
+        final JPopupMenu macroPopup = GuiUtils.makePopupMenu(macroItems);
+        macroPopup.show(popupBtn, 0, popupBtn.getBounds().height);
+    }
+
+
+
+
+    /**
+     * Find displays based on the key
+     *
+     * @param key  the key
+     *
+     * @return  List of  appropriate display
+     */
+    protected List findDisplays(String key) {
+        List displays = getIdv().getDisplayControls();
+        return findDisplays(key, displays);
+    }
+
+    /**
+     * Find displays with the particular key in the list of displays
+     *
+     * @param key  key to look for
+     * @param displays  list of displays
+     *
+     * @return  the displays for that key
+     */
+    protected List findDisplays(String key, List displays) {
+        List result = new ArrayList();
+        if ((key == null) || (key.length() == 0) || (key.equals(FIND_ALL))) {
+            return displays;
+        }
+        if (key.equals(FIND_THIS)) {
+            result.add(this);
+            return result;
+        }
+        ViewManager vm = getDefaultViewManager();
+        for (int i = 0; i < displays.size(); i++) {
+            DisplayControlImpl control = (DisplayControlImpl) displays.get(i);
+            if (key.startsWith(FIND_CLASS)) {
+                String className = key.substring(6);
+                if (control.getClass().getName().equals(className)) {
+                    result.add(control);
+                }
+            } else if (key.startsWith(FIND_WITHTHISVIEW)) {
+                if (Misc.equals(vm, control.getDefaultViewManager())) {
+                    result.add(control);
+                }
+            } else if (key.startsWith(FIND_CATEGORY)) {
+                String value = key.substring(9);
+                if (Misc.equals(value, control.getDisplayCategory())) {
+                    result.add(control);
+                }
+            } else if (key.equals(FIND_WITHDATA)) {
+                if (control.getShortParamName() != null) {
+                    result.add(control);
+                }
+            } else if (key.equals(FIND_SPECIAL)) {
+                if (control.getShortParamName() == null) {
+                    result.add(control);
+                }
+            } else if (key.equals(FIND_WITHTHISDATA)) {
+                if (Misc.equals(this.getDataSources(),
+                                control.getDataSources())) {
+                    result.add(control);
+                }
+            } else if (key.equals(FIND_WITHTHISFIELD)) {
+                if (this.getShortParamName().equals(
+                        control.getShortParamName())) {
+                    result.add(control);
+                }
+            } else {
+                if (i == 0) {
+                    System.err.println("unknown key:" + key);
+                }
+            }
+        }
+        return result;
+    }
+
+
+
+    /**
+     * Popup a category menu
+     *
+     * @param categoryFld the text field
+     * @param categoryBtn the button
+     */
+    private void popupCategoryMenu(JTextField categoryFld,
+                                   JButton categoryBtn) {
+        List categoryItems = new ArrayList();
+        for (Enumeration keys =
+                allCategories.keys(); keys.hasMoreElements(); ) {
+            String key = (String) keys.nextElement();
+            categoryItems.add(GuiUtils.makeMenuItem(key, categoryFld,
+                    "setText", key));
+        }
+
+
+
+        final JPopupMenu categoryPopup =
+            GuiUtils.makePopupMenu(categoryItems);
+
+        categoryPopup.show(categoryBtn, 0, categoryBtn.getBounds().height);
+
+    }
+
+
+
+    /**
+     * Show the properties dialog
+     */
+    public void showProperties() {
+        JTabbedPane jtp = new JTabbedPane();
+        addPropertiesComponents(jtp);
+        final JDialog propertiesDialog =
+            GuiUtils.createDialog("Properties -- " + getTitle(), true);
+        ActionListener listener = new ActionListener() {
+            public void actionPerformed(ActionEvent event) {
+                String cmd = event.getActionCommand();
+                if (cmd.equals(GuiUtils.CMD_OK)
+                        || cmd.equals(GuiUtils.CMD_APPLY)) {
+                    if ( !applyProperties()) {
+                        return;
+                    }
+                }
+                if (cmd.equals(GuiUtils.CMD_OK)
+                        || cmd.equals(GuiUtils.CMD_CANCEL)) {
+                    propertiesDialog.dispose();
+                }
+            }
+        };
+        Window     f       = GuiUtils.getWindow(contents);
+        JComponent buttons = GuiUtils.makeApplyOkCancelButtons(listener);
+        JComponent propContents = GuiUtils.inset(GuiUtils.centerBottom(jtp,
+                                      buttons), 5);
+        Msg.translateTree(jtp, true);
+        propertiesDialog.getContentPane().add(propContents);
+        propertiesDialog.pack();
+        if (f != null) {
+            GuiUtils.showDialogNearSrc(f, propertiesDialog);
+        } else {
+            propertiesDialog.show();
+        }
+    }
+
+    /**
+     * Add tabs to the properties dialog.
+     *
+     * @param jtp  the JTabbedPane to add to
+     */
+    protected void addPropertiesComponents(JTabbedPane jtp) {
+
+        int  width = 20;
+        List comps = new ArrayList();
+
+
+        categoryFld = new JTextField(displayCategory, width);
+
+        final JTextField catFld      = categoryFld;
+
+
+
+
+        final JButton    categoryBtn = new JButton("<<");
+        categoryBtn.addActionListener(new ActionListener() {
+            public void actionPerformed(ActionEvent ae) {
+                popupCategoryMenu(catFld, categoryBtn);
+            }
+        });
+
+
+        comps.add(GuiUtils.rLabel("Display Category:"));
+        comps.add(categoryFld);
+        comps.add(GuiUtils.left(categoryBtn));
+
+
+        // legend label properties
+        legendLabelTemplateFld = new JTextField(getLegendLabelTemplate(),
+                width);
+
+
+
+        legendLabelTemplateFld.setToolTipText("Enter your own label");
+        JButton popupBtn = makeMacroPopup(legendLabelTemplateFld,
+                                          PREF_LEGENDLABEL_TEMPLATE,
+                                          "legendLabelTemplate");
+        comps.add(GuiUtils.rLabel("Legend Label:"));
+        comps.add(legendLabelTemplateFld);
+        comps.add(popupBtn);
+
+        extraLabelTemplateFld = new JTextArea(extraLabelTemplate, 3, 25);
+        extraLabelTemplateFld.setToolTipText("Enter extra legend labels");
+        popupBtn = makeMacroPopup(extraLabelTemplateFld,
+                                  PREF_EXTRALABEL_TEMPLATE,
+                                  "extraLabelTemplate");
+
+
+
+        JScrollPane sp =
+            new JScrollPane(
+                extraLabelTemplateFld,
+                ScrollPaneConstants.VERTICAL_SCROLLBAR_ALWAYS,
+                ScrollPaneConstants.HORIZONTAL_SCROLLBAR_AS_NEEDED);
+
+
+        comps.add(GuiUtils.top(GuiUtils.rLabel("Extra Legend Labels:")));
+        comps.add(sp);
+        comps.add(popupBtn);
+
+        // display list properties
+        displayListTemplateFld = new JTextField(displayListTemplate, width);
+        // color swatch  changer
+        JPanel colorSwatch = GuiUtils.wrap(new JLabel("     "));
+        colorSwatch.setBackground(getDisplayListColor());
+        colorSwatch.setToolTipText("Click to change display list color");
+        final JComponent theColorSwatch = colorSwatch;
+        colorSwatch.addMouseListener(new ObjectListener(null) {
+            public void mouseClicked(MouseEvent me) {
+                popupDisplayListColorMenu(theColorSwatch);
+                theColorSwatch.setBackground(getDisplayListColor());
+                theColorSwatch.invalidate();
+                if (theColorSwatch.getParent() != null) {
+                    theColorSwatch.getParent().validate();
+                }
+            }
+        });
+        displayListTemplateFld.setToolTipText(
+            "Enter your own display list label");
+        popupBtn = makeMacroPopup(displayListTemplateFld,
+                                  PREF_DISPLAYLIST_TEMPLATE,
+                                  "displayListTemplate");
+        comps.add(GuiUtils.rLabel("Display Label:"));
+        comps.add(GuiUtils.centerRight(displayListTemplateFld, colorSwatch));
+        comps.add(popupBtn);
+
+
+
+        idFld = new JTextField(id, width);
+        comps.add(GuiUtils.rLabel("Id:"));
+        comps.add(idFld);
+        comps.add(new JLabel(" (for scripting)"));
+
+        visbilityAnimationPauseFld = new JTextField(""
+                + visbilityAnimationPause, 5);
+        visbilityAnimationPauseFld.setToolTipText(
+            "Number of seconds this display should be shown when in visibiltiy animation mode");
+        /*
+        comps.add(GuiUtils.rLabel("Visiblilty Pause:"));
+        comps.add(GuiUtils.left(GuiUtils.hbox(visbilityAnimationPauseFld,new JLabel(" in seconds,  use -1 for default"))));
+        comps.add(GuiUtils.filler());
+        */
+
+
+
+        JPanel settingsPanel = getSettingsPanel();
+        if (settingsPanel != null) {
+            comps.add(GuiUtils.filler());
+            comps.add(GuiUtils.topLeft(settingsPanel));
+            comps.add(GuiUtils.filler());
+        }
+
+        GuiUtils.tmpInsets = new Insets(5, 5, 5, 5);
+        GuiUtils.setHFill();
+        JComponent contents = GuiUtils.doLayout(comps, 3, GuiUtils.WT_NYN,
+                                  GuiUtils.WT_N);
+
+
+        jtp.add("Settings", GuiUtils.top(contents));
+
+
+
+        if (checkFlag(FLAG_COLORTABLE)) {
+            csd = new ColorScaleDialog(this, "Color Scale Properties",
+                                       getColorScaleInfo(), false);
+            jtp.add("Color Scale", GuiUtils.top(csd.getContents()));
+        }
+
+
+        GeoSelection geoSelection  = null;
+        List         selectedTimes = null;
+        if (dataSelection != null) {
+            geoSelection = dataSelection.getGeoSelection(true);
+            if (dataSelection.hasTimes()) {
+                selectedTimes = dataSelection.getTimes();
+            }
+        }
+
+
+        dataSelectionWidget = null;
+        if ( /*selectedTimes!=null && */myDataChoices.size() == 1) {
+            DataChoice dataChoice = (DataChoice) myDataChoices.get(0);
+            List       allTimes   = dataChoice.getAllDateTimes();
+            if ((allTimes != null) && (allTimes.size() > 0)) {
+                dataSelectionWidget = new DataSelectionWidget(getIdv());
+                jtp.add("Times", dataSelectionWidget.getTimesList());
+                dataSelectionWidget.setTimes(allTimes, selectedTimes);
+                if (selectedTimes != null) {
+                    dataSelectionWidget.setUseAllTimes(false);
+                }
+            }
+        }
+
+
+        dataSelectionComponents = null;
+
+        List dataSources = Misc.makeUnique(getDataSources());
+        geoSelectionPanel = null;
+        if (dataSources.size() == 1) {
+            DataSourceImpl dataSource = (DataSourceImpl) dataSources.get(0);
+            if (dataSource.canDoGeoSelection()) {
+                geoSelectionPanel =
+                    ((DataSourceImpl) dataSource).doMakeGeoSelectionPanel(
+                        true, geoSelection);
+                jtp.add("Spatial Subset", geoSelectionPanel);
+            }
+
+
+            try {
+                if (getDataChoice() != null) {
+                    dataSelectionComponents =
+                        dataSource.getDataSelectionComponents(
+                            getDataChoice());
+                    if (dataSelectionComponents != null) {
+                        for (DataSelectionComponent dsc :
+                                dataSelectionComponents) {
+                            if (dsc.getShowInControlProperties()) {
+                                jtp.add(dsc.getName(),
+                                        dsc.getContents(getDataSelection()));
+                            }
+                        }
+                    }
+                }
+            } catch (Exception exc) {
+                logException("Initializing  properties", exc);
+            }
+
+        }
+
+
+
+
+
+    }
+
+
+
+
+
+
+
+    /**
+     * Add property values for this DisplaySettingsDialog
+     *
+     * @param dsd  the display settings dialog
+     */
+    protected void addDisplaySettings(DisplaySettingsDialog dsd) {
+
+        dsd.addPropertyValue(getDisplayCategory(), "displayCategory",
+                             "Display Category", "Labels");
+        dsd.addPropertyValue(getLegendLabelTemplate(), "legendLabelTemplate",
+                             "Legend Label", "Labels");
+        dsd.addPropertyValue(getExtraLabelTemplate(), "extraLabelTemplate",
+                             "Extra Legend Labels", "Labels");
+        dsd.addPropertyValue(getDisplayListTemplate(), "displayListTemplate",
+                             "Display Label", "Labels");
+
+
+        if (displayUnit != null) {
+            dsd.addPropertyValue(displayUnit, "settingsDisplayUnit",
+                                 "Display Unit", SETTINGS_GROUP_DISPLAY);
+        }
+
+
+        ColorTable ct = getColorTable();
+        if (ct != null) {
+            dsd.addPropertyValue(ct, "colorTable", "Color Table",
+                                 SETTINGS_GROUP_DISPLAY);
+        }
+
+        if (colorRange != null) {
+            dsd.addPropertyValue(colorRange, "range", "Color Range",
+                                 SETTINGS_GROUP_DISPLAY);
+        }
+
+        if (selectRangeEnabled && (selectRange != null)) {
+            //            dsd.addPropertyValue(selectRange, "selectRange", "Data Range",
+            //                                 SETTINGS_GROUP_DISPLAY);
+        }
+
+        if (contourInfo != null) {
+            dsd.addPropertyValue(contourInfo, "contourInfo",
+                                 "Contour Settings", SETTINGS_GROUP_DISPLAY);
+        }
+
+        if (colorScaleInfo != null) {
+            dsd.addPropertyValue(colorScaleInfo, "colorScaleInfo",
+                                 "Color Scale Settings",
+                                 SETTINGS_GROUP_DISPLAY);
+        }
+
+        if (checkFlag(FLAG_LINEWIDTH)) {
+            dsd.addPropertyValue(new Integer(lineWidth), "lineWidth",
+                                 "Line Width", SETTINGS_GROUP_DISPLAY);
+        }
+        if (checkFlag(FLAG_SKIPFACTOR)) {
+            dsd.addPropertyValue(new Integer(skipValue), "skipValue",
+                                 "Skip Value", SETTINGS_GROUP_DISPLAY);
+        }
+        if (checkFlag(FLAG_ZPOSITION) && useZPosition()) {
+            dsd.addPropertyValue(new Double(getZPosition()), "zPosition",
+                                 "Vertical Position", SETTINGS_GROUP_DISPLAY);
+        }
+        if (checkFlag(FLAG_COLOR) && (color != null)) {
+            dsd.addPropertyValue(color, "color", getColorWidgetLabel(),
+                                 SETTINGS_GROUP_DISPLAY);
+        }
+
+        if (checkFlag(FLAG_TEXTUREQUALITY)) {
+            dsd.addPropertyValue(new Integer(textureQuality),
+                                 "textureQuality", getTextureQualityLabel(),
+                                 SETTINGS_GROUP_DISPLAY);
+        }
+        if (checkFlag(FLAG_SMOOTHING)) {
+            dsd.addPropertyValue(getSmoothingType(), "smoothingType",
+                                 "Smoothing Type", SETTINGS_GROUP_DISPLAY);
+            dsd.addPropertyValue(new Integer(getSmoothingFactor()),
+                                 "smoothingFactor", "Smoothing Factor",
+                                 SETTINGS_GROUP_DISPLAY);
+        }
+
+        dsd.addPropertyValue(new Boolean(getDisplayVisibility()),
+                             "displayVisibility", "Visibility",
+                             SETTINGS_GROUP_FLAGS);
+        dsd.addPropertyValue(new Boolean(getLockVisibilityToggle()),
+                             "lockVisibilityToggle",
+                             "Lock Visibility Toggle", SETTINGS_GROUP_FLAGS);
+        dsd.addPropertyValue(new Boolean(getShowInDisplayList()),
+                             "showInDisplayList", "Show In Display List",
+                             SETTINGS_GROUP_FLAGS);
+        dsd.addPropertyValue(new Boolean(getUseFastRendering()),
+                             "useFastRendering", "Use Fast Rendering",
+                             SETTINGS_GROUP_FLAGS);
+        dsd.addPropertyValue(new Boolean(getUseTimesInAnimation()),
+                             "useTimesInAnimation", "Use Times In Animation",
+                             SETTINGS_GROUP_FLAGS);
+
+        dsd.addPropertyValue(new Boolean(getDoCursorReadout()),
+                             "doCursorReadout", "Include In Cursor Readout",
+                             SETTINGS_GROUP_FLAGS);
+        dsd.addPropertyValue(new Boolean(getCanDoRemoveAll()),
+                             "canDoRemoveAll", "Remove on Remove All",
+                             SETTINGS_GROUP_FLAGS);
+        dsd.addPropertyValue(new Boolean(getShowNoteText()), "showNoteText",
+                             "Show Note Text", SETTINGS_GROUP_FLAGS);
+        if (getIdv().getUseTimeDriver()) {
+            dsd.addPropertyValue(new Boolean(getIsTimeDriver()),
+                                 "isTimeDriver",
+                                 "Drive Times with this Display",
+                                 SETTINGS_GROUP_FLAGS);
+            dsd.addPropertyValue(new Boolean(getUsesTimeDriver()),
+                                 "usesTimeDriver", "Use Time Driver Times",
+                                 SETTINGS_GROUP_FLAGS);
+        }
+
+
+
+    }
+
+
+    /**
+     * Set the label as a preference
+     *
+     * @param obj  list of objects defining the label
+     */
+    public void setLabelAsPreference(Object[] obj) {
+        JTextComponent field = (JTextComponent) obj[0];
+        String         pref  = (String) obj[1];
+        getStore().put(pref, field.getText().trim());
+        getStore().save();
+    }
+
+
+
+    /**
+     * Show the DisplaySettingsDialog
+     */
+    public void showDisplaySettingsDialog() {
+        DisplaySettingsDialog displaySettingsDialog =
+            new DisplaySettingsDialog(this);
+    }
+
+
+
+
+    /**
+     * Get the settings panel
+     *
+     * @return the panel for settings
+     */
+    protected JPanel getSettingsPanel() {
+        List comps = new ArrayList();
+        addCheckBoxSettings(comps, methodNameToSettingsMap);
+        if (comps.size() > 4) {
+            return GuiUtils.left(GuiUtils.doLayout(comps, 2, GuiUtils.WT_N,
+                    GuiUtils.WT_N));
+        }
+        return GuiUtils.left(GuiUtils.vbox(comps));
+    }
+
+
+
+
+
+
+
+    /**
+     * Add checkbox type settings to the Properties panel
+     *
+     * @param comps  list of checkbox components
+     * @param methodNameToSettingsMap  hashtable of methods to checkbox
+     */
+    protected void addCheckBoxSettings(List comps,
+                                       Hashtable methodNameToSettingsMap) {
+        JCheckBox cbx;
+
+
+        methodNameToSettingsMap.put(
+            "setLockVisibilityToggle",
+            cbx = new JCheckBox(
+                "Lock Visibility Toggle", getLockVisibilityToggle()));
+
+
+        comps.add(cbx);
+
+        if (getDisplayInfos().size() > 0) {
+            methodNameToSettingsMap.put(
+                "setShowInDisplayList",
+                cbx = new JCheckBox(
+                    "Show In Display List", getShowInDisplayList()));
+            comps.add(cbx);
+        }
+
+
+        if (shouldApplyFastRendering()) {
+            methodNameToSettingsMap.put("setUseFastRendering", cbx =
+                new JCheckBox("Use Fast Rendering", getUseFastRendering()));
+            comps.add(cbx);
+        }
+
+        if (haveDataTimes()) {
+            methodNameToSettingsMap.put(
+                "setUseTimesInAnimation",
+                cbx = new JCheckBox(
+                    "Use Times In Animation", getUseTimesInAnimation()));
+            comps.add(cbx);
+        }
+
+        methodNameToSettingsMap.put("setCanDoRemoveAll", cbx =
+            new JCheckBox("Remove on Remove All", getCanDoRemoveAll()));
+
+        comps.add(cbx);
+
+        methodNameToSettingsMap.put("setDoCursorReadout", cbx =
+            new JCheckBox("Include in cursor readout", getDoCursorReadout()));
+        comps.add(cbx);
+
+        methodNameToSettingsMap.put("setShowNoteText",
+                                    cbx = new JCheckBox("Show Note Text",
+                                        getShowNoteText()));
+        comps.add(cbx);
+
+
+    }
+
+
+    /**
+     * Apply the properties from the dialog
+     *
+     * @return true if successful
+     */
+    public final boolean applyProperties() {
+        try {
+            if ( !doApplyProperties()) {
+                return false;
+            }
+            boolean needToReloadData = false;
+            if (geoSelectionPanel != null) {
+                GeoSelection newGeoSelection = (geoSelectionPanel.getEnabled()
+                        ? geoSelectionPanel.getGeoSelection()
+                        : null);
+                GeoSelection oldGeoSelection =
+                    getDataSelection().getGeoSelection(true);
+                if ( !Misc.equals(newGeoSelection, oldGeoSelection)) {
+                    getDataSelection().setGeoSelection(newGeoSelection);
+                    needToReloadData = true;
+                }
+            }
+            if (dataSelectionComponents != null) {
+                for (DataSelectionComponent dsc : dataSelectionComponents) {
+                    if (dsc.getShowInControlProperties()) {
+                        dsc.applyToDataSelection(getDataSelection());
+                        needToReloadData = true;
+                    }
+                }
+            }
+            if (dataSelectionWidget != null) {
+                List oldSelectedTimes = getDataSelection().getTimes();
+                List selectedTimes =
+                    dataSelectionWidget.getSelectedDateTimes();
+                if ( !Misc.equals(oldSelectedTimes, selectedTimes)) {
+                    getDataSelection().setTimes(selectedTimes);
+                    needToReloadData = true;
+                }
+            }
+            if (needToReloadData) {
+                reloadDataSourceInThread();
+            }
+
+
+        } catch (Exception exc) {
+            logException("Applying properties", exc);
+            return false;
+        }
+        updateLegendAndList();
+        notifyViewManagersOfChange();
+        return true;
+    }
+
+
+    /**
+     * Apply the properties
+     *
+     * @return true if successful
+     */
+    public boolean doApplyProperties() {
+        if (csd != null) {
+            csd.doApply();
+        }
+
+        setId(idFld.getText());
+        visbilityAnimationPause = new Integer(
+            visbilityAnimationPauseFld.getText().trim()).intValue();
+
+        setDisplayCategory(categoryFld.getText());
+        setDisplayListTemplate(displayListTemplateFld.getText());
+        setExtraLabelTemplate(extraLabelTemplateFld.getText().trim());
+
+        setLegendLabelTemplate(legendLabelTemplateFld.getText());
+        if (hasTimeMacro(legendLabelTemplate)
+                || hasTimeMacro(extraLabelTemplate)
+                || hasTimeMacro(getDisplayListTemplate())) {
+            try {
+                if ((internalAnimation == null) && (viewAnimation == null)) {
+                    getSomeAnimation();
+                }
+                if (internalAnimation != null) {
+                    timeChanged(internalAnimation.getAniValue());
+                } else if (viewAnimation != null) {
+                    timeChanged(viewAnimation.getAniValue());
+                }
+            } catch (Exception exc) {
+                logException("Getting animation", exc);
+            }
+        }
+
+        try {
+            for (Enumeration keys = methodNameToSettingsMap.keys();
+                    keys.hasMoreElements(); ) {
+                String    key  = (String) keys.nextElement();
+                JCheckBox cbx = (JCheckBox) methodNameToSettingsMap.get(key);
+                boolean   flag = cbx.isSelected();
+                Method theMethod = Misc.findMethod(getClass(), key,
+                                       new Class[] { Boolean.TYPE });
+
+                theMethod.invoke(this, new Object[] { new Boolean(flag) });
+            }
+        } catch (Exception exc) {
+            throw new IllegalArgumentException("Error:" + exc);
+        }
+
+        return true;
+    }
+
+
+
+    /**
+     * Popup the contour properties dialog
+     */
+    public void showContourPropertiesDialog() {
+        if (contourWidget != null) {
+            contourWidget.showContourPropertiesDialog();
+        }
+    }
+
+
+    /**
+     * Popup the color scale properties dialog
+     */
+    public void showColorScaleDialog() {
+        ColorScaleDialog csd = new ColorScaleDialog(this,
+                                   "Color Scale Properties",
+                                   getColorScaleInfo(), true);
+    }
+
+
+    /**
+     * Add any macro name/label pairs
+     *
+     * @param names List of macro names
+     * @param labels List of macro labels
+     */
+    protected void getMacroNames(List names, List labels) {
+        boolean haveData = (getShortParamName() != null);
+        names.add(MACRO_DISPLAYNAME);
+        labels.add("Display Name");
+
+        if (haveData) {
+            names.addAll(Misc.newList(MACRO_SHORTNAME, MACRO_LONGNAME,
+                                      MACRO_DATASOURCENAME));
+            labels.addAll(Misc.newList("Field Short Name", "Field Long Name",
+                                       "Data Source Name"));
+        }
+        if (displayUnit != null) {
+            names.add(MACRO_DISPLAYUNIT);
+            labels.add("Display Unit");
+        }
+        if (haveDataTimes()) {
+            names.add(MACRO_TIMESTAMP);
+            labels.add("Time Stamp");
+            names.add(MACRO_FHOUR);
+            labels.add("Forecast Hour");
+        }
+    }
+
+
+    /**
+     * Called by ISL.
+     * Write out some data defined by the what parameter to the given file.
+     * This method throws an UnimplementedException. Derived classes need to
+     * overwrite this to write out the appropriate data
+     *
+     * @param what What is to be written out
+     * @param filename To what file
+     *
+     * @throws Exception  problem exporting
+     */
+    public void doExport(String what, String filename) throws Exception {
+        throw new IllegalArgumentException("doExport not implemented");
+    }
+
+
+
+    /**
+     * Save the state as parameter defaults
+     */
+    public void saveAsParameterDefaults() {
+        getIdv().getParamDefaultsEditor().saveDefaults(this);
+    }
+
+    /**
+     * Save this display control as a favorite display template.
+     */
+    public void saveAsFavorite() {
+        controlContext.getPersistenceManager().saveDisplayControlFavorite(
+            this, templateName);
+    }
+
+    /**
+     * Save this display control as a display template.
+     */
+    public void saveAsTemplate() {
+        controlContext.getPersistenceManager().saveDisplayControl(this);
+    }
+
+    /**
+     * Save this display as a prototype (default)
+     */
+    public void saveAsPrototype() {
+        getIdv().getPersistenceManager().writePrototype(this);
+    }
+
+    /**
+     * Clear the prototype (default) for this display control
+     */
+    public void clearPrototype() {
+        getIdv().getPersistenceManager().clearPrototype(getClass());
+    }
+
+
+
+    /**
+     * Move the displayable to the front
+     */
+    public void displayableToFront() {
+        try {
+            List infos = getDisplayInfos();
+            for (int i = 0; i < infos.size(); i++) {
+                ((DisplayInfo) infos.get(i)).getDisplayable().toFront();
+            }
+            getIdv().toFront(this);
+        } catch (Exception exc) {
+            logException("Moving to front", exc);
+        }
+    }
+
+
+
+    /**
+     * Add the  relevant view menu items into the list
+     *
+     * @param items List of menu items
+     * @param forMenuBar Is this for the menu in the window's menu bar or
+     * for a popup menu in the legend
+     */
+    protected void getViewMenuItems(List items, boolean forMenuBar) {
+        items.add(GuiUtils.makeCheckboxMenuItem("Visible", this,
+                "displayVisibility", null));
+        items.add(GuiUtils.makeCheckboxMenuItem("Lock Visibility", this,
+                "lockVisibilityToggle", null));
+        if (getDisplayInfos().size() > 0) {
+            items.add(GuiUtils.setIcon(GuiUtils.makeMenuItem("Bring to Front",
+                    this,
+                    "displayableToFront"), "/auxdata/ui/icons/shape_move_front.png"));
+
+            ViewManager vm = getViewManager();
+            if (vm != null) {
+                items.add(GuiUtils.makeMenuItem("Show View Window", vm,
+                        "toFront"));
+            }
+
+        }
+
+
+
+
+
+        if (haveDataTimes()) {
+            JCheckBoxMenuItem jcmi =
+                GuiUtils.makeCheckboxMenuItem("Use Times In Animation", this,
+                    "useTimesInAnimation", null);
+            if (getIdv().getUseTimeDriver()) {
+                JMenu jm = new JMenu("Times");
+                jm.add(jcmi);
+                jm.add(GuiUtils.makeCheckboxMenuItem(
+                    "Drive Times with this Display", this, "isTimeDriver",
+                    null));
+                jm.add(GuiUtils.makeCheckboxMenuItem(
+                    "Uses Time Driver Times", this, "usesTimeDriver",
+                    usesTimeDriver, null));
+                items.add(jm);
+            } else {
+                items.add(jcmi);
+            }
+        }
+
+        if (getDisplayInfos().size() > 0) {
+            JMenu dlMenu = new JMenu("Display List");
+            dlMenu.add(GuiUtils.makeCheckboxMenuItem("Show In Display List",
+                    this, "showInDisplayList", null));
+            dlMenu.add(
+                GuiUtils.makeMenu(
+                    "Display List Color",
+                    makeChangeColorMenuItems(
+                        "setDisplayListColor", displayListColor)));
+            items.add(dlMenu);
+        }
+
+        if (hasMapProjection()) {
+            items.add(GuiUtils.MENU_SEPARATOR);
+            JMenuItem mi = new JMenuItem(getDataProjectionLabel());
+            mi.addActionListener(new ActionListener() {
+                public void actionPerformed(ActionEvent event) {
+                    setProjectionInView(false);
+                }
+            });
+            items.add(mi);
+
+            mi = new JMenuItem("Center on Display");
+            mi.addActionListener(new ActionListener() {
+                public void actionPerformed(ActionEvent event) {
+                    centerOnDisplay();
+                }
+            });
+            items.add(mi);
+        }
+
+    }
+
+
+
+    /**
+     * Get the data projection label
+     *
+     * @return  the data projection label
+     */
+    protected String getDataProjectionLabel() {
+        return "Use Data Projection";
+    }
+
+    /**
+     * Add the  relevant file menu items into the list
+     *
+     * @param items List of menu items
+     * @param forMenuBar Is this for the menu in the window's menu bar or
+     * for a popup menu in the legend
+     */
+    protected void getFileMenuItems(List items, boolean forMenuBar) {
+        items.add(GuiUtils.setIcon(GuiUtils.makeMenuItem("Remove Display",
+                this, "doRemove"), "/auxdata/ui/icons/delete.png"));
+    }
+
+    /**
+     * Save the data choice into the cache data source
+     */
+    public void saveDataChoiceInCache() {
+        try {
+            if ((dataInstances == null) || (dataInstances.size() != 1)) {
+                return;
+            }
+            DataInstance dataInstance = (DataInstance) dataInstances.get(0);
+            Data         data         = dataInstance.getData();
+            getIdv().saveInCache(dataInstance.getDataChoice(), data,
+                                 dataSelection);
+        } catch (Exception exc) {
+            logException("Saving data to cache", exc);
+        }
+    }
+
+
+    /**
+     * Get any extra menus for this control.  Subclasses should override
+     * to add more menus
+     *
+     * @param menus   list of menus to populate
+     * @param forMenuBar Is this for the menu in the window's menu bar or
+     *                   for a popup menu in the legend
+     */
+    protected void getExtraMenus(List menus, boolean forMenuBar) {}
+
+    /**
+     * Add the help menu items
+     *
+     * @param items List of menu items
+     * @param forMenuBar Is this for the menu in the window's menu bar or
+     * for a popup menu in the legend
+     */
+    protected void getHelpMenuItems(List items, boolean forMenuBar) {
+        items.add(GuiUtils.makeMenuItem("Details", this, "showDetails"));
+        items.add(GuiUtils.setIcon(GuiUtils.makeMenuItem("User's Guide",
+                this, "showHelp"), "/auxdata/ui/icons/help.png"));
+    }
+
+
+    /**
+     * Popup the details window
+     */
+    public void showDetails() {
+        if (detailsFrame == null) {
+            Component[] comps = GuiUtils.showHtmlDialog(getLegendToolTip(),
+                                    "Details for " + getTitle(),
+                                    DisplayControlImpl.this);
+
+
+            detailsFrame  = (Window) comps[0];
+            detailsEditor = (JEditorPane) comps[1];
+        } else {
+            detailsFrame.setVisible(true);
+            detailsEditor.setText(getLegendToolTip());
+        }
+
+    }
+
+    /**
+     * Return the list of (String) java help ids
+     *
+     * @return List of help ids
+     */
+    public List getHelpIds() {
+        List helpIds = new ArrayList();
+        if (helpUrl != null) {
+            helpIds.add(helpUrl);
+        }
+        if (displayId != null) {
+            helpIds.add("idv.controls." + displayId);
+        }
+        Class myClass = getClass();
+        while ( !(myClass.equals(DisplayControlImpl.class))) {
+            helpIds.add("idv.controls."
+                        + Misc.getClassName(myClass).toLowerCase());
+            myClass = myClass.getSuperclass();
+        }
+        return helpIds;
+    }
+
+
+
+    /**
+     * This method will attempt to  show the relevant javahelp for
+     * this display. It successively tries to show the helpUrl attribute,
+     * the &quot;idv.controls.displayId&quot; and then each
+     * &quot;idv.controls.classname&quot;
+     * <p>
+     * If there is no help available it will popup a message to the user.
+     */
+    public void showHelp() {
+        if ( !Help.getDefaultHelp().gotoTarget(getHelpIds())) {
+            userMessage("No help available for this display control");
+        }
+    }
+
+    /**
+     *  Does this control   have displays in a view manager
+     *
+     * @return Does this control   have displays in a view manager
+     */
+    public boolean isInViewManager() {
+        if (displays == null) {
+            return false;
+        }
+        return !(displays.isEmpty());
+    }
+
+
+
+
+    /**
+     *  Find the first ViewManager in the list of DisplayInfo-s
+     *  and have the ViewManager write its image to to given
+     *  filename.
+     *
+     * @param filename The file to write the image to
+     */
+    public void saveImage(String filename) {
+        List v = getDisplayInfos();
+        if (v.size() >= 1) {
+            DisplayInfo info = (DisplayInfo) v.get(0);
+            info.getViewManager().writeImage(filename);
+        }
+    }
+
+
+
+
+    /**
+     *  Write out all screen images
+     *
+     * @param archiveName The name of the archive we are writing to
+     */
+    public void writeTestArchive(String archiveName) {
+        try {
+            archiveName = archiveName + "_" + displayId;
+            String guiImageFile = archiveName + "_gui.png";
+            toFront();
+            Misc.sleep(200);
+            System.err.println("Writing image:" + guiImageFile);
+            ImageUtils.writeImageToFile(outerContents, guiImageFile);
+
+            int displayCnt = 1;
+            if (viewManagers != null) {
+                for (int i = 0; i < viewManagers.size(); i++) {
+                    String displayImageFile = archiveName + "_display_"
+                                              + displayCnt + ".png";
+                    displayCnt++;
+                    System.err.println("Writing image:" + displayImageFile);
+                    ViewManager viewManager =
+                        ((ViewManager) viewManagers.get(i));
+                    GuiUtils.showComponentInTabs(viewManager.getComponent());
+                    viewManager.writeImage(displayImageFile, true);
+                }
+            }
+            if (displayMasters != null) {
+                toFront();
+                for (int i = 0, n = displayMasters.size(); i < n; i++) {
+                    String displayImageFile = archiveName + "_display_"
+                                              + displayCnt + ".png";
+                    displayCnt++;
+                    System.err.println("Writing image:" + displayImageFile);
+                    ((DisplayMaster) displayMasters.get(
+                        i)).saveCurrentDisplay(
+                            new File(displayImageFile), false, true);
+                }
+            }
+        } catch (Exception exc) {
+            logException("Writing image", exc);
+        }
+    }
+
+    /**
+     * Method to call if projection changes.  Subclasses that
+     * are worried about such events should implement this.
+     */
+    public void projectionChanged() {
+        reDisplayColorScales();
+        try {
+            applyZPosition();
+        } catch (Exception exc) {
+            logException("Applying z position", exc);
+        }
+    }
+
+    /**
+     * Method called when a transect  changes.
+     */
+    public void transectChanged() {}
+
+
+    /**
+     * Method called when a transect  changes.
+     *
+     * @param property The property that changed
+     */
+    public void viewManagerChanged(String property) {
+        if (property.equals(MapViewManager.SHARE_PROJECTION)) {
+            projectionChanged();
+        } else if (property.equals(MapViewManager.PREF_PERSPECTIVEVIEW)
+                   || property.equals(
+                       MapViewManager.PROP_COMPONENT_RESIZED)) {
+            reDisplayColorScales();
+        }
+    }
+
+    /**
+     * Call redisplay on any color scales
+     */
+    private void reDisplayColorScales() {
+        if ((colorScales != null) && !colorScales.isEmpty()) {
+            for (int i = 0; i < colorScales.size(); i++) {
+                ((ColorScale) colorScales.get(i)).reDisplay();
+            }
+        }
+    }
+
+    /**
+     * Get the MapProjection for this data; if have a single point data object
+     * make synthetic map projection for location
+     * @return MapProjection  for the data
+     */
+    public MapProjection getDataProjectionForMenu() {
+        return getDataProjection();
+    }
+
+
+    /**
+     * get MapProjection of data to display
+     *
+     * @return The native projection of the data
+     */
+    public MapProjection getDataProjection() {
+
+        MapProjection mp = null;
+        List          v  = getDisplayInfos();
+
+        try {
+            // look at all the Displayables;
+            // get the display's data, and not selector points or such
+            for (int i = 0, n = v.size(); i < n; i++) {
+                DisplayInfo info = (DisplayInfo) v.get(i);
+
+                Data        data = info.getDisplayable().getData();
+                if ((data != null) && (data instanceof FieldImpl)) {
+                    try {
+                        mp = GridUtil.getNavigation((FieldImpl) data);
+                    } catch (Exception e) {
+                        mp = null;
+                    }
+                    if (mp != null) {
+                        break;
+                    }
+                }
+            }
+        } catch (Exception e) {
+            logException("Getting projection from data", e);
+        }
+
+        return mp;
+    }
+
+
+    /**
+     * Get the center of the display
+     *
+     * @return center point or null if not a navigated display
+     *
+     * @throws RemoteException On badness
+     * @throws VisADException On badness
+     */
+    public LatLonPoint getDisplayCenter()
+            throws RemoteException, VisADException {
+        MapProjection mapProjection = getDataProjection();
+        if (mapProjection != null) {
+            return mapProjection.getCenterLatLon();
+        }
+        return null;
+    }
+
+    /**
+     * Set the projection in the map view manager.
+     *
+     * @param useViewPreference  if true, will let the view decide if
+     *                           preference to reset data is used or not
+     */
+    protected void setProjectionInView(boolean useViewPreference) {
+        setProjectionInView(useViewPreference, false);
+    }
+
+    /**
+     * Set the projection in the map view manager.
+     *
+     * @param useViewPreference  if true, will let the view decide if
+     *                           preference to reset data is used or not
+     * @param maintainViewpoint  keep the same viewpoint
+     */
+    protected void setProjectionInView(boolean useViewPreference,
+                                       boolean maintainViewpoint) {
+        MapViewManager mvm = getMapViewManager();
+        if (mvm == null) {
+            return;
+        }
+        MapProjection mp = (useViewPreference
+                            ? getDataProjection()
+                            : getDataProjectionForMenu());
+        if (mp == null) {
+            return;
+        }
+        mvm.setMapProjection(
+            mp, true,
+            getDisplayConventions().getMapProjectionLabel(mp, this),
+            useViewPreference, true, maintainViewpoint);
+    }
+
+
+
+
+    /**
+     * If this display has a dataprojection then center the view to it
+     */
+    protected void centerOnDisplay() {
+        MapViewManager mvm = getMapViewManager();
+        if (mvm == null) {
+            return;
+        }
+        MapProjection mp = getDataProjection();
+        if (mp == null) {
+            return;
+        }
+
+        try {
+            mvm.center(mp);
+        } catch (Exception exc) {
+            logException("Centering display", exc);
+        }
+    }
+
+    /**
+     * Get the projection from the main display.
+     * @return map projection for this display's map view manager or null
+     */
+    public MapProjection getMapViewProjection() {
+        MapViewManager mvm = getMapViewManager();
+        if (mvm == null) {
+            return null;
+        }
+        return mvm.getMainProjection();
+    }
+
+
+    /**
+     *  Called after everything has been initialized. Iterates across all of
+     *  the DisplayInfo-s, telling them to add their Displayable to their
+     *  ViewManager.
+     *
+     * @return Was the insertion successful
+     */
+    private boolean insertDisplayables() {
+        try {
+            List v = getDisplayInfos();
+            //Tell each of my displayInfo's to add themselves to their viewManger
+            boolean addOk = true;
+            Hashtable<ViewManager, List<DisplayInfo>> vmMap =
+                new Hashtable<ViewManager, List<DisplayInfo>>();
+            List<ViewManager> vms = new ArrayList<ViewManager>();
+            for (int i = 0, n = v.size(); i < n; i++) {
+                DisplayInfo info = (DisplayInfo) v.get(i);
+                ViewManager vm   = info.getViewManager();
+                if (vm == null) {
+                    continue;
+                }
+                List<DisplayInfo> infos = vmMap.get(vm);
+                if (infos == null) {
+                    vmMap.put(vm, infos = new ArrayList<DisplayInfo>());
+                    vms.add(vm);
+                }
+                infos.add(info);
+            }
+            for (ViewManager vm : vms) {
+                List<DisplayInfo> infos = vmMap.get(vm);
+                vm.addDisplayInfos(infos);
+            }
+
+            for (int i = 0, n = v.size(); i < n; i++) {
+                DisplayInfo info = (DisplayInfo) v.get(i);
+                if ( !info.getDisplayableAdded()) {
+                    removeDisplayInfo(info);
+                    addOk = false;
+                }
+            }
+            if ( !addOk) {
+                doRemove();
+                return false;
+            }
+            activateDisplay(v);
+        } catch (Exception exc) {
+            logException("Inserting displayables", exc);
+        }
+        return true;
+    }
+
+    /**
+     * Activate each DisplayInfo  in the given list.
+     *
+     * @param displayList List of {@link ucar.unidata.idv.DisplayInfo}s
+     *
+     * @throws RemoteException
+     * @throws VisADException
+     */
+    private void activateDisplay(List displayList)
+            throws RemoteException, VisADException {
+        for (int i = 0, n = displayList.size(); i < n; i++) {
+            DisplayInfo info = (DisplayInfo) displayList.get(i);
+            info.activateDisplay();
+        }
+    }
+
+
+    /**
+     * Activate each DisplayInfo
+     *
+     *
+     * @throws RemoteException
+     * @throws VisADException
+     */
+    protected void activateDisplays() throws RemoteException, VisADException {
+        //        Trace.call1("DisplayControlImpl.activateDisplays");
+        activateDisplay(getDisplayInfos());
+        //        Trace.call2("DisplayControlImpl.activateDisplays");
+    }
+
+
+
+    /**
+     * DeActivate each DisplayInfo
+     *
+     *
+     * @throws RemoteException
+     * @throws VisADException
+     */
+    protected void deactivateDisplays()
+            throws RemoteException, VisADException {
+        //        Trace.call1("DisplayControlImpl.deactivateDisplays");
+        List displayList = getDisplayInfos();
+        for (int i = 0, n = displayList.size(); i < n; i++) {
+            DisplayInfo info = (DisplayInfo) displayList.get(i);
+            info.deactivateDisplay();
+        }
+        //        Trace.call2("DisplayControlImpl.deactivateDisplays");
+    }
+
+    /**
+     * Find the DisplayInfo for a displayable
+     *
+     * @param displayable  the displayable to search for
+     *
+     * @return the associated <code>DisplayInfo</code>
+     */
+    protected DisplayInfo findDisplayInfo(Displayable displayable) {
+        List displayList = getDisplayInfos();
+        if (displayList == null) {
+            return null;
+        }
+        for (int i = 0; i < displayList.size(); i++) {
+            DisplayInfo info = (DisplayInfo) displayList.get(i);
+            if (info.getDisplayable() == displayable) {
+                return info;
+            }
+        }
+        return null;
+
+    }
+
+
+    /**
+     * Remove a <code>Displayable</code>
+     *
+     * @param displayable   displayable to remove
+     * @throws RemoteException   Java RMI problem
+     * @throws VisADException    Problem in VisAD
+     */
+    public void removeDisplayable(Displayable displayable)
+            throws RemoteException, VisADException {
+        DisplayInfo info = findDisplayInfo(displayable);
+        if (info != null) {
+            removeDisplayInfo(info);
+        }
+    }
+
+
+    /**
+     * Iterates across the list of {@link ucar.unidata.idv.DisplayInfo}-s, telling them to
+     * removeDisplayable.
+     *
+     * @throws RemoteException
+     * @throws VisADException
+     */
+    protected void removeDisplayables()
+            throws RemoteException, VisADException {
+        removeDisplayables(false);
+    }
+
+    /**
+     * Iterates across the list of {@link ucar.unidata.idv.DisplayInfo}-s, telling them to
+     * removeDisplayable.
+     *
+     *
+     * @param andDestroyThem  true to destroy them
+     * @throws RemoteException
+     * @throws VisADException
+     */
+
+    protected void removeDisplayables(boolean andDestroyThem)
+            throws RemoteException, VisADException {
+        List displayList = getDisplayInfos();
+        displays = new ArrayList();
+        for (int i = 0, n = displayList.size(); i < n; i++) {
+            DisplayInfo info        = (DisplayInfo) displayList.get(i);
+            Displayable displayable = info.getDisplayable();
+            if (displayable != null) {
+                displayable.removePropertyChangeListener(this);
+            }
+            info.removeDisplayable();
+            if ((displayable != null) && andDestroyThem) {
+                displayable.destroyDisplayable();
+            }
+        }
+    }
+
+
+    /**
+     * Remove the given display info from the list of display infos
+     * and remove the Displayable it holds from the Display.
+     *
+     * @param info The info to remove
+     *
+     * @throws RemoteException
+     * @throws VisADException
+     */
+    private void removeDisplayInfo(DisplayInfo info)
+            throws RemoteException, VisADException {
+        displays.remove(info);
+        if (info.getDisplayable() != null) {
+            info.getDisplayable().removePropertyChangeListener(this);
+        }
+        info.removeDisplayable();
+    }
+
+
+    /**
+     * Called when a ViewManager which holds the display is destoryed
+     *
+     *
+     * @param viewManager The view manager that was destroyed
+     * @throws RemoteException  Java RMI error
+     * @throws VisADException   VisAD error
+     */
+    public void viewManagerDestroyed(ViewManager viewManager)
+            throws VisADException, RemoteException {
+        doRemove();
+    }
+
+
+
+    /**
+     * Add something to be removed on doRemove
+     *
+     * @param removable  the removeable
+     */
+    public void addRemovable(Removable removable) {
+        removables.add(removable);
+    }
+
+
+
+    /**
+     *  Remove this DisplayControl. Tells the {@link ucar.unidata.idv.ControlContext}
+     *  to removeDisplayControl.
+     *  Removes all Displayable-s from
+     *  their ViewManager-s, remove this object from its  Sharable
+     *  group, and sets the visibility of the dialog window to false.
+     *
+     * @throws RemoteException
+     * @throws VisADException
+     */
+    public void doRemove() throws RemoteException, VisADException {
+
+        if (hasBeenRemoved) {
+            return;
+        }
+        hasBeenRemoved = true;
+
+
+        if (componentHolder != null) {
+            componentHolder.removeDisplayControl(this);
+            componentHolder = null;
+        }
+
+        if (detailsFrame != null) {
+            detailsFrame.dispose();
+            detailsFrame = null;
+        }
+
+        firePropertyChangeEvent(new PropertyChangeEvent(this, PROP_REMOVED,
+                this, null));
+        propertyChangeListeners = null;
+
+        if (displayControlListeningTo != null) {
+            displayControlListeningTo.removeDisplayListener(this);
+            displayControlListeningTo = null;
+        }
+
+
+        if (projectionControlListeningTo != null) {
+            projectionControlListeningTo.removeControlListener(this);
+            projectionControlListeningTo = null;
+        }
+
+
+
+
+        if ((myWindow != null) && (windowListener != null)) {
+            myWindow.removeWindowListener(windowListener);
+        }
+
+        if (viewAnimation != null) {
+            viewAnimation.removePropertyChangeListener(this);
+            viewAnimation = null;
+        }
+
+
+        if (internalAnimation != null) {
+            internalAnimation.removePropertyChangeListener(this);
+            internalAnimation = null;
+        }
+
+
+        displayUnit = null;
+        colorUnit   = null;
+        getControlContext().removeDisplayControl(this);
+        removeDisplayables(true);
+        disposeOfWindow();
+        removeSharable();
+
+        if (animationWidget != null) {
+            animationWidget.destroy();
+            animationWidget = null;
+        }
+
+
+        if (sharables != null) {
+            for (int i = 0, n = sharables.size(); i < n; i++) {
+                ((SharableImpl) sharables.get(i)).removeSharable();
+            }
+            sharables = null;
+        }
+
+
+        for (Removable removable : removables) {
+            removable.doRemove();
+        }
+        removables = null;
+
+
+        if (displayMasters != null) {
+            for (int i = 0, n = displayMasters.size(); i < n; i++) {
+                ((DisplayMaster) displayMasters.get(i)).destroy();
+            }
+            displayMasters = null;
+        }
+        clearViewManagers();
+        defaultViewManager = null;
+        removeListenerFromDataChoices();
+        if (contents != null) {
+            //Don't do this for now:
+            //GuiUtils.empty(contents);
+            contents = null;
+        }
+
+        if (outerContents != null) {
+            //Don't do this for now:
+            //            GuiUtils.empty(outerContents);
+            outerContents = null;
+        }
+
+
+        //Just to be on the safe side (for memory leaks) 
+        //null out all references that we have.
+        bottomLegendComponent = null;
+        mainPanel             = null;
+        myDataChoices         = null;
+        dataInstances         = null;
+        initDataChoices       = null;
+        dataSelection         = null;
+        displays              = null;
+        displayListTable.clear();
+        displayListTable  = null;
+        ctw               = null;
+        selectRangeWidget = null;
+        contourWidget     = null;
+        lww               = null;
+        sww               = null;
+    }
+
+
+    /**
+     * Add this control as a {@link ucar.unidata.data.DataChangeListener}
+     * to the {@link ucar.unidata.data.DataChoice}s in the given list
+     *
+     * @param choices List of data choices.
+     */
+    private void addListenerToDataChoices(List choices) {
+        if (choices == null) {
+            return;
+        }
+        List tmp = new ArrayList(choices);
+        for (int i = 0; i < tmp.size(); i++) {
+            ((DataChoice) tmp.get(i)).addDataChangeListener(this);
+        }
+    }
+
+    /**
+     * Remove this control as a {@link ucar.unidata.data.DataChangeListener}
+     * from the {@link ucar.unidata.data.DataChoice}s in the myDataChoices list.
+     */
+    private void removeListenerFromDataChoices() {
+        if (myDataChoices == null) {
+            return;
+        }
+        List tmp = new ArrayList(myDataChoices);
+        for (int i = 0; i < tmp.size(); i++) {
+            ((DataChoice) tmp.get(i)).removeDataChangeListener(this);
+        }
+    }
+
+
+    /**
+     *  Is this control active, i.e., has this control not gotten removed yet
+     *
+     * @return Is active
+     */
+    public boolean getActive() {
+        return !hasBeenRemoved;
+    }
+
+
+    /**
+     * Make Gui contents
+     *
+     * @return User interface contents
+     *
+     * @throws RemoteException
+     * @throws VisADException
+     */
+    protected Container doMakeContents()
+            throws VisADException, RemoteException {
+        return GuiUtils.wrap(doMakeWidgetComponent());
+    }  // end doMakeContents
+
+
+
+    /**
+     * Set the gui contents
+     *
+     * @param c The user interface contents
+     */
+    protected void setContents(Container c) {
+        contents = c;
+    }
+
+    /**
+     * Get the GUI contents
+     *
+     * @return the contents
+     */
+    protected Container getContents() {
+        return contents;
+    }
+
+
+    /**
+     * Reset the view manager
+     *
+     * @param oldViewId old view id
+     * @param newViewId new view id
+     */
+    public void resetViewManager(String oldViewId, String newViewId) {
+        if (Misc.equals(oldViewId, defaultView)) {
+            defaultView = newViewId;
+        }
+    }
+
+
+    /**
+     * Set the name of the default view manager that displays are put into.
+     *
+     * @param s The default view
+     */
+    public void setDefaultView(String s) {
+        defaultView = s;
+    }
+
+    /**
+     * Get the list of items for the cursor readout
+     *
+     * @param el   location of cursor
+     * @param animationValue  animation value
+     * @param animationStep  animation step
+     * @param samples The list of samples returned
+     *
+     * @return list of strings for readout
+     *
+     * @throws Exception  problem getting at the data
+     */
+    public final List getCursorReadout(EarthLocation el, Real animationValue,
+                                       int animationStep,
+                                       List<ReadoutInfo> samples)
+            throws Exception {
+        if ( !getDoCursorReadout()) {
+            return null;
+        }
+        try {
+            List l = getCursorReadoutInner(el, animationValue, animationStep,
+                                           samples);
+            return l;
+        } catch (Exception exc) {
+            LogUtil.consoleMessage("Error getting cursor readout");
+            LogUtil.consoleMessage(LogUtil.getStackTrace(exc));
+            setDoCursorReadout(false);
+        }
+        return null;
+    }
+
+    /**
+     * Get the list of items, subclasses should override
+     *
+     * @param el   location of cursor
+     * @param animationValue  animation value
+     * @param animationStep  animation step
+     * @param samples The list of samples returned
+     *
+     * @return list of strings for readout
+     *
+     * @throws Exception  problem getting at the data
+     */
+    protected List getCursorReadoutInner(EarthLocation el,
+                                         Real animationValue,
+                                         int animationStep,
+                                         List<ReadoutInfo> samples)
+            throws Exception {
+        return null;
+    }
+
+    /**
+     * The getCursorReadout method that really does the work
+     *
+     * @param el  the location
+     * @param animationValue the animation value
+     * @param animationStep  the animation step
+     *
+     * @return the list of readout strings
+     */
+    protected final List getCursorReadoutInner(EarthLocation el,
+            Real animationValue, int animationStep) {
+        return null;
+    }
+
+
+    /**
+     * Format a real for the cursor readout
+     *
+     * @param r  the real
+     *
+     * @return  the formatted string
+     *
+     * @throws RemoteException  Java RMI error
+     * @throws VisADException  VisAD error
+     */
+    protected String formatForCursorReadout(Real r)
+            throws VisADException, RemoteException {
+        Unit   displayUnit = getDisplayUnit();
+        double value;
+        Unit   unit;
+        String result;
+        if (r.isMissing()) {
+            result = "missing";
+        } else {
+            if (displayUnit != null) {
+                value = r.getValue(displayUnit);
+                unit  = displayUnit;
+            } else {
+                value = r.getValue();
+                unit  = r.getUnit();
+            }
+            result = Misc.format(value);
+            result = result + "[" + unit + "]";
+            int length = result.length();
+            result = StringUtil.padLeft(result, 8 * (20 - length), "&nbsp;");
+        }
+
+        return result;
+    }
+
+
+
+
+    /**
+     * Set the view manager for this control to use.
+     * Note: This is only for use when some code is directly
+     * creating a display control and wants to place it in a specific viewmanager.
+     * Use this after the control has been created but before the init method has been called
+     *
+     * @param viewManager The viewmanager to use
+     */
+    public void setInitialViewManager(ViewManager viewManager) {
+        defaultViewManager = viewManager;
+    }
+
+
+    /**
+     * Return the name  of the first {@link ucar.unidata.idv.ViewManager} found
+     * in the list of {@link ucar.unidata.idv.DisplayInfo}-s.
+     *
+     * @return The name of the default view
+     */
+    public String getDefaultView() {
+        ViewManager vm = getDefaultViewManager();
+        if ((vm != null) && (vm.getViewDescriptor() != null)) {
+            return vm.getViewDescriptor().getName();
+        }
+        return null;
+    }
+
+
+    /**
+     * Return the name  of the first {@link ucar.unidata.idv.ViewManager} found
+     * in the list of {@link ucar.unidata.idv.DisplayInfo}-s.
+     *
+     * @return The name of the default view
+     */
+    public ViewManager getDefaultViewManager() {
+        if (displays == null) {
+            return null;
+        }
+        for (int i = 0, n = displays.size(); i < n; i++) {
+            DisplayInfo info = (DisplayInfo) displays.get(i);
+            //Grab the first view manager in the list
+            ViewManager vm = info.getViewManager();
+            if ((viewManagers != null) && viewManagers.contains(vm)) {
+                continue;
+            }
+            return vm;
+
+        }
+        return null;
+    }
+
+
+
+    /**
+     * Return the  {@link ucar.unidata.idv.ViewDescriptor} to use.
+     * This allows the IDV to find a ViewManager identified by this descriptor
+     *
+     * @return The view descriptor
+     */
+    public ViewDescriptor getDefaultViewDescriptor() {
+        ViewDescriptor vd;
+        if (defaultView == null) {
+            vd = new ViewDescriptor(ViewDescriptor.LASTACTIVE);
+        } else {
+            vd = new ViewDescriptor(defaultView);
+        }
+
+        if (viewManagerClassNames != null) {
+            vd.setClassNames(StringUtil.split(viewManagerClassNames, ",",
+                    true, true));
+        }
+        return vd;
+    }
+
+    /**
+     * Add the given {@link ucar.visad.display.Displayable} into a
+     * {@link ucar.unidata.idv.ViewManager}
+     *
+     * @param d The displayable to add
+     * @return The {@link ucar.unidata.idv.ViewManager} this Displayable
+     *         is added into
+     */
+    public ViewManager addDisplayable(Displayable d) {
+        return addDisplayable(d, getDefaultViewDescriptor());
+    }
+
+
+    /**
+     *  A wrapper around
+     *  addDisplayable (Displayable theDisplay, ViewDescriptor viewDescriptor),
+     *  passing in the default LASTACTIVE ViewDescriptor.
+     *
+     * @param theDisplay The {@link ucar.visad.display.Displayable} to add
+     * @param attributeFlag The attribute flag (e.g, FLAG_COLOR|FLAG_COLORTABLE)
+     * @return The {@link ucar.unidata.idv.ViewManager} this Displayable
+     *         is added into
+     */
+
+    public ViewManager addDisplayable(Displayable theDisplay,
+                                      int attributeFlag) {
+
+        ViewManager vm = addDisplayable(theDisplay,
+                                        getDefaultViewDescriptor());
+        addAttributedDisplayable(theDisplay, attributeFlag);
+        return vm;
+    }
+
+
+    /**
+     * Add the given {@link ucar.visad.display.Displayable} into the given
+     * {@link ucar.unidata.idv.ViewManager}
+     *
+     * @param theDisplay The displayable to add
+     * @param viewManager The ViewManager
+     * @param flag The attribute flag (e.g., FLAG_COLORTABLE) for this Displayable
+     * @return The {@link ucar.unidata.idv.ViewManager} this Displayable is
+     *          added into
+     */
+    public ViewManager addDisplayable(Displayable theDisplay,
+                                      ViewManager viewManager, int flag) {
+        addDisplayable(theDisplay, viewManager);
+        addAttributedDisplayable(theDisplay, flag);
+        return viewManager;
+    }
+
+    /**
+     * Add the given {@link ucar.visad.display.Displayable} into the
+     * {@link ucar.unidata.idv.ViewManager} identified by
+     * the given {@link ucar.unidata.idv.ViewDescriptor}
+     *
+     * @param theDisplay The displayable to add
+     * @param viewDescriptor The descriptor
+     * @param flag The attribute flag (e.g., FLAG_COLORTABLE) for this Displayable
+     * @return The {@link ucar.unidata.idv.ViewManager} this Displayable is added into
+     */
+
+    public ViewManager addDisplayable(Displayable theDisplay,
+                                      ViewDescriptor viewDescriptor,
+                                      int flag) {
+        ViewManager vm = addDisplayable(theDisplay, viewDescriptor);
+        addAttributedDisplayable(theDisplay, flag);
+        return vm;
+    }
+
+
+    /**
+     *  Find the {@link ucar.unidata.idv.ViewManager} defined
+     *  by the given {@link ucar.unidata.idv.ViewDescriptor}.
+     *  Create a new {@link ucar.unidata.idv.DisplayInfo}
+     *  that holds this DisplayControl, the given
+     *  {@link ucar.visad.display.Displayable} and the
+     * looked up ViewManager. Add the DisplayInfo
+     *  to the list of DisplayInfo-s
+     *
+     * @param theDisplay The displayable to add
+     * @param viewDescriptor Describes the ViewManager in which to add the Displayable
+     * @return The ViewManager
+     */
+    public ViewManager addDisplayable(Displayable theDisplay,
+                                      ViewDescriptor viewDescriptor) {
+        ViewManager viewManager = getViewManager(viewDescriptor);
+        addDisplayable(theDisplay, viewManager);
+        return viewManager;
+    }
+
+
+
+    /**
+     * Add the given {@link ucar.visad.display.Displayable} into the
+     * given {@link ucar.unidata.idv.ViewManager}
+     *
+     * @param theDisplay The Displayable to add
+     * @param viewManager The ViewManager in which the display is added
+     * @return  the DisplayInfo for the displayable.
+     */
+    public DisplayInfo addDisplayable(Displayable theDisplay,
+                                      ViewManager viewManager) {
+
+        if (haveInitialized && (defaultView == null)) {
+            //            defaultView = viewManager.getName();
+        }
+        try {
+            theDisplay.setUseFastRendering(
+                shouldApplyFastRendering()
+                && viewManager.getUseFastRendering(useFastRendering));
+            theDisplay.setUseTimesInAnimation(useTimesInAnimation);
+        } catch (Exception exc) {
+            logException("Setting fast rendering:" + useFastRendering, exc);
+        }
+
+        DisplayInfo info = new DisplayInfo(this, viewManager, theDisplay);
+
+        displays.add(info);
+        //If we added this displayable after we have been initialized
+        //the tell the displayInfo to add itself to the ViewManager.
+        if (haveInitialized) {
+            try {
+                //                Trace.call1("addDisplayable");
+                info.addDisplayable();
+                //                Trace.call2("addDisplayable");
+                if ( !info.getDisplayableAdded()) {
+                    //                    Trace.msg("removeDisplayInfo");
+                    removeDisplayInfo(info);
+                } else {
+                    //                    Trace.call1("activateDisplay");
+                    info.activateDisplay();
+                    //                    Trace.call2("activateDisplay");
+                }
+            } catch (Exception exc) {
+                logException("Adding displayables", exc);
+            }
+        }
+        return info;
+    }
+
+
+
+
+    /**
+     *  Return the list of {@link ucar.unidata.idv.DisplayInfo}
+     * objects held by this control.
+     *
+     * @return List of display infos
+     */
+    public List getDisplayInfos() {
+        if (displays == null) {
+            return new ArrayList();
+        }
+        return new ArrayList(displays);
+    }
+
+
+
+
+    /**
+     * A helper method for constructing the ui.
+     * This fills up a list of {@link ControlWidget}
+     * (e.g., ColorTableWidget) and creates a gridded
+     * ui  with them.
+     *
+     * @return The ui for the widgets
+     */
+    protected JComponent doMakeWidgetComponent() {
+        try {
+            List controlWidgets = new ArrayList();
+            getControlWidgets(controlWidgets);
+            List widgetComponents = ControlWidget.fillList(controlWidgets);
+            GuiUtils.tmpInsets = new Insets(4, 8, 4, 8);
+            GuiUtils.tmpFill   = GridBagConstraints.HORIZONTAL;
+            JPanel p = GuiUtils.doLayout(widgetComponents, 2, GuiUtils.WT_NY,
+                                         GuiUtils.WT_N);
+            return p;
+        } catch (Exception exc) {
+            logException("Making the widget component", exc);
+            return new JLabel("Error");
+        }
+    }
+
+    /**
+     * The z slider postion changed
+     *
+     * @param value slider value
+     */
+    public void zSliderChanged(double value) {
+        try {
+            setZPosition(value);
+        } catch (Exception exc) {
+            logException("Setting z position", exc);
+        }
+
+    }
+
+
+    /**
+     * Make a slider for the texture quality
+     *
+     * @return the slider
+     */
+    protected JSlider doMakeTextureSlider() {
+        if (textureSlider == null) {
+            textureSlider = GuiUtils.makeSlider(1, 21, textureQuality, this,
+                    "setTextureQuality");
+            Hashtable labels = new Hashtable();
+            labels.put(new Integer(1), GuiUtils.lLabel("High"));
+            labels.put(new Integer(10), GuiUtils.cLabel("Medium"));
+            labels.put(new Integer(21), GuiUtils.rLabel("Low"));
+            textureSlider.setLabelTable(labels);
+            textureSlider.setPaintLabels(true);
+        }
+        return textureSlider;
+    }
+
+
+
+    /**
+     * Create the z position slider panel
+     *
+     * @return The panel that shows the z position  slider
+     */
+    protected JComponent doMakeZPositionSlider() {
+        int sliderPos = (int) (getZPosition() * 100);
+
+
+        zPositionSlider = new ZSlider(getZPosition()) {
+            public void valueHasBeenSet() {
+                zSliderChanged(getValue());
+            }
+        };
+        return zPositionSlider.getContents();
+
+        /*
+        int min       = -100;
+        int max       = 100;
+        sliderPos = Math.min(Math.max(sliderPos, min), max);
+        zPositionSlider = GuiUtils.makeSlider(min, max, sliderPos, this,
+                "zSliderChanged");
+        JPanel labelPanel =
+            GuiUtils.leftCenterRight(GuiUtils.lLabel("Bottom"),
+                                     GuiUtils.cLabel("Middle"),
+                                     GuiUtils.rLabel("Top"));
+
+
+        return GuiUtils.vbox(zPositionSlider, labelPanel);
+        */
+    }
+
+    /**
+     * Get the label for the Z position slider.
+     * @return  label
+     */
+    protected String getZPositionSliderLabel() {
+        return "Vertical Position:";
+    }
+
+    /**
+     * Add into the given the  widgets  for the different attributes
+     *
+     * @param controlWidgets List of {@link ControlWidget}s to add into
+     *
+     * @throws RemoteException
+     * @throws VisADException
+     */
+    public void getControlWidgets(List<ControlWidget> controlWidgets)
+            throws VisADException, RemoteException {
+        if (checkFlag(FLAG_CONTOUR)) {
+            controlWidgets.add(contourWidget = new ContourWidget(this,
+                    getContourInfo()));
+            addRemovable(contourWidget);
+        }
+        if (checkFlag(FLAG_COLORTABLE)) {
+            controlWidgets.add(getColorTableWidget(getRangeForColorTable()));
+        }
+        if (checkFlag(FLAG_ZPOSITION) && useZPosition()) {
+            controlWidgets.add(new WrapperWidget(this,
+                    GuiUtils.rLabel(getZPositionSliderLabel()),
+                    doMakeZPositionSlider()));
+        }
+
+        if (checkFlag(FLAG_COLOR) && showColorControlWidget()) {
+            if (color == null) {
+                color = getDisplayConventions().getColor();
+            }
+            controlWidgets.add(new WrapperWidget(this,
+                    GuiUtils.rLabel(getColorWidgetLabel() + ":"),
+                    GuiUtils.left(doMakeColorControl(color))));
+        }
+        if (checkFlag(FLAG_SELECTRANGE)) {
+            controlWidgets.add(getSelectRangeWidget(getSelectRange()));
+        }
+
+
+        if (checkFlag(FLAG_TIMERANGE)) {
+            addTimeModeWidget(controlWidgets);
+        }
+
+        if (checkFlag(FLAG_LINEWIDTH)) {
+            controlWidgets.add(new WrapperWidget(this,
+                    GuiUtils.rLabel(getLineWidthWidgetLabel() + ":"),
+                    getLineWidthWidget().getContents(false)));
+        }
+
+        if (checkFlag(FLAG_SKIPFACTOR)) {
+            controlWidgets.add(new WrapperWidget(this,
+                    GuiUtils.rLabel(getSkipWidgetLabel() + ":"),
+                    doMakeSkipFactorSlider()));
+        }
+
+        if (checkFlag(FLAG_TEXTUREQUALITY)) {
+            controlWidgets.add(new WrapperWidget(this,
+                    GuiUtils.rLabel(getTextureQualityLabel() + ":"),
+                    doMakeTextureSlider()));
+        }
+
+        if (checkFlag(FLAG_SMOOTHING)) {
+            controlWidgets.add(new WrapperWidget(this,
+                    GuiUtils.rLabel("Smoothing:"), doMakeSmoothingWidget()));
+        }
+    }
+
+    /**
+     * Add in the time mode widget to the list of control widgets
+     *
+     * @param controlWidgets List to add to
+     */
+    protected void addTimeModeWidget(List controlWidgets) {
+        JPanel timeModePanel =
+            GuiUtils.leftCenter(
+                GuiUtils.wrap(
+                    GuiUtils.makeImageButton(
+                        "/auxdata/ui/icons/calendar_edit.png", this,
+                        "showTimeRangeDialog")), GuiUtils.inset(
+                            getDataTimeRange(true).getTimeModeLabel(),
+                            new Insets(0, 10, 0, 0)));
+        controlWidgets.add(new WrapperWidget(this,
+                                             GuiUtils.rLabel("Time Mode:"),
+                                             timeModePanel));
+
+    }
+
+
+    /**
+     * Return the label that is to be used for the color widget
+     * This allows derived classes to override this and provide their
+     * own name,
+     *
+     * @return Label used for the color widget
+     */
+    public String getColorWidgetLabel() {
+        return "Selector Color";
+    }
+
+    /**
+     * Return the label that is to be used for the line width widget
+     * This allows derived classes to override this and provide their
+     * own name,
+     *
+     * @return Label used for the line width widget
+     */
+    public String getLineWidthWidgetLabel() {
+        return "Line Width";
+    }
+
+
+    /**
+     * Return the label that is to be used for the skip widget
+     * This allows derived classes to override this and provide their
+     * own name,
+     *
+     * @return Label used for the line width widget
+     */
+    public String getSkipWidgetLabel() {
+        return "Skip";
+    }
+
+
+    /**
+     * Allows for derived classes to define that the display unit
+     * is different then the color unit. This is used  when we are
+     * setting the display and color units.
+     *
+     * @return Color unit same as display unit?
+     */
+    protected boolean isDisplayUnitAlsoColorUnit() {
+        return true;
+    }
+
+
+    /**
+     * The user has chosen a new unit for display.
+     *
+     * @param newUnit The new  display unit
+     * @param applyToDisplayable Should we call  applyDisplayUnit();
+     * @return Did this succeed
+     */
+    protected boolean setNewDisplayUnit(Unit newUnit,
+                                        boolean applyToDisplayable) {
+        if (newUnit == null) {
+            return true;
+        }
+
+
+        //If we haven't initialized yet just set the unit and return
+        if ( !getHaveInitialized()) {
+            /*            if (isDisplayUnitAlsoColorUnit()) {
+                if ( !setNewColorUnit(newUnit, false)) {
+                    return false;
+                }
+                }*/
+            setDisplayUnit(newUnit);
+            return true;
+        }
+
+        Unit oldUnit = getDisplayUnit();
+        try {
+            //Do this first because it uses displayUnit as the old unit
+            if (isDisplayUnitAlsoColorUnit()) {
+                if ( !setNewColorUnit(newUnit, false)) {
+                    return false;
+                }
+            }
+            setDisplayUnit(newUnit);
+            ContourInfo contourInfo = getContourInfo();
+            if ((contourInfo != null) && (oldUnit != null)) {
+
+                ContourInfo newContourInfo = new ContourInfo(contourInfo);
+
+                //New interval setting code:
+                //Try to preserve how many lines there were between min and max
+                double oldRange = newContourInfo.getMax()
+                                  - newContourInfo.getMin();
+                int howMany = ((newContourInfo.getInterval() != 0.0)
+                               ? (int) (oldRange
+                                        / newContourInfo.getInterval())
+                               : 0);
+                //                newContourInfo.setInterval(
+                //                    (float) newUnit.toThis(
+                //                        newContourInfo.getInterval(), oldUnit));
+
+                newContourInfo.setBase(
+                    (float) newUnit.toThis(
+                        newContourInfo.getBase(), oldUnit));
+                newContourInfo.setMin(
+                    (float) newUnit.toThis(newContourInfo.getMin(), oldUnit));
+                newContourInfo.setMax(
+                    (float) newUnit.toThis(newContourInfo.getMax(), oldUnit));
+
+
+
+                //New interval setting code:
+                double newRange = newContourInfo.getMax()
+                                  - newContourInfo.getMin();
+                if (howMany > 0) {
+                    newContourInfo.setInterval((float) (newRange / howMany));
+                } else {
+                    newContourInfo.setInterval(
+                        (float) newUnit.toThis(
+                            newContourInfo.getInterval(), oldUnit));
+                }
+
+
+
+                setContourInfo(newContourInfo);
+            }
+            if (applyToDisplayable) {
+                applyDisplayUnit();
+            }
+            updateListOrLegendWithMacro(MACRO_DISPLAYUNIT);
+
+            displayUnitChanged(oldUnit, newUnit);
+        } catch (Exception exc) {
+            //logException ("Error setting unit from: " + oldUnit + " to: " + newUnit + "\n", exc);
+            userMessage("Error setting unit from: " + oldUnit + " to: "
+                        + newUnit + "\n" + exc);
+            setDisplayUnit(oldUnit);
+            return false;
+        }
+        return true;
+    }
+
+    /**
+     * If the display list or legend templates contain <code>macro</code>
+     * update the appropriate UI component
+     *
+     * @param macro  the macro to check for
+     */
+    private void updateListOrLegendWithMacro(String macro) {
+        boolean listUpdate = getDisplayListTemplate().indexOf(macro) >= 0;
+        boolean legendUpdate =
+            ((getLegendLabelTemplate().indexOf(macro) >= 0)
+             || (getExtraLabelTemplate().indexOf(macro) >= 0));
+        if (legendUpdate && listUpdate) {
+            updateLegendAndList();
+        } else if (listUpdate) {
+            updateDisplayList();
+        } else if (legendUpdate) {
+            updateLegendLabel();
+        }
+    }
+
+    /**
+     * The user has chosen a new unit for color.
+     *
+     * @param newUnit The new color unit
+     * @param applyToDisplayable Apply this to the Displayables?
+     * @return Return true if there was no error, false if there was an error
+     */
+    protected boolean setNewColorUnit(Unit newUnit,
+                                      boolean applyToDisplayable) {
+        if (newUnit == null) {
+            return true;
+        }
+        //        System.err.println ("setNewColorUnit:" + getHaveInitialized());
+        if ( !getHaveInitialized()) {
+            setUnitForColor(newUnit);
+            return true;
+        }
+
+        Unit oldUnit = getUnitForColor();
+        try {
+            setUnitForColor(newUnit);
+            Range currentRange = getRange();
+            if (currentRange != null) {
+                Range newRange;
+                if (oldUnit != null) {
+                    newRange =
+                        new Range(newUnit.toThis(currentRange.getMin(),
+                            oldUnit), newUnit.toThis(currentRange.getMax(),
+                                oldUnit));
+                } else {
+                    newRange = getInitialRange();
+                }
+                if (newRange != null) {
+                    setRange(newRange);
+                }
+            }
+            if (applyToDisplayable) {
+                applyColorUnit();
+            }
+            colorUnitChanged(oldUnit, newUnit);
+        } catch (Exception exc) {
+            setUnitForColor(oldUnit);
+            //      logException ("Error setting unit from: " + oldUnit + " to: " + newUnit + "\n", exc);
+            userMessage("Error setting unit: " + exc);
+            return false;
+        }
+        return true;
+    }
+
+
+
+
+    /**
+     * Returns the default display unit to be used. The
+     * {@link ucar.unidata.idv.DisplayConventions} class
+     * is used to fidn out what unit to use.
+     *
+     * @param rawUnit The raw data unit
+     * @return The default Unit to use for displays
+     */
+    protected Unit getDisplayUnit(Unit rawUnit) {
+        if (displayUnit == null) {
+            displayUnit = getDisplayConventions().getDisplayUnit(paramName,
+                    rawUnit);
+            /*
+                   System.err.println ("getDisplayUnit:" + displayUnit + " -- " +
+                   rawUnit +" -- " +
+                   paramName);
+            */
+        }
+        return displayUnit;
+    }
+
+
+
+    /**
+     * Return the display unit
+     *
+     * @return The display unit
+     */
+    public Unit getDisplayUnit() {
+        return displayUnit;
+    }
+
+    /**
+     * Set the display unit from the settings
+     *
+     * @param newUnit  the new unit
+     */
+    public void setSettingsDisplayUnit(Unit newUnit) {
+        setNewDisplayUnit(newUnit, true);
+    }
+
+
+    /**
+     * Set the display unit. This is protected so the display unit itself is not
+     * persisted.
+     *
+     *
+     * @param newUnit The new display unit
+     */
+    protected void setDisplayUnit(Unit newUnit) {
+        displayUnit = newUnit;
+    }
+
+    /**
+     * Get the name of the display unit (if non-null)
+     * This is used for xml persistence.
+     *
+     * @return Name of display unit
+     */
+    public String getDisplayUnitName() {
+        return ((displayUnit == null)
+                ? null
+                : displayUnit.toString());
+    }
+
+
+    /**
+     * Set the name of the display unit. Try to
+     * create the actual displayUnit based on this name
+     * This is used for xml persistence.
+     *
+     * @param name The name to use
+     */
+    public void setDisplayUnitName(String name) {
+        if (name == null) {
+            displayUnit = null;
+        } else {
+            try {
+                displayUnit = ucar.visad.Util.parseUnit(name);
+            } catch (Exception exc) {}
+        }
+    }
+
+    /**
+     * Get the default distance unit
+     *
+     * @return the default distance unit from the IDV preferences
+     */
+    protected Unit getDefaultDistanceUnit() {
+        return controlContext.getPreferenceManager().getDefaultDistanceUnit();
+    }
+
+
+    /**
+     * Set the unit to use for color. If the display unit is
+     * also the color unit (as determined by a call to
+     * isDisplayUnitAlsoColorUnit()) then also set the display unit.
+     *
+     * @param newUnit The new color unit
+     */
+    protected void setUnitForColor(Unit newUnit) {
+        if (isDisplayUnitAlsoColorUnit()) {
+            displayUnit = newUnit;
+            colorUnit   = newUnit;
+        } else {
+            colorUnit = newUnit;
+        }
+    }
+
+
+    /**
+     * Get the unit used for coloring the displays. If the
+     * colorUnit member is null and the color unit is the
+     * same as the displayUnit then return the displayUnit.
+     *
+     * @return The color unit
+     */
+    protected Unit getUnitForColor() {
+        if ((colorUnit == null) && isDisplayUnitAlsoColorUnit()) {
+            return displayUnit;
+        }
+        return colorUnit;
+    }
+
+
+    /**
+     * Return the colorUnit
+     * The get and set methods here are protected so the XmlEncoder
+     * will not try to encode them.
+     *
+     * @return The color unit
+     */
+    protected Unit getColorUnit() {
+        return colorUnit;
+    }
+
+    /**
+     * Set the colorUnit
+     *
+     * @param unit The color unit
+     */
+    protected void setColorUnit(Unit unit) {
+        colorUnit = unit;
+    }
+
+    /**
+     * This is used for xml persistence.
+     *
+     * @return Name of the colorUnit
+     */
+    public String getColorUnitName() {
+        return ((colorUnit == null)
+                ? null
+                : colorUnit.toString());
+    }
+
+    /**
+     * This is used for xml persistence.
+     *
+     * @param name The name of the colorUnit. Try to create the unit.
+     */
+    public void setColorUnitName(String name) {
+        if (name == null) {
+            colorUnit = null;
+        } else {
+            try {
+                colorUnit = ucar.visad.Util.parseUnit(name);
+            } catch (Exception exc) {}
+        }
+    }
+
+    /**
+     * Popup the time range dialog
+     */
+    public void showTimeRangeDialog() {
+        if ( !getDataTimeRange(true).showDialog()) {
+            return;
+        }
+        Misc.run(this, "applyTimeRange");
+    }
+
+    /**
+     * Called when we have set the time range. Allows derived classes to
+     * do their thang.
+     */
+    public void applyTimeRange() {}
+
+    /**
+     * Create and show the data choosing dialog
+     *
+     * @param dialogMessage The message to display
+     * @param from What component clicked
+     */
+    protected void popupDataDialog(final String dialogMessage,
+                                   Component from) {
+        popupDataDialog(dialogMessage, from, false);
+    }
+
+
+    /**
+     * Popup a DataTreeDialog
+     *
+     * @param dialogMessage message for the dialog
+     * @param from   the component that it is on
+     * @param multiples can handle multiple selections
+     */
+    protected void popupDataDialog(final String dialogMessage,
+                                   Component from, boolean multiples) {
+        popupDataDialog(dialogMessage, from, multiples, categories);
+    }
+
+    /**
+     * Popup a DataTreeDialog
+     *
+     * @param dialogMessage message for the dialog
+     * @param from   the component that it is on
+     * @param multiples can handle multiple selections
+     * @param categories List of data categories. If
+     */
+    protected void popupDataDialog(final String dialogMessage,
+                                   Component from, boolean multiples,
+                                   List categories) {
+
+        List<DataChoice> choices = selectDataChoices(dialogMessage, from,
+                                       multiples, categories);
+        if ((choices == null) || (choices.size() == 0)) {
+            return;
+        }
+        final List clonedList =
+            DataChoice.cloneDataChoices((List) choices.get(0));
+        dataSelection = ((DataChoice) clonedList.get(0)).getDataSelection();
+        Misc.run(new Runnable() {
+            public void run() {
+                try {
+                    addNewData(clonedList);
+                } catch (Exception exc) {
+                    logException("Selecting new data", exc);
+                }
+            }
+        });
+
+    }
+
+    /**
+     * Popup a DataTreeDialog
+     *
+     * @param dialogMessage message for the dialog
+     * @param from   the component that it is on
+     * @param multiples can handle multiple selections
+     * @param categories List of data categories. If
+     *
+     * @return List of selected data choices or null if none selected
+     */
+    protected List<DataChoice> selectDataChoices(final String dialogMessage,
+            Component from, boolean multiples, List categories) {
+
+        if (categories == null) {
+            categories = getCategories();
+        }
+        DataOperand dataOperand = new DataOperand(dialogMessage,
+                                      dialogMessage, categories, multiples);
+        DataTreeDialog dataDialog =
+            new DataTreeDialog(getIdv(), from, Misc.newList(dataOperand),
+                               getControlContext().getAllDataSources(),
+                               myDataChoices);
+
+        return dataDialog.getSelected();
+    }
+
+
+
+    /**
+     * This is used for xml persistence.
+     *
+     * @return The dataSelection member
+     */
+    public DataSelection getDataSelection() {
+        if (dataSelection == null) {
+            dataSelection = new DataSelection();
+        }
+        return dataSelection;
+    }
+
+
+    /**
+     * This is used for xml persistence.
+     *
+     *
+     * @param newDataSelection  The new dataSelection member
+     */
+    public void setDataSelection(DataSelection newDataSelection) {
+        dataSelection = newDataSelection;
+    }
+
+
+    /**
+     * <p>Creates and returns the {@link ucar.unidata.data.DataInstance}
+     * corresponding to a {@link ucar.unidata.data.DataChoice}.
+     * Returns <code>null</code> if the {@link ucar.unidata.data.DataInstance}
+     * was somehow invalid.</p>
+     *
+     * <p>This method is invoked by the overridable method {@link
+     * #setData(DataChoice)}.</p>
+     *
+     * @param dataChoice       The {@link ucar.unidata.data.DataChoice} from
+     *                         which to create a
+     *                         {@link ucar.unidata.data.DataInstance}.
+     * @return                 The created
+     *                         {@link ucar.unidata.data.DataInstance} or
+     *                         <code>null</code>.
+     * @throws VisADException  if a VisAD Failure occurs.
+     * @throws RemoteException if a Java RMI failure occurs.
+     */
+    protected DataInstance doMakeDataInstance(DataChoice dataChoice)
+            throws RemoteException, VisADException {
+        return new DataInstance(dataChoice, getDataSelection(),
+                                getRequestProperties());
+    }
+
+    /**
+     * Create (if null) and return the Hashtable that holds
+     * the extra request properties used in a getData call
+     * on the {@link ucar.unidata.data.DataChoice}
+     *
+     * @return Request properties
+     */
+    protected Hashtable getRequestProperties() {
+        if (requestProperties == null) {
+            requestProperties = Misc.newHashtable(DataChoice.PROP_REQUESTER,
+                    this);
+        }
+        return requestProperties;
+    }
+
+    /**
+     * Process request properties from a DataChoice
+     */
+    protected void processRequestProperties() {
+        if (requestProperties == null) {
+            return;
+        }
+
+        timeLabels =
+            (Hashtable) requestProperties.get(DataSource.PROP_TIMELABELS);
+        //      System.err.println ("DCI.timeLabels = " + timeLabels);
+        if (timeLabels == null) {
+            return;
+        }
+        if (listeningForTimes) {
+            return;
+        }
+    }
+
+
+    /**
+     * Check the timestamp label for a time entry
+     *
+     * @param time  to use
+     *
+     * @return true if the time is in the label
+     */
+    private boolean checkTimestampLabel(Real time) {
+
+        boolean hasTimestamp = shouldAddAnimationListener();
+
+        if ( !hasTimestamp) {
+            return false;
+        }
+        if (time == null) {
+            try {
+                Animation animation = getSomeAnimation();
+                if (animation != null) {
+                    time = animation.getAniValue();
+                }
+            } catch (Exception exc) {
+                logException("Getting animation", exc);
+                return false;
+            }
+        }
+
+
+        if (time == null) {
+            return false;
+        }
+        try {
+            Set timeSet = getDataTimeSet();
+            if (timeSet == null) {
+                currentTime = null;
+                firstTime   = null;
+            } else {
+                currentTime = new DateTime(time);
+                Unit setUnit = timeSet.getSetUnits()[0];
+
+                if (Unit.canConvert(time.getUnit(), setUnit)) {
+                    if (timeSet.getLength() > 0) {
+                        Data firstSetTime = timeSet.__getitem__(0);
+                        if (firstSetTime instanceof Real) {
+                            double firstTimeValue =
+                                ((Real) firstSetTime).getValue(
+                                    currentTime.getUnit());
+                            firstTime = new DateTime(
+                                time.cloneButValue(firstTimeValue));
+                        }
+                    }
+                    double timeVal = time.getValue(setUnit);
+                    int    index   = timeSet.doubleToIndex(new double[][] {
+                        new double[] { timeVal }
+                    })[0];
+                    if (index >= 0) {
+                        RealTuple rt = DataUtility.getSample(timeSet, index);
+                        DateTime dataTime =
+                            new DateTime((Real) rt.getComponent(0));
+
+                        currentTime = dataTime;
+                    }
+                }
+            }
+        } catch (Exception exc) {
+            logException("Setting time string", exc);
+
+        }
+
+        return true;
+    }
+
+
+    /**
+     * Respond to a timeChange event
+     *
+     * @param time new time
+     */
+    protected void timeChanged(Real time) {
+        if ( !getHaveInitialized() || !getActive()) {
+            return;
+        }
+
+        if (checkTimestampLabel(time)) {
+            updateLegendLabel();
+        }
+
+        if (timeLabels == null) {
+            return;
+        }
+
+
+        /*
+       String tmpLabel = (String) timeLabels.get(time);
+        //      System.err.println ("timeLabel: " + tmpLabel);
+       String currentTimeLabel = (current
+        if ( !Misc.equals(tmpLabel, currentTimeLabel)) {
+            currentTimeLabel = tmpLabel;
+            if (currentTimeLabel == null) {
+                currentTimeLabel = " ";
+            }
+            updateLegendLabel();
+            }*/
+    }
+
+
+    /**
+     * This is the main JLabel used in the legend.
+     *
+     * @param  legendType  type of legend
+     *
+     * @return  legend label
+     */
+    public JComponent getLegendLabel(int legendType) {
+        switch (legendType) {
+
+          case (SIDE_LEGEND) :
+              if (sideLegendLabel == null) {
+                  getSideLegendComponent();
+              }
+              return sideLegendLabel;
+
+          default :
+              return null;
+        }
+    }
+
+    /**
+     *  Return the gui component used to display this DisplayControl
+     *  within a ViewManager. Note: as of now we only have one legend component
+     *  per DisplayControl. This will  fail when we have a DisplayControl
+     *  that displays into more than one ViewManagers.
+     *
+     * @param  legendType  type of legend
+     *
+     * @return legend component
+     */
+    public JComponent getLegendComponent(int legendType) {
+        synchronized (LEGEND_MUTEX) {
+            switch (legendType) {
+
+              case (SIDE_LEGEND) :
+                  if (sideLegendComponent == null) {
+                      sideLegendComponent = doMakeSideLegendComponent();
+                  }
+                  return sideLegendComponent;
+
+              case (BOTTOM_LEGEND) :
+                  if (bottomLegendComponent == null) {
+                      bottomLegendComponent = doMakeBottomLegendComponent();
+                      applyLegendForeground();
+                  }
+                  return bottomLegendComponent;
+
+              default :
+                  return null;
+            }
+        }
+    }
+
+    /**
+     * Shortcut to get the bottom legend component
+     *
+     * @return bottom legend component
+     */
+    private JComponent getBottomLegendComponent() {
+        return getLegendComponent(BOTTOM_LEGEND);
+    }
+
+    /**
+     * Shortcut to get the side legend component
+     *
+     * @return side legend component
+     */
+    private JComponent getSideLegendComponent() {
+        return getLegendComponent(SIDE_LEGEND);
+    }
+
+    /**
+     *  Create and return the gui component which is used to display
+     *  this DisplayControl in the "legend" area of its ViewManager.
+     *  This creates a JButton to popup the DisplayControl's window
+     *  and other elements.
+     *
+     * @return Side legend component
+     */
+    //    static int cnt = 0;
+    protected JComponent doMakeSideLegendComponent() {
+
+        List comps  = new ArrayList();
+        List labels = getLegendLabels(SIDE_LEGEND);
+
+        legendTextArea = new JTextArea("");
+        //legendTextArea.setBackground(Color.red);
+        GuiUtils.applyDefaultFont(legendTextArea);
+        legendTextArea.setEditable(false);
+        //Add a paint method to draw an underline
+        //We can't do it with the html in the jlabel
+        //because of sizing issues
+        sideLegendLabel = new SideLegendLabel(this, " ");
+        labelsToUpdate.add(sideLegendLabel);
+
+        comps.add(sideLegendLabel);
+        comps.add(legendTextArea);
+        for (int lblIdx = 0; lblIdx < comps.size(); lblIdx++) {
+            JComponent comp = (JComponent) comps.get(lblIdx);
+            if (lblIdx == 0) {
+                comp.setToolTipText(
+                    "<html>Click to show the control window.<br>Control-Click to center display.<br>Right click to show menu.<br>Click and drag to move display.</html>");
+            } else {
+                comp.setToolTipText("<html>Right click to show menu.</html>");
+            }
+
+            //            comp.setFont(GuiUtils.buttonFont);
+            comp.addMouseListener(new MouseAdapter() {
+                public void mousePressed(MouseEvent event) {
+                    if (SwingUtilities.isRightMouseButton(event)) {
+                        showLegendMenu((JComponent) event.getSource(), event);
+                    }
+                }
+            });
+        }
+
+        legendTextPanel = new JPanel(new BorderLayout());
+        legendTextArea.setBackground(legendTextPanel.getBackground());
+        legendTextPanel.add(legendTextArea);
+
+        updateLegendLabel();
+        JPanel     legendPanel = legendTextPanel;
+
+
+
+        JComponent extraLegend = getExtraLegendComponent(SIDE_LEGEND);
+        String     iconPath    = null;
+        if (getDataChoice() != null) {
+            iconPath = getDataChoice().getProperty(PROP_LEGENDICON,
+                    (String) null);
+        }
+
+        JComponent iconLbl = null;
+        //        System.err.println ("path:" + iconPath);
+        if (iconPath != null) {
+            iconLbl =
+                GuiUtils.inset(GuiUtils.left(GuiUtils.getImageLabel(iconPath,
+                    getClass())), 2);
+        }
+
+
+        JPanel colorSwatch = null;
+        if (showColorControlWidget() && checkFlag(FLAG_COLOR)) {
+            colorSwatch = GuiUtils.wrap(new JLabel("     "));
+            colorSwatches.add(colorSwatch);
+            colorSwatch.setBackground(color);
+            final JComponent theColorSwatch = colorSwatch;
+            colorSwatch.setToolTipText("Click to change color");
+            colorSwatch.addMouseListener(new ObjectListener(null) {
+
+                public void mouseClicked(MouseEvent me) {
+                    popupColorMenu(theColorSwatch);
+                }
+            });
+            final JLabel colorSwatchLabel = new JLabel(getColorWidgetLabel()
+                                                + ": ");
+            colorSwatchLabel.setToolTipText("Click to change color");
+            colorSwatchLabel.addMouseListener(new ObjectListener(null) {
+                public void mouseClicked(MouseEvent me) {
+                    popupColorMenu(colorSwatchLabel);
+                }
+            });
+            colorSwatch = GuiUtils.left(GuiUtils.hbox(colorSwatchLabel,
+                    colorSwatch));
+        }
+
+        if ((iconLbl != null) || (extraLegend != null)
+                || (colorSwatch != null)) {
+            //Only show either  the  iconLbl or the color bar.
+            //This is a bit of a hack but it works for now because the
+            //only display control that has an icon label is image controls
+            //from a WMS datasource.
+            if (iconLbl != null) {
+                extraLegend = GuiUtils.vbox(iconLbl, colorSwatch);
+            } else {
+                extraLegend = GuiUtils.vbox(extraLegend, colorSwatch);
+            }
+            legendPanel = GuiUtils.vbox(legendPanel,
+                                        GuiUtils.inset(extraLegend,
+                                            new Insets(1, 0, 0, 0)));
+            legendPanel.setBackground(Color.blue);
+        }
+
+        if (GuiUtils.getDefaultFont() == null) {
+            GuiUtils.setFontOnTree(legendPanel,
+                                   GuiUtils.buttonFont.deriveFont(10.0f));
+        } else {
+            GuiUtils.setFontOnTree(legendPanel, GuiUtils.getDefaultFont());
+        }
+        return legendPanel;
+    }
+
+
+
+    /**
+     * make the legend label
+     *
+     * @return legend label
+     */
+    public JLabel makeLegendLabel() {
+        JLabel comp = new SideLegendLabel(this, getMenuLabel());
+        labelsToUpdate.add(comp);
+        comp.addMouseListener(new MouseAdapter() {
+            public void mousePressed(MouseEvent event) {
+                if (SwingUtilities.isRightMouseButton(event)) {
+                    showLegendMenu((JComponent) event.getSource(), event);
+                }
+            }
+        });
+        return comp;
+    }
+
+
+
+    /**
+     * Class SideLegendLabel Does the underline
+     *
+     *
+     * @author IDV Development Team
+     * @version $Revision: 1.726 $
+     */
+    public static class SideLegendLabel extends DndImageButton {
+
+        /** The control */
+        DisplayControlImpl myControl;
+
+        /** Old cursor */
+        Cursor oldCursor;
+
+        /** Is mouse down */
+        boolean mouseDown = false;
+
+        /** Is mouse in */
+        boolean mouseIn = false;
+
+        /** the foreground color */
+        Color color;
+
+        /**
+         * Ctor
+         *
+         * @param displayControl The display
+         * @param text Label text
+         */
+        public SideLegendLabel(DisplayControlImpl displayControl,
+                               String text) {
+            super(text, displayControl, "control");
+            this.myControl = displayControl;
+            //            setForeground(Color.blue);
+
+            color = GuiUtils.decodeColor("#005aff", Color.red);
+            this.setForeground(color);
+            GuiUtils.applyDefaultFont(this);
+            this.addMouseListener(new MouseAdapter() {
+                public void mouseClicked(MouseEvent event) {
+                    //Don't do anything if it is the right mouse button
+                    if ( !myControl.getHaveInitialized()) {
+                        return;
+                    }
+                    if (GuiUtils.isControlKey(event)) {
+                        myControl.centerOnDisplay();
+                        return;
+                    }
+                    if (SwingUtilities.isRightMouseButton(event)) {
+                        return;
+                    }
+                    myControl.popup(SideLegendLabel.this);
+                }
+
+                public void mousePressed(MouseEvent e) {
+                    mouseDown = true;
+                    repaint();
+                }
+
+                public void mouseReleased(MouseEvent e) {
+                    mouseDown = false;
+                    repaint();
+                }
+
+                public void mouseEntered(MouseEvent e) {
+                    mouseIn = true;
+                    setForeground(color);
+                    oldCursor = getCursor();
+                    setCursor(Cursor.getPredefinedCursor(Cursor.HAND_CURSOR));
+                    repaint();
+                }
+
+                public void mouseExited(MouseEvent e) {
+                    mouseIn = false;
+                    //setForeground(Color.black);
+                    if (oldCursor != null) {
+                        setCursor(oldCursor);
+                    }
+                    repaint();
+                }
+            });
+        }
+
+        /**
+         * Paint me
+         *
+         * @param g The graphics
+         */
+        public void paint(Graphics g) {
+            Rectangle b = getBounds();
+            if (mouseDown) {
+                g.setColor(Color.gray);
+                g.drawRect(0, 0, b.width - 1, b.height - 1);
+                //                g.fillRect(0,0,b.width-1,b.height-1);
+            }
+            if (mouseIn) {
+                //                g.setColor(Color.white);
+                //                g.drawRect(0,0,b.width-1,b.height-1);
+            }
+            g.setColor(color);
+            super.paint(g);
+
+
+
+            String      text = getText();
+            Font        font = g.getFont();
+            FontMetrics fm   = g.getFontMetrics(font);
+            //int width = Math.min(getWidth(), fm.stringWidth(text));
+            int width = fm.stringWidth(text);  //should be good enough
+            //Use height of label and height of font to calc baseline
+            int y = (getHeight() + fm.getHeight()) / 2 - 2;
+            g.drawLine(3, y, width + 3, y);
+        }
+
+    }
+
+
+
+    /**
+     * Popup a color setting menu wrt the given component
+     *
+     * @param comp The component to popup near
+     */
+    private void popupColorMenu(JComponent comp) {
+        JPopupMenu popup = GuiUtils.makePopupMenu(makeChangeColorMenuItems());
+        popup.show(comp, 0, comp.getHeight());
+    }
+
+    /**
+     * Popup a color setting menu wrt the given component
+     *
+     * @param comp The component to popup near
+     */
+    private void popupDisplayListColorMenu(JComponent comp) {
+        JPopupMenu popup = GuiUtils.makePopupMenu(
+                               makeChangeColorMenuItems(
+                                   "setDisplayListColor",
+                                   getDisplayListColor()));
+        popup.show(comp, 0, comp.getHeight());
+    }
+
+    /**
+     * Add the list of menu items for changing the color to the
+     * component (usually a menu or popup menu)
+     *
+     *
+     * @return component with the change color menu items
+     */
+    protected List makeChangeColorMenuItems() {
+        return makeChangeColorMenuItems("setColor", color);
+    }
+
+    /**
+     * Add the list of menu items for changing the color to the
+     * component (usually a menu or popup menu)
+     *
+     * @param methodName  method to invoke
+     * @param color the default color
+     *
+     * @return List with the change color menu items
+     */
+    private List makeChangeColorMenuItems(final String methodName,
+                                          final Color color) {
+        List items  = new ArrayList();
+        List colors = getDisplayConventions().getColorNameList();
+        for (Iterator iter = colors.iterator(); iter.hasNext(); ) {
+            String colorName = iter.next().toString();
+            final Color menuColor =
+                getDisplayConventions().getColor(colorName);
+            JMenuItem mi = new JMenuItem(colorName.substring(0,
+                               1).toUpperCase() + colorName.substring(1)
+                                   + "  ") {
+                public void paint(Graphics g) {
+                    super.paint(g);
+                    Rectangle b = getBounds();
+                    if (Misc.equals(menuColor, color)) {
+                        g.setColor(Color.white);
+                        g.fillRect(b.width - b.height, 0, b.height, b.height);
+                        g.setColor(Color.black);
+                        g.drawRect(b.width - b.height, 0, b.height - 1,
+                                   b.height - 1);
+                    }
+                    g.setColor(menuColor);
+                    int w = b.height;
+                    g.fillRect(b.width - w + 3, 3, w - 6, w - 6);
+                }
+            };
+            mi.addActionListener(new ActionListener() {
+                public void actionPerformed(ActionEvent ae) {
+                    try {
+                        Method theMethod =
+                            Misc.findMethod(
+                                DisplayControlImpl.this.getClass(),
+                                methodName,
+                                new Class[] { menuColor.getClass() });
+                        if (theMethod == null) {
+                            throw new NoSuchMethodException("unknown method "
+                                    + methodName);
+                        } else {
+                            theMethod.invoke(DisplayControlImpl.this,
+                                             new Object[] { menuColor });
+                        }
+                    } catch (Exception exc) {
+                        logException("Setting color", exc);
+                    }
+                }
+            });
+            items.add(mi);
+        }
+        items.add(GuiUtils.MENU_SEPARATOR);
+        items.add(GuiUtils.makeMenuItem("Custom Color", this,
+                                        "showColorDialog", methodName));
+
+        return items;
+    }
+
+
+    /**
+     * Create and show the popup menu for the user's right click on the
+     * legend.
+     *
+     * @param comp The component the user clicked on
+     * @param event The mouse event
+     */
+    protected void showLegendMenu(final JComponent comp, MouseEvent event) {
+        List items = getControlMenus(comp);
+
+        /*
+        //If we have our own window then add the Control Window menu item
+        items.add(0, GuiUtils.makeMenuItem("Control Window", this, "popup",
+                                           comp));
+        items.add(1, GuiUtils.MENU_SEPARATOR);
+        */
+        JPopupMenu menu = GuiUtils.makePopupMenu(items);
+        menu.show(comp, event.getX(), event.getY());
+    }
+
+
+
+    /**
+     * Get the list of menus associated with this control.
+     *
+     *
+     * @param comp  the  component to place the menus near
+     * @return  The menus
+     */
+    public List getControlMenus(final JComponent comp) {
+
+        List fileItems  = new ArrayList();
+        List viewItems  = new ArrayList();
+        List helpItems  = new ArrayList();
+        List editItems  = new ArrayList();
+        List extraMenus = new ArrayList();
+
+        getFileMenuItems(fileItems, false);
+        List saveItems = new ArrayList();
+        getSaveMenuItems(saveItems, true);
+        fileItems.add(GuiUtils.MENU_SEPARATOR);
+        fileItems.add(GuiUtils.makeMenu(new JMenu("Save"), saveItems));
+
+
+        getLastFileMenuItems(fileItems);
+
+
+        getViewMenuItems(viewItems, false);
+        // TODO: merge this with the makeViewMenu logic
+        getIdv().getIdvUIManager().addViewMenuItems(this, viewItems);
+        getEditMenuItems(editItems, false);
+        getExtraMenus(extraMenus, false);  // array of extra menus
+        getHelpMenuItems(helpItems, false);
+
+
+
+        JMenuItem mi;
+        List      items = new ArrayList();
+        items.add(GuiUtils.makeMenu("File", fileItems));
+        items.add(GuiUtils.makeMenu("Edit", editItems));
+        items.add(GuiUtils.makeMenu("View", viewItems));
+        if ( !extraMenus.isEmpty()) {
+            for (int i = 0; i < extraMenus.size(); i++) {
+                items.add(extraMenus.get(i));
+            }
+        }
+        items.add(GuiUtils.makeMenu("Help", helpItems));
+
+        if (comp != null) {
+            //If we have our own window then add the Control Window menu item
+            items.add(0, GuiUtils.makeMenuItem("Control Window", this,
+                    "popup", comp));
+            items.add(1, GuiUtils.MENU_SEPARATOR);
+        }
+
+        return items;
+    }
+
+
+    /**
+     * Change the display unit.
+     */
+    public void changeDisplayUnit() {
+        Unit newUnit = null;
+        while (true) {
+            newUnit = getDisplayConventions().selectUnit(displayUnit, null);
+            if (newUnit == null) {
+                return;
+            }
+            if (setNewDisplayUnit(newUnit, true)) {
+                break;
+            }
+        }
+        doShareExternal(SHARE_DISPLAYUNIT, newUnit);
+    }
+
+
+    /**
+     * Change the color unit.
+     */
+    public void changeColorUnit() {
+        Unit newUnit = getDisplayConventions().selectUnit(colorUnit, null);
+        if (newUnit != null) {
+            setNewColorUnit(newUnit, true);
+        }
+
+    }
+
+
+
+    /**
+     * Utility to make the menu item for changing the color.
+     *
+     * @return The menu item
+     */
+    protected JMenu doMakeChangeColorMenu() {
+        return doMakeChangeColorMenu(getColorWidgetLabel());
+    }
+
+
+    /**
+     * Utility to make the menu item for changing the color.
+     * @param name  name for the menu
+     *
+     * @return The menu item
+     */
+    protected JMenu doMakeChangeColorMenu(String name) {
+        return GuiUtils.makeMenu(((name != null)
+                                  ? name
+                                  : getColorWidgetLabel()), makeChangeColorMenuItems());
+    }
+
+
+
+    /**
+     * Utility to make the menu item for changing the data choice
+     *
+     * @return The menu item
+     */
+    protected JMenuItem doMakeChangeParameterMenuItem() {
+        final JMenuItem selectChoices =
+            new JMenuItem(getChangeParameterLabel());
+        selectChoices.addActionListener(new ActionListener() {
+            public void actionPerformed(ActionEvent ae) {
+                popupDataDialog("<html>Choose Parameter</html>",
+                                selectChoices);
+            }
+        });
+        return selectChoices;
+    }
+
+
+
+    /**
+     * Return the tooltip text that is to be shown in the legend
+     * This method constructs html that shows the display name, choices,
+     * link to help, etc.
+     *
+     * @return The tooltip
+     */
+    protected String getLegendToolTip() {
+        StringBuffer sb = new StringBuffer("<html>");
+        sb.append("<b>&nbsp; Display: "
+                  + StringUtil.join("; ", getLegendLabels(BOTTOM_LEGEND))
+                  + "</b><p>");
+        sb.append(getDetailsContents());
+        return sb.toString();
+    }
+
+
+
+    /**
+     * Get the contents of the details html
+     *
+     * @return The contents of the details
+     */
+    protected String getDetailsContents() {
+        if (myDataChoices == null) {
+            return "";
+        }
+        StringBuffer sb     = new StringBuffer("");
+        boolean      didone = false;
+        for (int i = 0; i < myDataChoices.size(); i++) {
+            if (i == 0) {
+                sb.append(" <br> <b>&nbsp;Data:</b><ul>");
+            }
+            didone = true;
+            DataChoice dc = (DataChoice) myDataChoices.get(i);
+            sb.append("<li> &nbsp;");
+            sb.append(dc.getFullDescription());
+            sb.append(" &nbsp;");
+        }
+        if (didone) {
+            sb.append("</ul>");
+        }
+        if (dataSelection != null) {
+            GeoSelection geoSelection = dataSelection.getGeoSelection();
+            if (geoSelection != null) {
+                sb.append("Geo selection:" + geoSelection);
+                sb.append("<br>\n");
+            }
+            List times = dataSelection.getTimes();
+            if ((times != null) && (times.size() > 0)) {
+                sb.append("Selected times:" + StringUtil.join(" ", times));
+            }
+        }
+
+
+        if (LogUtil.getDebugMode()) {
+            getDebugDetails(sb);
+        }
+
+        return sb.toString();
+    }
+
+
+    /**
+     * Debug
+     *
+     * @param msg the message
+     */
+    public void debug(String msg) {
+        //        if(displayId.startsWith("plan")) {
+        //            System.out.println(new java.util.Date() + ": " + msg);
+        //        }
+    }
+
+
+    /**
+     * When we are iun debug mode this method gets called to add details html
+     *
+     * @param sb Buffer to append to.
+     */
+    protected void getDebugDetails(StringBuffer sb) {
+        if (dataInstances != null) {
+            try {
+                sb.append("<p>Data Types:<br>");
+                for (int i = 0; i < dataInstances.size(); i++) {
+                    DataInstance dataInstance =
+                        (DataInstance) dataInstances.get(i);
+                    Data data = dataInstance.getData();
+                    sb.append("<b>" + data.getType().toString() + "<br>");
+                }
+            } catch (Exception exc) {
+                logException("Making debug details", exc);
+            }
+        } else {}
+
+    }
+
+    /**
+     * Create and return the gui component which is used to display
+     * this DisplayControl in the "legend" area of its ViewManager.
+     * This creates a JButton to popup the DisplayControl's window
+     * and other elements.
+     *
+     * @return  Bottom legend component
+     */
+    protected JComponent doMakeBottomLegendComponent() {
+
+        bottomLegendButton = new JButton("                    ");
+
+        bottomLegendButton.setToolTipText(
+            "Left click to toggle visiblity. Right click to show menu.");
+
+        bottomLegendButton.setBorder(BorderFactory.createEmptyBorder());
+        bottomLegendButton.setFont(GuiUtils.buttonFont);
+
+        bottomLegendButton.setHorizontalAlignment(SwingConstants.LEFT);
+        bottomLegendButton.addMouseListener(new MouseAdapter() {
+            public void mousePressed(MouseEvent event) {
+                if (SwingUtilities.isRightMouseButton(event)) {
+                    showLegendMenu((JComponent) event.getSource(), event);
+                }
+            }
+        });
+        bottomLegendButton.addActionListener(new ActionListener() {
+            public void actionPerformed(ActionEvent e) {
+                setDisplayVisibility( !isVisible);
+            }
+        });
+        bottomLegendButton.addActionListener(this);
+
+        JPanel colorSwatch = GuiUtils.wrap(new JLabel("     "));
+        colorSwatches.add(colorSwatch);
+        if (color != null) {
+            colorSwatch.setBackground(color);
+        }
+        JComponent extraLegend = getExtraLegendComponent(BOTTOM_LEGEND);
+
+        updateLegendLabel();
+
+        if (extraLegend != null) {
+            return GuiUtils.centerRight(
+                GuiUtils.centerRight(bottomLegendButton, extraLegend),
+                colorSwatch);
+        } else {
+            return GuiUtils.centerRight(bottomLegendButton, colorSwatch);
+        }
+
+
+    }
+
+    /**
+     * Method to show all <code>ColorScales</code> associated with this
+     * DisplayControl.
+     *
+     * @param show  true to show.
+     * @return true if successful, false if it failed
+     */
+    protected boolean showColorScales(boolean show) {
+        try {
+            if (colorScales == null) {
+                doMakeColorScales();
+            }
+            for (int i = 0; i < colorScales.size(); i++) {
+                setDisplayableVisibility(((Displayable) colorScales.get(i)),
+                                         show);
+            }
+            return true;
+        } catch (Exception exc) {
+            userMessage("Error showing ColorScale: " + exc);
+        }
+        return false;
+    }
+
+    /**
+     * Actually create the color scales
+     *
+     * @throws RemoteException
+     * @throws VisADException
+     */
+    protected void doMakeColorScales()
+            throws VisADException, RemoteException {
+        colorScales = new ArrayList();
+        List v = getViewManagers();
+        if (colorScaleInfo == null) {
+            colorScaleInfo = getDefaultColorScaleInfo();
+        }
+        for (int i = 0; i < v.size(); i++) {
+            ColorScale colorScale = new ColorScale(colorScaleInfo);
+            addDisplayable(colorScale, (ViewManager) v.get(i),
+                           FLAG_COLORTABLE);
+            setDisplayableVisibility(colorScale,
+                                     colorScaleInfo.getIsVisible());
+            colorScales.add(colorScale);
+        }
+    }
+
+    /**
+     * Get the default color scale info
+     * @return default ColorScaleInfo
+     */
+    protected ColorScaleInfo getDefaultColorScaleInfo() {
+        ColorScaleInfo info = new ColorScaleInfo(paramName,
+                                  ColorScale.VERTICAL_ORIENT,
+                                  (colorTable != null)
+                                  ? getColorTable().getColorTable()
+                                  : null);
+        info.setPlacement(ColorScaleInfo.TOP);
+        info.setLabelColor(ColorScale.DEFAULT_LABEL_COLOR);
+        info.setIsVisible(false);
+        ViewManager vm = getDefaultViewManager();
+        Font        f  = null;
+        if (vm != null) {
+            f = vm.getDisplayListFont();
+        }
+        info.setLabelFont(f);
+        return info;
+    }
+
+    /**
+     * Does this control have displays in one of the main
+     * ViewManagers
+     *
+     * @return Shown in an external ViewManager
+     */
+    private boolean hasExternalView() {
+        List v = getDisplayInfos();
+        //TODO: Is this all we need to do?
+        return (v.size() > 0);
+
+        /**
+         *        for (int i=0, n=v.size(); i < n; i++) {
+         *   DisplayInfo info = (DisplayInfo) v.get (i);
+         *   }
+         */
+    }
+
+
+    /**
+     * Move the displays of this control into a newly created  ViewManager.
+     *
+     */
+    private void newViewManager() {
+        moveTo(getViewManager(new ViewDescriptor()));
+    }
+
+    /**
+     * An implementation of the DisplayControl  interface moveTo method.
+     * This is called when the user has dragged-and-dropped the display
+     * control (well, really the legend component) from one ViewManager
+     * to another. This nulls out the legendComponent member and iterates
+     * through all of the DisplayInfo-s, telling them to set their
+     * ViewManager to the given viewManager.
+     *
+     * @param newViewManager  new <code>ViewManager</code> to move to
+     */
+    public void moveTo(ViewManager newViewManager) {
+        defaultViewManager = newViewManager;
+        if ((defaultViewManager != null)
+                && (defaultViewManager.getViewDescriptor() != null)) {
+            defaultView = defaultViewManager.getViewDescriptor().getName();
+        }
+
+        List displayList = getDisplayInfos();
+        try {
+            boolean didone = false;
+            for (int i = 0, n = displayList.size(); i < n; i++) {
+                DisplayInfo info = (DisplayInfo) displayList.get(i);
+                if (info.getViewManager() == newViewManager) {
+                    continue;
+                }
+                didone = true;
+                info.moveTo(newViewManager);
+            }
+            if (didone) {
+                activateDisplay(displayList);
+            }
+
+        } catch (Exception exc) {
+            logException("Moving to a new view", exc);
+        }
+        newViewManager.controlMoved(this);
+    }
+
+
+    /**
+     * Set the color to be used for the foreground in the bottom legend
+     *
+     * @param fg The new color
+     */
+    public void setLegendForeground(Color fg) {
+        legendForeground = fg;
+        applyLegendForeground();
+    }
+
+
+
+    /**
+     * Set the color to be used for the background in the bottom legend
+     *
+     * @param bg The new color
+     */
+    public void setLegendBackground(Color bg) {
+        legendBackground = bg;
+        GuiUtils.setBackgroundOnTree(getBottomLegendComponent(), bg);
+        if (color != null) {
+            for (int i = 0; i < colorSwatches.size(); i++) {
+                ((JComponent) colorSwatches.get(i)).setBackground(color);
+            }
+        }
+    }
+
+    /**
+     * Change the visiblity of all color swatches
+     *
+     * @param on Visibility on or off
+     */
+    protected void showColorSwatches(boolean on) {
+        for (int i = 0; i < colorSwatches.size(); i++) {
+            JComponent swatch = (JComponent) colorSwatches.get(i);
+            swatch.setVisible(on);
+            swatch.invalidate();
+            if (swatch.getParent() != null) {
+                swatch.getParent().validate();
+            }
+
+        }
+
+    }
+
+
+    /**
+     * Apply the legendForeground color to the bottom legend
+     */
+    private void applyLegendForeground() {
+        Color fg;
+        if (isVisible) {
+            fg = ((legendForeground != null)
+                  ? legendForeground
+                  : Color.black);
+        } else {
+            fg = Color.gray;
+        }
+        if (bottomLegendComponent != null) {
+            GuiUtils.setForegroundOnTree(bottomLegendComponent, fg);
+        }
+    }
+
+    /**
+     * notify views  of change
+     */
+    protected void notifyViewManagersOfChange() {
+        List v = getViewManagers();
+        for (int i = 0; i < v.size(); i++) {
+            ((ViewManager) v.get(i)).displayControlChanged(this);
+        }
+
+    }
+
+
+    /**
+     * Set the ShowInDisplayList property.
+     *
+     * @param value The new value for ShowInDisplayList
+     */
+    public void setShowInDisplayList(boolean value) {
+        showInDisplayList = value;
+        notifyViewManagersOfChange();
+    }
+
+    /**
+     * Get the ShowInDisplayList property.
+     *
+     * @return The ShowInDisplayList
+     */
+    public boolean getShowInDisplayList() {
+        return showInDisplayList;
+    }
+
+    /**
+     * Get the locking visibility of the display
+     *
+     * @return true if locking visibility on
+     */
+    public boolean getLockVisibilityToggle() {
+        return lockVisibiltyToggle;
+    }
+
+    /**
+     * Set the locking visibility of the display
+     *
+     * @param v true to set locking visibility on
+     */
+    public void setLockVisibilityToggle(boolean v) {
+        lockVisibiltyToggle = v;
+        for (int i = 0; i < lockButtons.size(); i++) {
+            updateLockButton((JButton) lockButtons.get(i));
+        }
+    }
+
+
+    /**
+     * Get the visibility of the display
+     *
+     * @return true if visibility on
+     */
+    public boolean getDisplayVisibility() {
+        return isVisible;
+    }
+
+    /**
+     * Toggle the visibility for vector graphics rendering
+     *
+     * @param rasterMode  the toggle mode
+     *
+     * @throws Exception  problem toggling
+     */
+    public void toggleVisibilityForVectorGraphicsRendering(int rasterMode)
+            throws Exception {
+        if (rasterMode == RASTERMODE_SHOWRASTER) {
+            setDisplayVisibility(getIsRaster());
+        } else if (rasterMode == RASTERMODE_SHOWNONRASTER) {
+            setDisplayVisibility( !getIsRaster());
+        } else {
+            setDisplayVisibility(true);
+        }
+    }
+
+
+    /**
+     * Is this a raster display?
+     *
+     * @return  true if raster
+     */
+    public boolean getIsRaster() {
+        return isRaster;
+    }
+
+    /**
+     * Set IsRaster property
+     *
+     * @param v  the value
+     */
+    public void setIsRaster(boolean v) {
+        isRaster = v;
+    }
+
+    /**
+     * Set the visibility of the display and set the state of
+     * any visibility buttons we may have.
+     *
+     * @param on true to set visibility on
+     */
+    public void setDisplayVisibility(boolean on) {
+        setDisplayVisibility(on, true);
+    }
+
+
+    /**
+     * Set the visibility of the display and set the state of any
+     * visibility buttons we may have.
+     *
+     * @param on  true if they should be shown
+     * @param shouldShare  true if this property should be shared
+     */
+    private void setDisplayVisibility(boolean on, boolean shouldShare) {
+        //Make sure we don't loop forever because we setSelected on other 
+        //checkboxes which triggers the event which ends up calling this method
+        if (settingVisibility) {
+            return;
+        }
+        isVisible = on;
+        if ( !getHaveInitialized()) {
+            return;
+        }
+
+        settingVisibility = true;
+        applyLegendForeground();
+
+        try {
+            //Now run through all of the visibility buttons and update them
+            for (int i = 0, n = visibilityCbs.size(); i < n; i++) {
+                ((AbstractButton) visibilityCbs.get(i)).setSelected(on);
+            }
+            List displayList = getDisplayInfos();
+            for (int i = 0, n = displayList.size(); i < n; i++) {
+                DisplayInfo info        = (DisplayInfo) displayList.get(i);
+                Displayable displayable = (Displayable) info.getDisplayable();
+                //Preserve if the displayable   was initially hidden
+                if (isVisible) {
+                    if (info.getUltimateVisible()) {
+                        displayable.setVisible(true);
+                    }
+                } else {
+                    displayable.setVisible(false);
+                }
+                // TODO:  If we want to toggle the times in animation, uncomment
+                // the next line
+                //displayable.setUseTimesInAnimation(getUseTimesInAnimation() && isVisible);
+            }
+
+            if (colorScales != null) {
+                boolean shouldBeVisible = getColorScaleInfo().getIsVisible();
+                for (int i = 0; i < colorScales.size(); i++) {
+                    ColorScale scale = (ColorScale) colorScales.get(i);
+                    if ( !on) {
+                        scale.setVisible(false);
+                    } else {
+                        scale.setVisible(shouldBeVisible);
+                    }
+                }
+            }
+
+            if (displayListTable != null) {
+                for (Enumeration e = displayListTable.elements();
+                        e.hasMoreElements(); ) {
+                    DisplayableData d = (DisplayableData) e.nextElement();
+                    d.setVisible(on);
+                }
+            }
+
+
+        } catch (Exception exc) {
+            logException("Setting visibility of the display", exc);
+        }
+        settingVisibility = false;
+        if (shouldShare) {
+            doShareExternal(SHARE_VISIBILITY, new Boolean(isVisible));
+        }
+
+        List v = getViewManagers();
+        for (int i = 0; i < v.size(); i++) {
+            ((ViewManager) v.get(i)).displayControlVisibilityChanged(this);
+        }
+
+    }
+
+    /**
+     * Deprecated, misspelled version of setDisplayVisibility.
+     * @deprecated
+     *
+     * @param d d
+     * @param visible visible
+     *
+     * @throws RemoteException
+     * @throws VisADException
+     */
+    protected void setDisplayableVisiblity(Displayable d, boolean visible)
+            throws RemoteException, VisADException {
+        setDisplayableVisibility(d, visible);
+    }
+
+    /**
+     * See if this can save data in cache.
+     * @return true if allowable
+     */
+    protected boolean canSaveDataInCache() {
+        return ((dataInstances != null) && (dataInstances.size() == 1));
+    }
+
+    /**
+     * Set the ultimate visibility of the particular {@link ucar.visad.display.Displayable}.
+     * Used for maintaining the visibility of individual displayables
+     * if there are multiple.
+     *
+     * @param d {@link ucar.visad.display.Displayable} in question
+     * @param visible  true if it should be visible when the visibility
+     *                 of the entire control is true.
+     * @throws RemoteException  some RMI exception occured
+     * @throws VisADException  error setting the visibility in VisAD
+     */
+    protected void setDisplayableVisibility(Displayable d, boolean visible)
+            throws RemoteException, VisADException {
+        List displayList = getDisplayInfos();
+        for (int i = 0, n = displayList.size(); i < n; i++) {
+            DisplayInfo info        = (DisplayInfo) displayList.get(i);
+            Displayable displayable = (Displayable) info.getDisplayable();
+            if (displayable != d) {
+                continue;
+            }
+            info.setUltimateVisible(visible);
+            if (visible) {
+                d.setVisible(isVisible);
+            } else {
+                d.setVisible(false);
+            }
+            break;
+        }
+    }
+
+
+    /**
+     * A no-op method to implement the ItemListener interface.
+     *
+     * @param event The event
+     */
+    public void itemStateChanged(ItemEvent event) {}
+
+    /**
+     * Method to do what needs to be done when the display control
+     * failed.
+     */
+    public void displayControlFailed() {
+        try {
+            if ( !getProperty("control.ignoreerrors", false)) {
+                doRemove();
+            }
+        } catch (Exception exc) {}
+        //        disposeOfWindow ();
+    }
+
+
+    /**
+     * Close the  window. If this display control is not shown
+     * in any ViewManager-s then call doRemove
+     */
+    public void close() {
+        if (myWindow != null) {
+            myWindow.setVisible(false);
+        }
+        if ( !isInViewManager()) {
+            try {
+                doRemove();
+            } catch (Exception exc) {}
+        }
+
+    }
+
+
+    /**
+     *  If the JFrame window is non-null call dispose on it
+     */
+    private void disposeOfWindow() {
+        if (myWindow != null) {
+            final IdvWindow tmpWindow = myWindow;
+            myWindow = null;
+            SwingUtilities.invokeLater(new Runnable() {
+                public void run() {
+                    tmpWindow.setVisible(false);
+                    tmpWindow.dispose();
+                }
+            });
+        }
+    }
+
+
+    /**
+     * Show the dialog window for this control.
+     *
+     * @param src Component that we popup the window near. May be null.
+     */
+    public void popup(Component src) {
+        Window f = GuiUtils.getWindow(contents);
+        if ((f != null) && !makeWindow) {
+            GuiUtils.showComponentInTabs(contents);
+            //            if (f != null) {
+            //                GuiUtils.showDialogNearSrc(src, f);
+            //            }
+        } else {
+            makeWindow = true;
+            if (myWindow == null) {
+                myWindow = createIdvWindow();
+                if (myWindow != null) {
+                    initWindow(myWindow);
+                }
+            }
+            if (src != null) {
+                GuiUtils.showDialogNearSrc(src, ((myWindow != null)
+                        ? myWindow.getComponent()
+                        : null));
+            } else {
+                GuiUtils.showWidget(myWindow.getComponent());
+            }
+        }
+    }
+
+    /**
+     * Process the actions of any of the controls created with the
+     * doMake...Control method calls.
+     *
+     * @param event The action event
+     */
+    public void actionPerformed(ActionEvent event) {
+        if ( !okToFireEvent) {
+            return;
+        }
+
+        String cmd = event.getActionCommand();
+        try {
+            if (cmd.equals(CMD_REMOVE)) {
+                try {
+                    doRemove();
+                } catch (Exception exc) {
+                    logException("Removing the display", exc);
+                }
+            }
+            if (cmd.equals(CMD_POPUP)) {
+                popup((Component) event.getSource());
+                return;
+            }
+
+            if (cmd.equals(CMD_COLORS)) {
+                JComboBox box       = (JComboBox) event.getSource();
+                String    colorName = (String) box.getSelectedItem();
+                if (colorName != null) {
+                    Color newColor =
+                        getDisplayConventions().getColor(colorName);
+                    setColor(newColor);
+                }
+                return;
+            }
+
+            if (cmd.equals(CMD_COLORTABLE)) {
+                JComboBox  box           = (JComboBox) event.getSource();
+                ColorTable newColorTable = (ColorTable) box.getSelectedItem();
+                if (newColorTable == null) {
+                    //TODO - error handle
+                } else {
+                    setColorTable(newColorTable);
+                }
+                return;
+            }
+
+
+            log_.debug("Got unhandled cmd:" + cmd);
+        } catch (Exception exc) {
+            logException("Handling the action:" + cmd, exc);
+        }
+    }
+
+
+    /**
+     * Are we in a Globe display?
+     *
+     * @return  true if we're in the globe
+     */
+    public boolean inGlobeDisplay() {
+        return (getNavigatedDisplay() instanceof GlobeDisplay);
+    }
+
+
+
+    /**
+     * Just calls getNavigatedDisplay
+     *
+     * @return The  NavigatedDisplay that this control displays in.
+     */
+    public NavigatedDisplay getMapDisplay() {
+        return getNavigatedDisplay();
+    }
+
+
+    /**
+     * Utility method to determine if we are displaying in a 3d viewmanager
+     *
+     * @return Is the display 3d
+     */
+    public boolean isDisplay3D() {
+        NavigatedDisplay navDisplay = getNavigatedDisplay();
+        if (navDisplay != null) {
+            return getNavigatedDisplay().getDisplayMode()
+                   == NavigatedDisplay.MODE_3D;
+        }
+        return false;
+    }
+
+    /**
+     * Utility method to get the altitude type of the display
+     *
+     * @return Altitude type of the display
+     */
+    public DisplayRealType getDisplayAltitudeType() {
+        NavigatedDisplay navDisplay = getNavigatedDisplay();
+        if (navDisplay != null) {
+            return navDisplay.getDisplayAltitudeType();
+        }
+        //What do we return here?
+        return null;
+    }
+
+
+    /**
+     * A helper method for finding the
+     * {@link ucar.unidata.view.geoloc.NavigatedDisplay} of this control's
+     * {@link ucar.unidata.idv.MapViewManager}.
+     * This iterates through the list of DisplayInfo-s, finding the first one
+     * that holds an instance of a MapViewManager.  If not found this uses the
+     * default MapViewManager
+     *
+     * @return The  NavigatedDisplay that this control displays in.
+     */
+
+    public NavigatedDisplay getNavigatedDisplay() {
+        ViewManager vm = getViewManager();
+        if ((vm == null) || !(vm instanceof NavigatedViewManager)) {
+            return null;
+        }
+        return ((NavigatedViewManager) vm).getNavigatedDisplay();
+    }
+
+
+    /**
+     * Set the display master to be inactive.
+     * Return whether it was active at first.
+     *
+     */
+    public void setDisplayInactive() {
+        try {
+            NavigatedDisplay display = getNavigatedDisplay();
+            if (display != null) {
+                display.setDisplayInactive();
+            }
+        } catch (Exception exc) {}
+    }
+
+    /**
+     * If wasActive is true then set the display master to be active.
+     */
+    public void setDisplayActive() {
+        try {
+            NavigatedDisplay display = getNavigatedDisplay();
+            if (display != null) {
+                display.setDisplayActive();
+            }
+        } catch (Exception exc) {}
+    }
+
+
+
+
+    /**
+     * Set the display master to be active/inactive.
+     *
+     * @param active Active or inactive
+     *
+     * @throws RemoteException  some RMI exception occured
+     * @throws VisADException  error setting the visibility in VisAD
+     */
+    public void xxxsetDisplayActive(boolean active)
+            throws RemoteException, VisADException {
+        NavigatedDisplay display = getNavigatedDisplay();
+        if (display != null) {
+            //            display.setActive(active);
+        }
+
+    }
+
+
+    /**
+     * A helper method for finding the
+     * {@link ucar.unidata.idv.MapViewManager}
+     * this control displays in.  This method
+     * iterates through the list of DisplayInfo-s, finding the first one
+     * that holds an instance of a MapViewManager.  If not found this
+     * returns the default MapViewManager
+     *
+     * @return A MapViewManager
+     */
+    public MapViewManager getMapViewManager() {
+        List displayList = getDisplayInfos();
+        for (int i = 0, n = displayList.size(); i < n; i++) {
+            DisplayInfo info = (DisplayInfo) displayList.get(i);
+            ViewManager vm   = info.getViewManager();
+            if (vm instanceof MapViewManager) {
+                return (MapViewManager) vm;
+            }
+        }
+        return null;
+    }
+
+
+    /**
+     * A helper method for finding the {@link ucar.visad.display.DisplayMaster}
+     * that displays the given {@link ucar.visad.display.Displayable}
+     *
+     * @param displayable The displayable to look for
+     * @return The DisplayMaster the displayable is in
+     */
+    public DisplayMaster getDisplayMaster(Displayable displayable) {
+        ViewManager viewManager = getViewManager(displayable);
+        return ((viewManager != null)
+                ? viewManager.getMaster()
+                : null);
+    }
+
+    /**
+     * A helper method for finding the common {@link ucar.unidata.idv.ViewManager}
+     * which is displaying the given displayable.
+     *
+     * @param displayable The displayable to look for
+     * @return The ViewManager the displayable is in
+     *
+     */
+    public ViewManager getViewManager(Displayable displayable) {
+        List displayList = getDisplayInfos();
+        for (int i = 0, n = displayList.size(); i < n; i++) {
+            DisplayInfo info = (DisplayInfo) displayList.get(i);
+            if (info.getDisplayable() == displayable) {
+                return info.getViewManager();
+            }
+        }
+        return null;
+    }
+
+    /**
+     * Get, from the {@link ucar.unidata.idv.ControlContext},
+     * the {@link ucar.unidata.idv.ViewManager} identified by the
+     * {@link ucar.unidata.idv.ViewDescriptor} returned from
+     * {@link #getDefaultViewDescriptor}
+     *
+     * @return The view manager
+     */
+    public ViewManager getViewManager() {
+        if (defaultViewManager != null) {
+            if (defaultViewManager.getIsDestroyed()) {
+                defaultViewManager = null;
+                defaultView        = null;
+            } else {
+                return defaultViewManager;
+            }
+        }
+        return defaultViewManager =
+            getViewManager(getDefaultViewDescriptor());
+    }
+
+
+    /**
+     * Get, from the {@link ucar.unidata.idv.ControlContext},
+     * the {@link ucar.unidata.idv.ViewManager} identified by the
+     * given {@link ucar.unidata.idv.ViewDescriptor}
+     *
+     * @param viewDescriptor The view descriptor that identifies the view manager we want
+     * @return The view manager
+     */
+    public ViewManager getViewManager(ViewDescriptor viewDescriptor) {
+        if ((defaultViewManager != null)
+                && defaultViewManager.getIsDestroyed()) {
+            defaultViewManager = null;
+        }
+
+
+        if (viewDescriptor.equals(getDefaultViewDescriptor())
+                && (defaultViewManager != null)) {
+            return defaultViewManager;
+        }
+        debug("new vm-1");
+        ViewManager vm = getControlContext().getViewManager(viewDescriptor,
+                             true, null);
+        debug("new vm-2");
+        return vm;
+
+    }
+
+
+
+    /**
+     * Get the toggle button JCheckBox that is source for item listener
+     * events to toggle visibility of the display.
+     *
+     * @param label The label to use when creating the JCheckBox
+     * @return JCheckBox the toggle button
+     */
+    public JCheckBox doMakeVisibilityControl(String label) {
+        // make toggle button for toggling visibility of surface
+        final JCheckBox cb = new JCheckBox(label, isVisible);
+        visibilityCbs.add(cb);
+        cb.setToolTipText("Toggle visibility on/off");
+        cb.addItemListener(new ItemListener() {
+            public void itemStateChanged(ItemEvent event) {
+                setDisplayVisibility(cb.isSelected());
+            }
+        });
+
+        return cb;
+    }
+
+
+    /**
+     * Create the gui control (a JButton) that allows the user to
+     * remove this DisplayControl. This object is added as an ActionListener
+     * to the button with the action command CMD_REMOVE.
+     *
+     * @param tooltip  tooltip for the button
+     * @return button
+     */
+    public JButton doMakeRemoveControl(String tooltip) {
+        return GuiUtils.makeJButton("Remove display", new Object[] {
+            "-listener", this, "-tooltip", tooltip, "-command", CMD_REMOVE
+        });
+    }
+
+
+    /**
+     * Show the color dialog
+     */
+    public void showColorDialog() {
+        showColorDialog("setColor");
+    }
+
+    /**
+     * Show the color dialog and invoke the named method
+     * @param methodName    the method name to invoke
+     */
+    public void showColorDialog(String methodName) {
+        Color newColor = JColorChooser.showDialog(null, "Choose Color",
+                             color);
+        if (newColor != null) {
+            try {
+
+                Method theMethod = Misc.findMethod(this.getClass(),
+                                       methodName,
+                                       new Class[] { newColor.getClass() });
+                if (theMethod == null) {
+                    throw new NoSuchMethodException("unknown method "
+                            + methodName);
+                } else {
+                    theMethod.invoke(this, new Object[] { newColor });
+                }
+            } catch (Exception exc) {
+                logException("Setting color with:" + methodName, exc);
+            }
+        }
+    }
+
+
+    /**
+     * Set the color for the selector. Used by persistence.
+     *
+     * @param c  color to use
+     * @throws RemoteException  some RMI exception occured
+     * @throws VisADException  error setting the color in VisAD
+     */
+    public void setColor(Color c) throws RemoteException, VisADException {
+        color = c;
+        if (color != null) {
+            for (int i = 0; i < colorSwatches.size(); i++) {
+                ((JComponent) colorSwatches.get(i)).setBackground(color);
+            }
+            if (colorComboBox != null) {
+                okToFireEvent = false;
+                colorComboBox.setSelectedItem(
+                    getDisplayConventions().getColorName(c));
+                okToFireEvent = true;
+            }
+        }
+        if (getHaveInitialized()) {
+            applyColor();
+        }
+    }
+
+    /**
+     * Get the color for the selector. Used by persistence.
+     *
+     * @return color being used.
+     */
+    public Color getColor() {
+        return color;
+    }
+
+    /**
+     * Get the range to use to apply to displayables
+     *
+     * @return the range for displayables
+     *
+     * @throws RemoteException On badness
+     * @throws VisADException On badness
+     */
+    public Range getRangeToApply() throws RemoteException, VisADException {
+        return getRange();
+    }
+
+
+    /**
+     * Get the range for the parameter
+     *
+     * @return range being used
+     * @throws RemoteException  some RMI exception occured
+     * @throws VisADException  error getting the range in VisAD
+     */
+    public Range getRange() throws RemoteException, VisADException {
+        if (colorRange == null) {
+            colorRange = getInitialRange();
+        }
+        return colorRange;
+    }
+
+    /**
+     * Get the range for the data
+     *
+     * @return range of data
+     * @throws RemoteException  some RMI exception occured
+     * @throws VisADException  error getting the range in VisAD
+     */
+    public Range getSelectRange() throws RemoteException, VisADException {
+        if (selectRange == null) {
+            selectRange = getColorRangeFromData();
+        }
+        return selectRange;
+    }
+
+    /**
+     * Get the range for the color table.
+     *
+     * @return range being used
+     * @throws RemoteException  some RMI exception occured
+     * @throws VisADException  error getting the range in VisAD
+     */
+    public Range getRangeForColorTable()
+            throws RemoteException, VisADException {
+        return getRange();
+    }
+
+    /**
+     * Set the range (from the colortablewidget)
+     *
+     * @param whichColortable Defines which color table to use. Default is the main one.
+     * @param newRange The value
+     *
+     * @throws RemoteException On badness
+     * @throws VisADException On badness
+     */
+    public void setRange(String whichColortable, Range newRange)
+            throws RemoteException, VisADException {
+        setRange(newRange);
+    }
+
+    /**
+     * Set the color table from the colortablewidget
+     *
+     * @param whichColorTable Defines which color table to use. Default is the main one.
+     * @param newColorTable The new colortable
+     *
+     * @throws RemoteException On badness
+     * @throws VisADException On badness
+     */
+    public void setColorTable(String whichColorTable,
+                              ColorTable newColorTable)
+            throws RemoteException, VisADException {
+        setColorTable(newColorTable);
+    }
+
+    /**
+     * Revert to the default
+     *
+     * @param whichColorTable Which  one. Default is the main one.
+     */
+    protected void revertToDefaultColorTable(String whichColorTable) {
+        revertToDefaultColorTable();
+    }
+
+    /**
+     * Revert to the default
+     *
+     * @param whichColorTable Which  one. Default is the main one.
+     */
+    protected void revertToDefaultRange(String whichColorTable) {
+        revertToDefaultRange();
+    }
+
+
+    /**
+     * Set the range for the color table.
+     *
+     * @param newRange   range to use
+     * @throws RemoteException  some RMI exception occured
+     * @throws VisADException  error setting the range in VisAD
+     */
+    public void setRange(Range newRange)
+            throws RemoteException, VisADException {
+
+        colorRange = newRange;
+        if (colorRange != null) {
+            if (ctw != null) {
+                ctw.setRange(colorRange);
+            }
+            if (getHaveInitialized()) {
+                applyRange();
+            }
+        }
+    }
+
+    /**
+     * Set the range for the select data.
+     *
+     * @param newRange   range to use
+     * @throws RemoteException  some RMI exception occured
+     * @throws VisADException  error setting the range in VisAD
+     */
+    public void setSelectRange(Range newRange)
+            throws RemoteException, VisADException {
+
+        selectRange = newRange;
+        if (selectRange != null) {
+            if (selectRangeWidget != null) {
+                selectRangeWidget.setRange(selectRange);
+                if ( !selectRangeWidget.getSelectRangeEnabled()) {
+                    return;
+                }
+            }
+            if (getHaveInitialized()) {
+                applySelectRange();
+            }
+        }
+    }
+
+
+
+
+    /**
+     * Set the color table and propagate the change to any shared objects.
+     *
+     * @param newColorTable  new ColorTable
+     * @param fromUser  true if the user is setting the color table
+     * @throws RemoteException  some RMI exception occured
+     * @throws VisADException  error setting the color table in VisAD
+     */
+    private void setColorTable(ColorTable newColorTable, boolean fromUser)
+            throws RemoteException, VisADException {
+        if ((colorTable != null) && (newColorTable != null)) {
+            if (colorTable.equalsTable(newColorTable)) {
+                return;
+            }
+            if ( !colorTable.getName().equals(newColorTable.getName())) {
+                resetDimness();
+            }
+
+        } else {
+            resetDimness();
+        }
+        if (newColorTable == null) {
+            this.colorTable = null;
+            return;
+        }
+        this.colorTable = new ColorTable(newColorTable);
+        if ((ctw != null) && (colorTable != null)) {
+            ctw.setColorTable(colorTable);
+        }
+        if (getHaveInitialized()) {
+            deactivateDisplays();
+            applyColorTable();
+            if (fromUser) {
+                doShare(SHARE_COLORTABLE, colorTable);
+            }
+            activateDisplays();
+        }
+    }
+
+    /*
+     *  For now we'll comment this out - we used to use it to persist off the name, not the color table
+     *  itself. Now we persist off the color table.
+     * public String getColorTableName () {
+     *   return (colorTable!=null?colorTable.getName ():null);
+     *   }
+     */
+
+
+    /**
+     * This method is for legacy bundles that used to save off the
+     * color table name instead of the color table.
+     *
+     * @param n The name of the color table
+     */
+    public void setColorTableName(String n) {
+        colorTableName = n;
+        if (haveInitialized) {
+            ColorTable ct =
+                controlContext.getColorTableManager().getColorTable(
+                    colorTableName);
+            try {
+                setColorTable(ct);
+            } catch (Exception exc) {
+                logException("Setting color table", exc);
+            }
+        }
+    }
+
+
+    /**
+     * Set the {@link ucar.unidata.util.ColorTable} property.
+     *
+     * @param newColorTable The new value for ColorTable
+     * @throws RemoteException  some RMI exception occured
+     * @throws VisADException  error setting the color table in VisAD
+     */
+    public void setColorTable(ColorTable newColorTable)
+            throws RemoteException, VisADException {
+        setColorTable(newColorTable, true);
+    }
+
+
+    /**
+     * Get the {@link ucar.unidata.util.ColorTable} property.
+     *
+     * @return The ColorTable
+     */
+    public ColorTable getColorTable() {
+        return colorTable;
+    }
+
+
+    /**
+     * Set the display list color property.
+     *
+     * @param newColor The new color
+     * @throws RemoteException  some RMI exception occured
+     * @throws VisADException  error setting the color in VisAD
+     */
+    public void setDisplayListColor(Color newColor)
+            throws RemoteException, VisADException {
+        setDisplayListColor(newColor, true);
+    }
+
+    /**
+     * Set the display list color property.
+     *
+     * @param newColor The new color
+     * @param fromUser true if this is from the user
+     * @throws RemoteException  some RMI exception occured
+     * @throws VisADException  error setting the color in VisAD
+     */
+    protected void setDisplayListColor(Color newColor, boolean fromUser)
+            throws RemoteException, VisADException {
+        for (Enumeration e =
+                displayListTable.elements(); e.hasMoreElements(); ) {
+            ((DisplayableData) e.nextElement()).setColor(newColor);
+        }
+        displayListColor = newColor;
+        if (fromUser) {
+            displayListUsesColor = false;
+        }
+    }
+
+
+    /**
+     * Get the DisplayListColor property.
+     *
+     * @return The display list color
+     */
+    public Color getDisplayListColor() {
+        return displayListColor;
+    }
+
+
+    /**
+     * Assume that any display controls that have a color table widget
+     * will want the color table to show up in the legend.
+     *
+     * @param  legendType  type of legend
+     * @return The extra JComponent to use in legend
+     */
+    protected JComponent getExtraLegendComponent(int legendType) {
+        if (ctw != null) {
+            return ctw.getLegendPanel(legendType);
+        }
+        return null;
+    }
+
+
+    /**
+     * Get the ColorTableWidget using the specified range.
+     *
+     * @param r range for the color table
+     * @return widget
+     * @throws RemoteException  some RMI exception occured
+     * @throws VisADException  error setting the color table range in VisAD
+     */
+    public ColorTableWidget getColorTableWidget(Range r)
+            throws VisADException, RemoteException {
+        if (ctw == null) {
+            if (colorTable == null) {
+                colorTable = getOldColorTableOrInitialColorTable();
+            }
+            ctw = new ColorTableWidget(this,
+                                       controlContext.getColorTableManager(),
+                                       ((colorTable != null)
+                                        ? colorTable
+                                        : controlContext
+                                            .getColorTableManager()
+                                            .getDefaultColorTable()), r);
+            addRemovable(ctw);
+        } else if (r != null) {
+            ctw.setRange(r);
+        }
+        return ctw;
+    }
+
+    /**
+     * Get the SelectRangeWidget using the specified range.
+     *
+     * @param r range for the color table
+     * @return widget
+     * @throws RemoteException  some RMI exception occured
+     * @throws VisADException  error setting the color table range in VisAD
+     */
+    public SelectRangeWidget getSelectRangeWidget(Range r)
+            throws VisADException, RemoteException {
+        if (selectRangeWidget == null) {
+            selectRangeWidget = new SelectRangeWidget(this, r);
+            addRemovable(selectRangeWidget);
+        }
+        return selectRangeWidget;
+    }
+
+    /**
+     * Get the LineWidthWidget
+     *
+     * @return widget
+     * @throws RemoteException  some RMI exception occured
+     * @throws VisADException  error setting the color table range in VisAD
+     */
+    public ValueSliderWidget getLineWidthWidget()
+            throws VisADException, RemoteException {
+        if (lww == null) {
+            lww = new ValueSliderWidget(this, 1, 10, "lineWidth",
+                                        getLineWidthWidgetLabel());
+            addRemovable(lww);
+        }
+        return lww;
+    }
+
+    /**
+     * A wrapper around doMakeColorControl (Color color), passing
+     * in null as the Color argument.
+     *
+     * @return color selector component
+     * @see #doMakeColorControl(Color)
+     */
+    public Component doMakeColorControl() {
+        return doMakeColorControl(null);
+    }
+
+
+    /**
+     * This creates a gui control for selecting a Color.
+     * It uses the list of Colors defined by the idv.DisplayConventions
+     * class. If the color argument is non-null then the corresponding
+     * String name of the color is retrieved from idv.DisplayConventions.
+     * If found the name is used to set the selected item on the JComboBox.
+     *
+     * @param color  default
+     * @return color selector component
+     */
+    public Component doMakeColorControl(Color color) {
+        colorComboBox =
+            new JComboBox(getDisplayConventions().getColorNameList());
+
+        if (color != null) {
+            String colorName = getDisplayConventions().getColorName(color);
+            if (colorName != null) {
+                colorComboBox.setSelectedItem(colorName);
+            }
+        }
+        colorComboBox.addActionListener(this);
+        colorComboBox.setActionCommand(CMD_COLORS);
+        return colorComboBox;
+    }
+
+    /**
+     * Get the vertical position for a constant map from a
+     * value in the range of -1.0 to 1.0.
+     *
+     * @param value  value to scale to vertical coordinates
+     * @return scaled value in vertical coordinates
+     */
+    public double getVerticalValue(double value) {
+        double returnValue = value;
+        returnValue = (value < -1.0)
+                      ? -1.0
+                      : (value > 1.0)
+                        ? 1.0
+                        : value;
+        if (getNavigatedDisplay() != null) {
+            DisplayRealType drt =
+                getNavigatedDisplay().getDisplayAltitudeType();
+            double[] range    = new double[2];
+            boolean  hasRange = drt.getRange(range);
+            if (hasRange) {
+                double pcnt = (returnValue - (-1)) / 2;
+                returnValue = Math.min((range[0]
+                                        + (range[1] - range[0])
+                                          * pcnt), range[1]);
+            }
+        }
+        return returnValue;
+    }
+
+    /**
+     * Set the help URL for this DisplayControl
+     *
+     * @param helpUrl  URL for the help.
+     */
+    public void setHelpUrl(String helpUrl) {
+        this.helpUrl = helpUrl;
+    }
+
+    /**
+     * Wrapper around ControlContext.getProperty method
+     *
+     * @param  name  property name
+     * @param  dflt  default value
+     * @return The boolean value of the given property or the dflt if undefined
+     */
+    public boolean getProperty(String name, boolean dflt) {
+        return getControlContext().getProperty(name, dflt);
+    }
+
+    /**
+     * Wrapper around ControlContext.getProperty method
+     *
+     * @param  name  property name
+     * @param  dflt  default value
+     * @return The String value of the given property or the dflt if undefined
+     */
+    public String getProperty(String name, String dflt) {
+        return getControlContext().getProperty(name, dflt);
+    }
+
+    /**
+     * Return the object store from the getControlContext
+     *
+     * @return The object store to use.
+     */
+    public XmlObjectStore getObjectStore() {
+        return getControlContext().getObjectStore();
+    }
+
+    /**
+     * Set whether it's okay to fire events to listeners.
+     *
+     * @param v true if okay.
+     */
+    public void setOkToFireEvents(boolean v) {
+        okToFireEvent = v;
+    }
+
+    /**
+     * Get whether it's okay to fire events to listeners.
+     *
+     * @return true if okay.
+     */
+    public boolean getOkToFireEvents() {
+        return okToFireEvent;
+    }
+
+    /**
+     * Used by the isl to override selective parameters in the default contourInfo
+     *
+     * @param s The param string.
+     */
+    public void setContourInfoParams(String s) {
+        contourInfoParams = s;
+    }
+
+    /**
+     * Set the contour parameters for any contours
+     *
+     * @param  newInfo  the new contour information
+     * @throws RemoteException  some RMI exception occured
+     * @throws VisADException  error setting the contour info in VisAD
+     */
+    public void setContourInfo(ContourInfo newInfo)
+            throws VisADException, RemoteException {
+        if (newInfo == null) {
+            contourInfo = null;
+            return;
+        }
+        contourInfo = new ContourInfo(newInfo);
+        if (contourWidget != null) {
+            contourWidget.setContourInfo(newInfo);
+        }
+        applyContourInfo();
+    }
+
+
+    /**
+     * Get the contour information for any contours
+     *
+     * @return  the contour information
+     */
+    public ContourInfo getContourInfo() {
+        return contourInfo;
+    }
+
+    /**
+     * Set the shared color scale info
+     *
+     * @param newInfo  the new information
+     *
+     * @throws RemoteException    remote problem
+     * @throws VisADException     VisAD problem
+     */
+    public void setSharedColorScaleInfo(ColorScaleInfo newInfo)
+            throws VisADException, RemoteException {
+        if (newInfo == null) {
+            return;
+        }
+        //Copy everything except orientation
+        newInfo = new ColorScaleInfo(newInfo);
+        if (colorScaleInfo != null) {
+            newInfo.setPlacement(colorScaleInfo.getPlacement());
+            newInfo.setOrientation(colorScaleInfo.getOrientation());
+        }
+        colorScaleInfo = newInfo;
+        applyColorScaleInfo();
+    }
+
+
+    /**
+     * Set the color scale parameters for any color scale
+     *
+     * @param  newInfo  the new contour information
+     * @throws RemoteException  some RMI exception occured
+     * @throws VisADException  error setting the contour info in VisAD
+     */
+    public void setColorScaleInfo(ColorScaleInfo newInfo)
+            throws VisADException, RemoteException {
+        if (newInfo == null) {
+            colorScaleInfo = null;
+            return;
+        }
+        colorScaleInfo = new ColorScaleInfo(newInfo);
+        applyColorScaleInfo();
+
+    }
+
+
+
+
+    /**
+     * Get the contour information for any contours
+     *
+     * @return  the contour information
+     */
+    public ColorScaleInfo getColorScaleInfo() {
+        if (colorScaleInfo == null) {
+            colorScaleInfo = getDefaultColorScaleInfo();
+        }
+        return colorScaleInfo;
+    }
+
+
+
+    /** Used to hold Data when persisting. Not really using this now */
+    private Hashtable cachedData;
+
+    /**
+     * Get the cache of data. Not being used now.
+     *
+     * @return Data cache
+     */
+    public Hashtable getCachedData() {
+        //For now don't persist the cache
+        if (true) {
+            return null;
+        }
+
+        if ( !controlContext.getPersistenceManager().getSaveData()) {
+            return null;
+        }
+
+        if ((dataInstances == null) || (dataInstances.size() == 0)) {
+            return null;
+        }
+        Hashtable cache = new Hashtable();
+        try {
+            for (int i = 0; i < dataInstances.size(); i++) {
+                DataInstance dataInstance =
+                    (DataInstance) dataInstances.get(i);
+                Data data = dataInstance.getData();
+                cache.put(dataInstance.getDataChoice().getId(), data);
+            }
+        } catch (Exception exc) {
+            logException("Making data cache", exc);
+            return null;
+        }
+        return cache;
+    }
+
+
+    /**
+     * Set the data cache. Not being used now.
+     *
+     * @param cache Data cache
+     */
+    public void setCachedData(Hashtable cache) {
+        cachedData = cache;
+    }
+
+
+
+
+
+    /**
+     * Sets the list of <code>DataInstances</code> for this
+     * DisplayControl.  May be null.
+     *
+     * @param l  <code>List</code> of <code>DataInstances</code>
+     */
+    public void setDataInstances(List l) {
+        dataInstances = l;
+    }
+
+    /**
+     * Get the scaling factor for probes and such. The scaling is
+     * the parameter that gets passed to TextControl.setSize() and
+     * ShapeControl.setScale().
+     *
+     * @return ratio of the current matrix scale factor to the
+     *         saved matrix scale factor.
+     * @throws VisADException problem determining scale
+     * @throws RemoteException problem determining scale for remote display
+     */
+    public float getDisplayScale() throws VisADException, RemoteException {
+        NavigatedDisplay navDisplay = getNavigatedDisplay();
+        if (navDisplay != null) {
+            return navDisplay.getDisplayScale();
+        }
+        return 1.0f;
+    }
+
+    /**
+     * Get the perferred sampling mode.
+     *
+     * @return sampling mode (WEIGHTED_AVERAGE, NEAREST_NEIGHBOR)
+     */
+    public String getDefaultSamplingMode() {
+        return defaultSamplingMode;
+    }
+
+    /**
+     * Set sampling mode.
+     *
+     * @param newMode  String name of sampling mode
+     */
+    public void setDefaultSamplingMode(String newMode) {
+        defaultSamplingMode = newMode;
+    }
+
+    /**
+     * Get the sampling mode
+     *
+     * @return sampling mode
+     */
+    public int getSamplingModeValue() {
+        return getSamplingModeValue(defaultSamplingMode);
+    }
+
+
+    /**
+     * Get the integer value for the sampling mode supplied
+     *
+     * @param samplingMode  String name of sampling mode
+     * @return value to use in resampling
+     */
+    public int getSamplingModeValue(String samplingMode) {
+        return Misc.equals(samplingMode, WEIGHTED_AVERAGE)
+               ? Data.WEIGHTED_AVERAGE
+               : Data.NEAREST_NEIGHBOR;
+    }
+
+    /**
+     * Get the name of the sampling mode
+     *
+     * @param  mode  String name of sampling mode
+     * @return value to use in resampling
+     */
+    public String getSamplingModeName(int mode) {
+        return ((mode == Data.WEIGHTED_AVERAGE)
+                ? WEIGHTED_AVERAGE
+                : NEAREST_NEIGHBOR);
+    }
+
+
+    /**
+     * Get the integer value of the default sampling mode
+     *
+     * @return  integer value of default sampling mode
+     */
+    public int getDefaultSamplingModeValue() {
+        return getSamplingModeValue((defaultSamplingMode == null)
+                                    ? DEFAULT_SAMPLING_MODE
+                                    : defaultSamplingMode);
+    }
+
+    /**
+     * This is the category that is defined for this control.
+     * It is mostly used by the legend guis to organise the presentation
+     * of the display controls.
+     *
+     * @param value The new value for the display category.
+     */
+    public void setDisplayCategory(String value) {
+        displayCategory = value;
+        if (displayCategory != null) {
+            allCategories.put(displayCategory, displayCategory);
+        }
+    }
+
+    /**
+     * This is the category that is defined for this control.
+     * It is mostly used by the legend guis to organise the presentation
+     * of the display controls.
+     *
+     * @return The display category.
+     */
+    public String getDisplayCategory() {
+        return displayCategory;
+    }
+
+
+    /**
+     * Method to get a list of ViewManagers that are applicable to this
+     * DisplayControl.
+     *
+     * @return <code>List</code> of view managers associated with this
+     *         DisplayControl's Displayables.
+     */
+    public List getViewManagers() {
+        List displayList  = getDisplayInfos();
+        List viewManagers = new ArrayList();
+        for (int i = 0; i < displayList.size(); i++) {
+            DisplayInfo info = (DisplayInfo) displayList.get(i);
+            ViewManager vm   = info.getViewManager();
+            if ( !viewManagers.contains(vm)) {
+                viewManagers.add(vm);
+                //System.out.println("viewManager-"+i+" = "+vm);
+            }
+        }
+        return viewManagers;
+    }
+
+    /**
+     * Set the visibility of the color scale.
+     *
+     * @param viz true for color scales to be visible
+     *
+     * @throws RemoteException On badness
+     * @throws VisADException On badness
+     */
+    public void setColorScaleVisible(boolean viz)
+            throws VisADException, RemoteException {
+        getColorScaleInfo().setIsVisible(viz);
+        applyColorScaleInfo();
+    }
+
+    /**
+     *  Set the HadDataChoices property.
+     *
+     *  @param value The new value for HadDataChoices
+     */
+    public void setHadDataChoices(boolean value) {
+        hadDataChoices = value;
+    }
+
+    /**
+     *  Get the HadDataChoices property.
+     *
+     *  @return The HadDataChoices
+     */
+    public boolean getHadDataChoices() {
+        return (myDataChoices != null) && (myDataChoices.size() > 0);
+    }
+
+    /**
+     * Set the name of the data choice
+     *
+     * @param s the name
+     */
+    public void setOriginalDataChoicesLabel(String s) {
+        this.originalDataChoicesLabel = s;
+    }
+
+
+    /**
+     * Get the name of the data choice, if there is one, when we are saving off without data
+     *
+     * @return datachoice name
+     */
+    public String getOriginalDataChoicesLabel() {
+        if (controlContext != null) {
+            if ( !controlContext.getPersistenceManager()
+                    .getSaveDataSources()) {
+                if ((myDataChoices != null) && (myDataChoices.size() > 0)) {
+                    return "" + myDataChoices.get(0);
+                }
+            }
+        }
+        return "";
+    }
+
+
+
+    /**
+     *  Set the TemplateName property.
+     *
+     *  @param value The new value for TemplateName
+     */
+    public void setTemplateName(String value) {
+        templateName = value;
+    }
+
+    /**
+     *  Get the TemplateName property.
+     *
+     *  @return The TemplateName
+     */
+    public String getTemplateName() {
+        if (controlContext != null) {
+            return controlContext.getPersistenceManager()
+                .getCurrentTemplateName();
+        }
+        return null;
+    }
+
+
+
+    /**
+     * Set the NameFromUser property.
+     * This is kept around for legacy bundles
+     *
+     * @param value The new value for NameFromUser
+     */
+    public void setNameFromUser(String value) {
+        legendLabelTemplate = value;
+    }
+
+
+
+    /**
+     * Set the Name property.
+     * Keep around for legacy bundles.
+     *
+     * @param value The new value for Name
+     */
+    public void setName(String value) {
+        id = value;
+    }
+
+
+
+    /**
+     * Set the Name property.
+     *
+     * @param value The new value for Name
+     */
+    public void setId(String value) {
+        id = value;
+    }
+
+    /**
+     * Get the Id property.
+     *
+     * @return The Id
+     */
+    public String getId() {
+        return id;
+    }
+
+    /**
+     * Set the collapsed legend property.
+     *
+     * @param value The new value for collapsedLegend
+     */
+    public void setCollapseLegend(boolean value) {
+        collapseLegend = value;
+    }
+
+    /**
+     * Get the collapsed legend property.
+     *
+     * @return The collapsed legend property
+     */
+    public boolean getCollapseLegend() {
+        return collapseLegend;
+    }
+
+
+    /**
+     * Find a property on the display control. These properties are not saved.
+     *
+     * @param key The key
+     *
+     * @return The value
+     */
+    public Object getTransientProperty(Object key) {
+        return transientProperties.get(key);
+    }
+
+    /**
+     * Put a property on the display control. These properties are not saved.
+     *
+     * @param key The key
+     * @param value The value
+     */
+    public void putTransientProperty(Object key, Object value) {
+        transientProperties.put(key, value);
+    }
+
+    /**
+     * Apply preferences to this control.  Subclasses should override
+     * if needed.
+     */
+    public void applyPreferences() {
+        updateLegendAndList();
+    }
+
+    /**
+     * Set the ZPosition property.
+     *
+     * @param value The new value for ZPosition
+     *
+     * @throws RemoteException When bad things happen
+     * @throws VisADException When bad things happen
+     */
+    public void setZPosition(double value)
+            throws RemoteException, VisADException {
+        setZPosition(value, false);
+    }
+
+    /**
+     * Set the Z position
+     *
+     * @param value  the value
+     * @param fromSlider  true if from slider
+     *
+     * @throws RemoteException When bad things happen
+     * @throws VisADException When bad things happen
+     */
+    public void setZPosition(double value, boolean fromSlider)
+            throws RemoteException, VisADException {
+        zPosition = value;
+        if (getHaveInitialized()) {
+            applyZPosition();
+        }
+        if ((zPositionSlider != null) && !fromSlider) {
+            zPositionSlider.setValue(value);
+        }
+    }
+
+
+    /**
+     * Set the line width property.
+     *
+     * @param value The new value for line width
+     *
+     * @throws RemoteException When bad things happen
+     * @throws VisADException When bad things happen
+     */
+    public void setLineWidth(int value)
+            throws RemoteException, VisADException {
+        lineWidth = value;
+        if (getHaveInitialized()) {
+            applyLineWidth();
+        }
+        if (lww != null) {
+            lww.setValue(value);
+        }
+    }
+
+    /**
+     * Get the line width property.
+     *
+     * @return The line width
+     */
+    public int getLineWidth() {
+        return lineWidth;
+    }
+
+
+    /**
+     * Get the initial Z position
+     *
+     * @return the position in Z space
+     */
+    protected double getInitialZPosition() {
+        double           retVal     = -1;
+        NavigatedDisplay navDisplay = getNavigatedDisplay();
+        if (navDisplay != null) {
+            DisplayRealType drt      = navDisplay.getDisplayAltitudeType();
+            double[]        range    = new double[2];
+            boolean         hasRange = drt.getRange(range);
+            double          defVal   = drt.getDefaultValue();
+            if (hasRange) {
+                double pcnt = Math.abs((defVal - range[0])
+                                       / Math.abs(range[1] - range[0]));
+                // find percentage along a -1 to 1 range
+                retVal = -1 + 2 * pcnt;
+            }
+        }
+        return retVal;
+    }
+
+    /**
+     * Get the ZPosition property.
+     *
+     * @return The ZPosition
+     */
+    public double getZPosition() {
+        if (zPosition == Double.MIN_VALUE) {
+            zPosition = getInitialZPosition();
+        }
+        return zPosition;
+    }
+
+    /**
+     * Update the animation for the view manager
+     */
+    protected void updateAnimation() {
+        if (internalAnimation != null) {
+            internalAnimation.reCalculateAnimationSet();
+        }
+        if (viewAnimation != null) {
+            viewAnimation.reCalculateAnimationSet();
+        }
+    }
+
+
+    /**
+     * Get some animation.
+     *
+     * @return The animation
+     *
+     * @throws RemoteException On Badness
+     * @throws VisADException On Badness
+     */
+    public Animation getSomeAnimation()
+            throws VisADException, RemoteException {
+        return getAnimation();
+
+    }
+
+
+
+    /**
+     * Get the animation
+     *
+     * @return The animation
+     *
+     * @throws RemoteException On Badness
+     * @throws VisADException On Badness
+     */
+    public Animation getAnimation() throws VisADException, RemoteException {
+        return getAnimation(false, null);
+    }
+
+
+    /**
+     * Get the Animation for this display.
+     *
+     * @param createOurOwn If true then we create our own. Else we
+     * get it from the ViewManager we are displayed in.
+     *
+     * @return The Animation
+     *
+     * @throws RemoteException On Badness
+     * @throws VisADException On Badness
+     */
+    protected Animation getAnimation(boolean createOurOwn)
+            throws VisADException, RemoteException {
+        return getAnimation(createOurOwn, null);
+    }
+
+    /**
+     * Create, if needed, and return  the Animation to use
+     *
+     * @param timeType The time type
+     *
+     * @return The Animation
+     *
+     * @throws RemoteException On Badness
+     * @throws VisADException On Badness
+     */
+    protected Animation getAnimation(RealType timeType)
+            throws VisADException, RemoteException {
+        return getAnimation(true, timeType);
+    }
+
+
+    /**
+     * Get the Animation for this display.
+     *
+     * @param createOurOwn If true then we create our own. Else we
+     * get it from the ViewManager we are displayed in.
+     * @param timeType Time type
+     *
+     * @return The Animation
+     *
+     * @throws RemoteException On Badness
+     * @throws VisADException On Badness
+     */
+    protected Animation getAnimation(boolean createOurOwn, RealType timeType)
+            throws VisADException, RemoteException {
+
+        if (createOurOwn) {
+            return getInternalAnimation(timeType);
+        }
+
+        //For backwards compatability
+        if (internalAnimation != null) {
+            return internalAnimation;
+        }
+
+        return getViewAnimation();
+    }
+
+
+
+    /**
+     * Get the Animation that is from the view manager for this control
+     *
+     * @return The Animation
+     *
+     * @throws RemoteException On Badness
+     * @throws VisADException On Badness
+     */
+    public Animation getViewAnimation()
+            throws VisADException, RemoteException {
+        if (viewAnimation == null) {
+            ViewManager viewManager = null;
+            //First check for our own ViewManager
+            if ((viewManagers != null) && (viewManagers.size() > 0)) {
+                viewManager   = (ViewManager) viewManagers.get(0);
+                viewAnimation = viewManager.getAnimation();
+            }
+            if (viewAnimation == null) {
+                viewManager = getViewManager();
+                if (viewManager == null) {
+                    return null;
+                }
+                viewAnimation = viewManager.getAnimation();
+            }
+
+            if (viewAnimation == null) {
+                return null;
+            }
+            viewAnimation.addPropertyChangeListener(this);
+        }
+        return viewAnimation;
+    }
+
+
+
+
+
+
+
+    /**
+     * Create if needed and return an Animation
+     *
+     * @return The Animation
+     *
+     * @throws RemoteException On Badness
+     * @throws VisADException On Badness
+     */
+    protected Animation getInternalAnimation()
+            throws VisADException, RemoteException {
+        return getInternalAnimation(null);
+    }
+
+
+    /**
+     * Create if needed and return an Animation
+     *
+     *
+     * @param timeType The realtype of the time set
+     * @return The Animation
+     *
+     * @throws RemoteException On Badness
+     * @throws VisADException On Badness
+     */
+    protected Animation getInternalAnimation(RealType timeType)
+            throws VisADException, RemoteException {
+
+        if (internalAnimation != null) {
+            return internalAnimation;
+        }
+        if (timeType == null) {
+            internalAnimation = new Animation();
+        } else {
+            internalAnimation = new Animation(timeType);
+        }
+        internalAnimation.addPropertyChangeListener(this);
+        return internalAnimation;
+    }
+
+
+
+
+    /**
+     * Create, if needed, and return the AnimationWidget
+     *
+     * @return The animation widget
+     *
+     * @throws RemoteException On Badness
+     * @throws VisADException On Badness
+     */
+    public AnimationWidget getAnimationWidget()
+            throws VisADException, RemoteException {
+        if (animationWidget == null) {
+            if (animationInfo == null) {
+                animationInfo =
+                    (AnimationInfo) getIdv().getPersistenceManager()
+                        .getPrototype(AnimationInfo.class);
+                if (animationInfo == null) {
+                    animationInfo = new AnimationInfo();
+                }
+            }
+            animationWidget = new AnimationWidget(null, null, animationInfo);
+            Animation animation = getInternalAnimation();
+            animation.setAnimationInfo(animationInfo);
+            if ( !initializationDone) {
+                animationWidget.setSharing(false);
+            }
+            animationWidget.setAnimation(animation);
+        }
+        return animationWidget;
+    }
+
+
+    /**
+     * Check if initialization is done
+     *
+     * @return true if done
+     */
+    public boolean isInitDone() {
+        return initializationDone;
+    }
+
+
+    /**
+     * Set the ShowInLegend property.
+     *
+     * @param value The new value for ShowInLegend
+     */
+    public void setShowInLegend(boolean value) {
+        showInLegend = value;
+    }
+
+    /**
+     * Get the ShowInLegend property.
+     *
+     * @return The ShowInLegend
+     */
+    public boolean getShowInLegend() {
+        return showInLegend;
+    }
+
+    /**
+     * This method can be overwritten by the derived classes that do not want the
+     * general application of the fast rendering flag.
+     *
+     * @return Should fast rendering logic be used.
+     */
+    protected boolean shouldApplyFastRendering() {
+        return true;
+    }
+
+    /**
+     * Get the default for fast rendering
+     *
+     * @return  true to use fast rendering
+     */
+    protected boolean getDefaultFastRendering() {
+        return true;
+    }
+
+    /**
+     * Get the initial fast rendering property
+     *
+     * @return the initial fast rendering property
+     */
+    protected boolean getInitialFastRendering() {
+        return controlContext.getObjectStore().get(
+            IdvConstants.PREF_FAST_RENDER, getDefaultFastRendering());
+    }
+
+
+    /**
+     * call setUseFastRendering on all of the displayables
+     */
+    private void applyUseFastRendering() {
+        if ( !shouldApplyFastRendering()) {
+            return;
+        }
+        if (haveInitialized) {
+            List displayList = getDisplayInfos();
+            for (int i = 0, n = displayList.size(); i < n; i++) {
+                DisplayInfo info = (DisplayInfo) displayList.get(i);
+                try {
+                    Displayable displayable = info.getDisplayable();
+                    if (displayable != null) {
+                        displayable.setUseFastRendering(
+                            info.getViewManager().getUseFastRendering(
+                                useFastRendering));
+                    }
+                } catch (Exception exc) {
+                    logException("Setting fast rendering to: "
+                                 + useFastRendering, exc);
+                }
+            }
+        }
+    }
+
+
+    /**
+     * Set the UseFastRendering property.
+     *
+     * @param value The new value for UseFastRendering
+     */
+    public void setUseFastRendering(boolean value) {
+        useFastRendering = value;
+        applyUseFastRendering();
+
+    }
+
+    /**
+     * Get the UseFastRendering property.
+     *
+     * @return The UseFastRendering
+     */
+    public boolean getUseFastRendering() {
+        return useFastRendering;
+    }
+
+    /**
+     * A utility method to set the animation set from the given list of times
+     * of the animation
+     *
+     * @param dateTimes List of DateTime objects
+     *
+     * @throws RemoteException On badness
+     * @throws VisADException On badness
+     */
+    protected void setAnimationSet(List dateTimes)
+            throws VisADException, RemoteException {
+        Set set = null;
+        if ((dateTimes != null) && !dateTimes.isEmpty()) {
+            DateTime[] timeArray = new DateTime[dateTimes.size()];
+            for (int i = 0; i < timeArray.length; i++) {
+                timeArray[i] = (DateTime) dateTimes.get(i);
+            }
+            set = CalendarDateTime.makeTimeSet(timeArray);
+        }
+        getAnimationWidget().setBaseTimes(set);
+    }
+
+    /**
+     * Set the AnimationInfo property.
+     *
+     * @param value The new value for AnimationInfo
+     */
+    public void setAnimationInfo(AnimationInfo value) {
+        animationInfo = value;
+    }
+
+    /**
+     * Get the AnimationInfo property.
+     *
+     * @return The AnimationInfo
+     */
+    public AnimationInfo getAnimationInfo() {
+        if (animationWidget != null) {
+            return animationWidget.getAnimationInfo();
+        }
+        return animationInfo;
+    }
+
+
+
+
+
+    /**
+     * Create a  lock button for the given display control.
+     *
+     * @return The button used to lock the toggling of visibility
+     */
+    protected JButton makeLockButton() {
+        final JButton lockBtn = new JButton(ICON_LOCK);
+        lockBtn.setContentAreaFilled(false);
+        lockBtn.setBorder(BorderFactory.createEmptyBorder());
+        lockButtons.add(lockBtn);
+        updateLockButton(lockBtn);
+        lockBtn.addActionListener(new ActionListener() {
+            public void actionPerformed(ActionEvent ae) {
+                setLockVisibilityToggle( !getLockVisibilityToggle());
+            }
+        });
+        return lockBtn;
+    }
+
+
+    /**
+     * Change the icon in the lock button for the given display control.
+     *
+     * @param lockBtn The button.
+     */
+    protected void updateLockButton(JButton lockBtn) {
+        boolean isLocked = getLockVisibilityToggle();
+        lockBtn.setIcon(isLocked
+                        ? ICON_LOCK
+                        : ICON_UNLOCK);
+        lockBtn.setToolTipText(
+            Msg.msg(
+                "When locked this display control is not affected by the visibility toggling"));
+    }
+
+
+
+
+    /**
+     * Create an icon  button for removing the given display control.
+     *
+     * @return The button used to lock the toggling of visibility
+     */
+    protected JButton makeRemoveButton() {
+        JButton removeBtn = GuiUtils.getImageButton(ICON_REMOVE);
+        removeBtn.setToolTipText("Remove the display");
+        removeBtn.addActionListener(new ActionListener() {
+            public void actionPerformed(ActionEvent ae) {
+                try {
+                    doRemove();
+                } catch (Exception exc) {
+                    logException("Removing display", exc);
+                }
+            }
+        });
+        removeBtn.setBackground(null);
+        return removeBtn;
+    }
+
+
+    /**
+     * Set the ViewManagerClasses property.
+     *
+     * @param value The new value for ViewManagerClasses
+     */
+    public void setViewManagerClassNames(String value) {
+        viewManagerClassNames = value;
+    }
+
+    /**
+     * Get the ViewManagerClasses property.
+     *
+     * @return The ViewManagerClasses
+     */
+    public String getViewManagerClassNames() {
+        return viewManagerClassNames;
+    }
+
+
+    /**
+     * Set the ColorDimness property.
+     *
+     * @param value The new value for ColorDimness
+     */
+    public void setColorDimness(float value) {
+        colorDimness = value;
+    }
+
+    /**
+     * Get the ColorDimness property.
+     *
+     * @return The ColorDimness
+     */
+    public float getColorDimness() {
+        return colorDimness;
+    }
+
+    /**
+     * Set the DataTimeRange property.
+     *
+     * @param value The new value for DataTimeRange
+     */
+    public void setDataTimeRange(DataTimeRange value) {
+        dataTimeRange = value;
+    }
+
+    /**
+     * Get the DataTimeRange property.
+     *
+     * @return The DataTimeRange
+     */
+    public DataTimeRange getDataTimeRange() {
+        return dataTimeRange;
+    }
+
+    /**
+     * Get the DataTimeRange property.
+     *
+     * @param createIfNeeded If true then create it
+     *
+     * @return The date time range
+     */
+    public DataTimeRange getDataTimeRange(boolean createIfNeeded) {
+        if (createIfNeeded && (dataTimeRange == null)) {
+            dataTimeRange = new DataTimeRange();
+        }
+        return dataTimeRange;
+    }
+
+
+    /**
+     * Set the UseTimesInAnimation property.
+     *
+     * @param value The new value for UseTimesInAnimation
+     */
+    public void setUseTimesInAnimation(boolean value) {
+        useTimesInAnimation = value;
+        try {
+            if (haveInitialized) {
+                List infos = getDisplayInfos();
+                for (int i = 0, n = infos.size(); i < n; i++) {
+                    DisplayInfo info = (DisplayInfo) infos.get(i);
+                    info.getDisplayable().setUseTimesInAnimation(value);
+                }
+            }
+        } catch (Exception exc) {
+            logException("Setting use times in animation", exc);
+        }
+    }
+
+    /**
+     * Get the UseTimesInAnimation property.
+     *
+     * @return The UseTimesInAnimation
+     */
+    public boolean getUseTimesInAnimation() {
+        return useTimesInAnimation;
+    }
+
+    /**
+     * Utility to convert the given raw data range into the display units
+     *
+     * @param rawRange Raw data range
+     * @param rawUnit  the raw unit for the range
+     *
+     * @return Converted range
+     */
+    public Range convertColorRange(Range rawRange, Unit rawUnit) {
+        return convertRange(rawRange, rawUnit, getUnitForColor());
+    }
+
+
+    /**
+     * Utility to convert the given raw data range into the display units
+     *
+     * @param rawRange Raw data range
+     * @param rawUnit  the raw unit for the range
+     * @param outUnit  the converted unit
+     *
+     * @return Converted range
+     */
+    public Range convertRange(Range rawRange, Unit rawUnit, Unit outUnit) {
+        return Util.convertRange(rawRange, rawUnit, outUnit);
+        /*
+        if ( !Misc.equals(rawUnit, outUnit)) {
+            if ((rawUnit != null) && (outUnit != null)) {
+                try {
+                    rawRange = new Range(outUnit.toThis(rawRange.getMin(),
+                            rawUnit), outUnit.toThis(rawRange.getMax(),
+                                rawUnit));
+                } catch (Exception e) {
+                    rawRange = null;
+                }
+            }
+        }
+        return rawRange;
+        */
+    }
+
+    /**
+     * Set the ExpandedInTabs property.
+     *
+     * @param value The new value for ExpandedInTabs
+     */
+    public void setExpandedInTabs(boolean value) {
+        expandedInTabs = value;
+    }
+
+    /**
+     * Get the ExpandedInTabs property.
+     *
+     * @return The ExpandedInTabs
+     */
+    public boolean getExpandedInTabs() {
+        return expandedInTabs;
+    }
+
+
+
+
+    /**
+     * Set the ShowInTabs property.
+     *
+     * @param value The new value for ShowInTabs
+     */
+    public void setShowInTabs(boolean value) {
+        showInTabs = value;
+    }
+
+    /**
+     * Get the ShowInTabs property.
+     *
+     * @return The ShowInTabs
+     */
+    public boolean getShowInTabs() {
+        return showInTabs;
+    }
+
+    /**
+     * Should this be docked
+     *
+     * @return  true if should be docked
+     */
+    public boolean shouldBeDocked() {
+        return getShowInTabs() && (componentHolder == null);
+    }
+
+    /**
+     * Can this be docked
+     *
+     * @return true if can be docked
+     */
+    public boolean canBeDocked() {
+        return componentHolder == null;
+    }
+
+
+    /**
+     *  Set the Version property.
+     *
+     *  @param value The new value for Version
+     */
+    public void setVersion(double value) {
+        versionWasSet = true;
+        version       = value;
+    }
+
+    /**
+     *  Get the Version property.
+     *
+     *  @return The Version
+     */
+    public double getVersion() {
+        //We hard code this so we can disambiguate old versions from new when unbundling
+        return CURRENT_VERSION;
+    }
+
+    /**
+     * See if we were unpersisted
+     *
+     * @return true if we were
+     */
+    protected boolean getWasUnPersisted() {
+        return wasUnPersisted;
+    }
+
+
+    /**
+     * Set the DisplayListTemplate property.
+     *
+     * @param value The new value for DisplayListTemplate
+     */
+    public void setDisplayListTemplate(String value) {
+        //System.err.println("display list template: " + value);
+        displayListTemplate = value;
+    }
+
+    /**
+     * Get the DisplayListTemplate property.
+     *
+     * @return The DisplayListTemplate
+     */
+    public String getDisplayListTemplate() {
+        if (displayListTemplate == null) {
+            boolean haveData = (getShortParamName() != null);
+            displayListTemplate = getStore().get(PREF_DISPLAYLIST_TEMPLATE
+                    + "." + displayId, (String) null);
+            if (displayListTemplate == null) {
+                String pref = PREF_DISPLAYLIST_TEMPLATE + (haveData
+                        ? ".data"
+                        : ".nodata");
+                displayListTemplate = getStore().get(pref,
+                        getDefaultDisplayListTemplate());
+            }
+        }
+        return displayListTemplate;
+    }
+
+
+    /**
+     * Get the default display list template for this control.  Subclasses can override
+     * @return the default template
+     */
+    protected String getDefaultDisplayListTemplate() {
+
+        return (getShortParamName() != null)  // haveData
+               ? MACRO_SHORTNAME + " - " + MACRO_DISPLAYNAME + " "
+                 + MACRO_TIMESTAMP
+               : MACRO_DISPLAYNAME;
+    }
+
+
+    /**
+     * Set the LegendLabel property.
+     *
+     * @param value The new value for LegendLabel
+     */
+    public void setLegendLabelTemplate(String value) {
+        legendLabelTemplate = value;
+    }
+
+    /**
+     * Get the LegendLabel property.
+     *
+     * @return The LegendLabel
+     */
+    public String getLegendLabelTemplate() {
+        if (legendLabelTemplate == null) {
+            boolean haveData = (getShortParamName() != null);
+            legendLabelTemplate = getStore().get(PREF_LEGENDLABEL_TEMPLATE
+                    + "." + displayId, (String) null);
+            if (legendLabelTemplate == null) {
+                String pref = PREF_LEGENDLABEL_TEMPLATE + (haveData
+                        ? ".data"
+                        : ".nodata");
+                legendLabelTemplate = getStore().get(pref, (haveData
+                        ? MACRO_SHORTNAME + " - " + MACRO_DISPLAYNAME
+                        : MACRO_DISPLAYNAME));
+            }
+        }
+
+        return legendLabelTemplate;
+    }
+
+
+
+
+
+
+
+    /**
+     * A no-op so unpersisting old bundles won't flag a warning.
+     *
+     * @param label The label
+     */
+    public void setLegendLabel(String label) {}
+
+
+
+    /**
+     * Set the ExtraLabelTemplate property.
+     *
+     * @param value The new value for ExtraLabelTemplate
+     */
+    public void setExtraLabelTemplate(String value) {
+        extraLabelTemplate = value;
+    }
+
+    /**
+     * Get the ExtraLabelTemplate property.
+     *
+     * @return The ExtraLabelTemplate
+     */
+    public String getExtraLabelTemplate() {
+        if ((extraLabelTemplate == null) || extraLabelTemplate.equals("")) {
+            boolean haveData = (getShortParamName() != null);
+            extraLabelTemplate = getStore().get(PREF_EXTRALABEL_TEMPLATE
+                    + "." + displayId, (String) null);
+            if (extraLabelTemplate == null) {
+                String pref = PREF_EXTRALABEL_TEMPLATE + (haveData
+                        ? ".data"
+                        : ".nodata");
+                extraLabelTemplate = getStore().get(pref, (String) null);
+            }
+        }
+        if (extraLabelTemplate == null) {
+            extraLabelTemplate = "";
+        }
+
+        return extraLabelTemplate;
+    }
+
+
+    /**
+     * Set the SelectRangeEnabled property.
+     *
+     * @param value The new value for SelectRangeEnabled
+     */
+    public void setSelectRangeEnabled(boolean value) {
+        if (value == selectRangeEnabled) {
+            return;
+        }
+        selectRangeEnabled = value;
+        if (getHaveInitialized()) {
+            try {
+                applySelectRange();
+            } catch (Exception exc) {
+                logException("Applying selection range", exc);
+            }
+        }
+    }
+
+    /**
+     * Get the SelectRangeEnabled property.
+     *
+     * @return The SelectRangeEnabled
+     */
+    public boolean getSelectRangeEnabled() {
+        return selectRangeEnabled;
+    }
+
+    /**
+     * Can this display control write out data.
+     * @return true if it can
+     */
+    public boolean canExportData() {
+        return false;
+    }
+
+    /**
+     * Get the DisplayedData
+     * @return the data or null
+     *
+     * @throws RemoteException   problem getting remote data
+     * @throws VisADException    problem getting local data
+     */
+    protected Data getDisplayedData() throws VisADException, RemoteException {
+        return null;
+    }
+
+
+    /**
+     * Export displayed data to file
+     * @param type  type of data
+     */
+    public void exportDisplayedData(String type) {
+        try {
+            Data d = getDisplayedData();
+            if (d == null) {
+                return;
+            }
+            if (Util.exportAsNetcdf(d)) {
+                userMessage(
+                    "<html>The displayed data has been exported.<p>Note: this facility is experimental. The exported NetCDF file is not CF compliant and cannot be used within the IDV</html>");
+            }
+        } catch (Exception e) {
+            logException("Unable to export the data", e);
+        }
+    }
+
+    /**
+     * See if the display supports Z positioning.
+     * @return true if z positioning is supported
+     */
+    protected boolean useZPosition() {
+        return isDisplay3D() || isInTransectView();
+    }
+
+    /**
+     *  Use the value of the skip factor to subset the data.
+     */
+    protected void applySkipFactor() {}
+
+
+    /**
+     * Set the skip value property
+     * @param value  new skip value
+     */
+    public void setSkipValue(int value) {
+        skipValue = value;
+        if (getHaveInitialized()) {
+            applySkipFactor();
+            doShare(SHARE_SKIPVALUE, new Integer(skipValue));
+        }
+    }
+
+    /**
+     * Get the skip value property
+     * @return the current skip value
+     */
+    public int getSkipValue() {
+        return ((skipSlider == null)
+                ? skipValue
+                : skipSlider.getValue());
+    }
+
+    /**
+     * Make the skip factor slider.
+     * @return  slider for setting skip factor
+     */
+    protected Component doMakeSkipFactorSlider() {
+        skipSlider = new JSlider(0, 10, skipValue);
+        skipSlider.setPaintTicks(true);
+        skipSlider.setPaintLabels(true);
+        skipSlider.setToolTipText("Change sampling factor");
+        skipSlider.setMajorTickSpacing(5);
+        skipSlider.setMinorTickSpacing(1);
+        skipSlider.addChangeListener(new ChangeListener() {
+            public void stateChanged(ChangeEvent e) {
+                if (skipSlider.getValueIsAdjusting()) {
+                    return;
+                }
+                Misc.run(new Runnable() {
+                    public void run() {
+                        applySkipFactor();
+                    }
+                });
+            }
+        });
+        return GuiUtils.hgrid(skipSlider, GuiUtils.filler());
+    }
+
+    /**
+     * If image is bigger than threshold then set the skip value
+     *
+     * @param image The image
+     */
+    protected void checkImageSize(FieldImpl image) {
+        try {
+            int maxSize = getStore().get(IdvConstants.PREF_MAXIMAGESIZE, -1);
+            if (maxSize > 0) {
+                int[] lengths = ((GriddedSet) GridUtil.getSpatialDomain(
+                                    image)).getLengths();
+                int sizeX = sizeX = lengths[0];
+                int sizeY = lengths[1];
+                //            System.err.println("max size:" + maxSize + " image size:" + sizeX
+                //                               + "/" + sizeY);
+                int skipValue = getSkipValue();
+                if ((skipValue == 0) && ( !getWasUnPersisted() || true)) {
+                    while (sizeX * sizeY > maxSize) {
+                        skipValue++;
+                        sizeX = sizeX / (skipValue + 1);
+                        sizeY = sizeY / (skipValue + 1);
+                        //                          System.err.println("\tskip:" + skipValue +  " " +sizeX+"/"+sizeY+ " " + (sizeX*sizeY));
+                    }
+                    if (skipSlider != null) {
+                        skipSlider.setValue(skipValue);
+                    }
+                    this.skipValue = skipValue;
+                }
+            }
+        } catch (Exception e) {
+            logException("checkImageSize: ", e);
+        }
+    }
+
+    /**
+     * Set the ComponentHolder property.
+     *
+     * @param value The new value for ComponentHolder
+     */
+    public void setComponentHolder(IdvComponentHolder value) {
+        componentHolder = value;
+        if (componentHolder != null) {}
+    }
+
+    /**
+     * Get the ComponentHolder property.
+     *
+     * @return The ComponentHolder
+     */
+    public IdvComponentHolder getComponentHolder() {
+        return componentHolder;
+    }
+
+    /**
+     * Show the color control widget in the widgets if FLAG_COLOR is set.
+     * @return  false  subclasses should override
+     */
+    public boolean showColorControlWidget() {
+        return false;
+    }
+
+    /**
+     * Set the DoCursorReadout property.
+     *
+     * @param value The new value for DoCursorReadout
+     */
+    public void setDoCursorReadout(boolean value) {
+        doCursorReadout = value;
+    }
+
+    /**
+     * Get the DoCursorReadout property.
+     *
+     * @return The DoCursorReadout
+     */
+    public boolean getDoCursorReadout() {
+        return doCursorReadout;
+    }
+
+    /**
+     * Set the texture quality
+     *
+     * @param quality  1=high, &gt; 1 lower
+     */
+    public void setTextureQuality(int quality) {
+        textureQuality = quality;
+        if (getHaveInitialized()) {
+            try {
+                applyTextureQuality();
+            } catch (Exception exc) {
+                logException("Applying z position", exc);
+            }
+        }
+    }
+
+    /**
+     * Get the texture quality
+     *
+     * @return the  texture quality
+     */
+    public int getTextureQuality() {
+        return textureQuality;
+    }
+
+    /**
+     * Return the label that is to be used for the texture quality widget
+     * This allows derived classes to override this and provide their
+     * own name,
+     *
+     * @return Label used for the color widget
+     */
+    public String getTextureQualityLabel() {
+        return "Texture Quality";
+    }
+
+    /**
+     *  Use the value of the texture quality to set the value on the display
+     *
+     * @throws RemoteException Java RMI error
+     * @throws VisADException  VisAD error
+     */
+    protected void applyTextureQuality()
+            throws VisADException, RemoteException {}
+
+
+    /**
+     *  Use the value of the smoothing properties to set the value on the display.  Subclasses
+     *  need to implement.
+     *
+     * @throws RemoteException Java RMI error
+     * @throws VisADException  VisAD error
+     */
+    protected void applySmoothing() throws VisADException, RemoteException {}
+
+    /**
+     * Make the smoothing widget
+     *
+     * @return the smoothing widget
+     */
+    private JComponent doMakeSmoothingWidget() {
+        sww = new ValueSliderWidget(
+            this, 1, 19, "smoothingFactor", "Factor", 1.0f, true,
+            "Amount of smoothing or radius in grid units (larger number = greater smoothing");
+        final JComponent swwContents = sww.getContents(true);
+        addRemovable(sww);
+        GuiUtils.enableTree(swwContents, useSmoothingFactor());
+
+        List<TwoFacedObject> smootherList =
+            TwoFacedObject.createList(smoothers, smootherLabels);
+        JComboBox smootherBox = new JComboBox();
+        GuiUtils.setListData(smootherBox, smootherList);
+        smootherBox.setSelectedItem(TwoFacedObject.findId(getSmoothingType(),
+                smootherList));
+        smootherBox.addActionListener(new ActionListener() {
+            public void actionPerformed(ActionEvent e) {
+                TwoFacedObject select =
+                    (TwoFacedObject) ((JComboBox) e.getSource())
+                        .getSelectedItem();
+                setSmoothingType((String) select.getId());
+                GuiUtils.enableTree(swwContents, useSmoothingFactor());
+            }
+        });
+        JPanel smoothWidgets = GuiUtils.left(GuiUtils.hbox(smootherBox,
+                                   GuiUtils.filler(), swwContents));
+        return smoothWidgets;
+    }
+
+    /**
+     * Should we use the smoothing factor?
+     * @return true if it's a smoothing type that uses a factor
+     */
+    public boolean useSmoothingFactor() {
+        String type = getSmoothingType();
+        return !(type.equals(LABEL_NONE)
+                 || type.equals(GridUtil.SMOOTH_5POINT)
+                 || type.equals(GridUtil.SMOOTH_9POINT));
+    }
+
+    /**
+     * Get the smoothing factor
+     *
+     * @return the smoothing factor
+     */
+    public int getSmoothingFactor() {
+        return smoothingFactor;
+    }
+
+    /**
+     * Get the smoothing type
+     *
+     * @return the smoothing factor
+     */
+    public String getSmoothingType() {
+        return smoothingType;
+    }
+
+    /**
+     * Set the smoothing factor
+     *
+     * @param val the new smoothing factor
+     */
+    public void setSmoothingFactor(int val) {
+        smoothingFactor = val;
+        if (sww != null) {
+            sww.setValue(val);
+        }
+        if (getHaveInitialized()) {
+            try {
+                applySmoothing();
+            } catch (Exception e) {
+                logException("Error applying smoothing factor", e);
+            }
+        }
+    }
+
+    /**
+     * Set the smoothing type
+     *
+     * @param type  the new smoothing type
+     */
+    public void setSmoothingType(String type) {
+        smoothingType = type;
+        // reload data if done interactively
+        if (getHaveInitialized()) {
+            try {
+                applySmoothing();
+            } catch (Exception e) {
+                logException("Error applying smoothing type", e);
+            }
+        }
+    }
+
+    /**
+     *  Set the PointSize property.
+     *
+     *  @param value The new value for PointSize
+     */
+    public void setPointSize(float value) {
+        pointSize = value;
+    }
+
+    /**
+     *  Get the PointSize property.
+     *
+     *  @return The PointSize
+     */
+    public float getPointSize() {
+        return pointSize;
+    }
+
+    /**
+     * Make the point size widget
+     *
+     * @return  the point size widget
+     */
+    public JComponent doMakePointSizeWidget() {
+        final JTextField pointSizeFld = new JTextField("" + getPointSize(),
+                                            5);
+        pointSizeFld.addActionListener(new ActionListener() {
+            public void actionPerformed(ActionEvent ae) {
+                try {
+                    setPointSize(
+                        new Float(
+                            pointSizeFld.getText().trim()).floatValue());
+                } catch (Exception exc) {
+                    logException("Error parsing size:"
+                                 + pointSizeFld.getText(), exc);
+                }
+            }
+        });
+
+        return pointSizeFld;
+    }
+
+    /**
+     *  Set the VisbilityAnimationPause property.
+     *
+     *  @param value The new value for VisbilityAnimationPause
+     */
+    public void setVisbilityAnimationPause(int value) {
+        this.visbilityAnimationPause = value;
+    }
+
+    /**
+     *  Get the VisbilityAnimationPause property.
+     *
+     *  @return The VisbilityAnimationPause
+     */
+    public int getVisbilityAnimationPause() {
+        return this.visbilityAnimationPause;
+    }
+
+    /**
+     *  Set the IsTimeDriver property.
+     *
+     *  @param value The new value for IsTimeDriver
+     */
+    public void setIsTimeDriver(boolean value) {
+        this.isTimeDriver = value;
+        if (haveInitialized && value) {
+            ViewManager vm = getViewManager();
+            vm.ensureOnlyOneTimeDriver(this);
+        }
+    }
+
+    /**
+     *  Get the IsTimeDriver property.
+     *
+     *  @return The IsTimeDriver
+     */
+    public boolean getIsTimeDriver() {
+        return this.isTimeDriver;
+    }
+
+    /**
+     *  Set the UsesTimeDriver property.
+     *
+     *  @param value The new value for UsesTimeDriver
+     */
+    public void setUsesTimeDriver(boolean value) {
+        this.usesTimeDriver = value;
+    }
+
+    /**
+     *  Get the UsesTimeDriver property.
+     *
+     *  @return The UsesTimeDriver
+     */
+    public boolean getUsesTimeDriver() {
+        return this.usesTimeDriver;
+    }
+
+}