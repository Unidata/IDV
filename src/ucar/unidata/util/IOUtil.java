/*
 * Copyright 1997-2018 Unidata Program Center/University Corporation for Atmospheric Research
 * Copyright 2010-2015 Jeff McWhirter
 * 
 * This library is free software; you can redistribute it and/or modify it
 * under the terms of the GNU Lesser General Public License as published by
 * the Free Software Foundation; either version 2.1 of the License, or (at
 * your option) any later version.
 * 
 * This library is distributed in the hope that it will be useful, but
 * WITHOUT ANY WARRANTY; without even the implied warranty of
 * MERCHANTABILITY or FITNESS FOR A PARTICULAR PURPOSE.  See the GNU Lesser
 * General Public License for more details.
 * 
 * You should have received a copy of the GNU Lesser General Public License
 * along with this library; if not, write to the Free Software Foundation,
 * Inc., 59 Temple Place, Suite 330, Boston, MA 02111-1307 USA
 * 
 */

package ucar.unidata.util;

import java.io.BufferedInputStream;
import java.io.ByteArrayInputStream;
import java.io.File;
import java.io.FileFilter;
import java.io.FileInputStream;
import java.io.FileNotFoundException;
import java.io.FileOutputStream;
import java.io.IOException;
import java.io.InputStream;
import java.io.ObjectInputStream;
import java.io.ObjectOutputStream;
import java.io.OutputStream;

import java.net.HttpURLConnection;
import java.net.URL;
import java.net.URLConnection;

import java.security.MessageDigest;

import java.util.ArrayList;
import java.util.Arrays;
import java.util.Date;
import java.util.Hashtable;
import java.util.List;
import java.util.Map;
import java.util.zip.ZipEntry;
import java.util.zip.ZipInputStream;
import java.util.zip.ZipOutputStream;

/**
 * A set of io related utilities
 * @author IDV development group.
 *
 * @version $Revision: 1.52 $
 */
public class IOUtil {

    /** Maximum number of HTTP redirects to follow. */
    public static final int MAX_REDIRECTS = 5;

    /**
     * Elements within this array are considered {@literal "valid redirect"}
     * status codes.
     */
    public static final int[] HTTP_REDIRECT_STATUSES =
        { 301, 302, 303, 307, 308 };

    /** HTTP connection timeout (milliseconds). */
    public static final int HTTP_TIMEOUT = 30000;

    /** Holds the filename/urls that we have checked if they are html */
    private static Hashtable isHtmlCache = new Hashtable();

    /** debug flag */
    public static boolean debug = false;

    /** Default constructor; does nothing */
    public IOUtil() {}


    /**
     * Does the given file or url have the given suffix
     *
     * @param fileOrUrl The name of the file or url
     * @param suffix The suffix
     *
     * @return Does the fileOrUrl have the suffix
     */
    public static boolean hasSuffix(String fileOrUrl, String suffix) {
        fileOrUrl = fileOrUrl.toLowerCase();
        if (suffix.startsWith(".")) {
            suffix = suffix.substring(1);
        }
        if (fileOrUrl.endsWith("." + suffix)) {
            return true;
        }

        if (fileOrUrl.indexOf("." + suffix + "?") >= 0) {
            return true;
        }

        //Doing the regexp for some big b64 encoded strings goes off into never-never land
        //        if (StringUtil.stringMatch(fileOrUrl, ".*\\." + suffix + "\\?")) {
        //            return true;
        //        }

        return false;

    }




    /**
     *  Find the youngest file in the given directory.
     *
     *  @param dir The directory to search in.
     *  @return The most recent file (or null if none found).
     */
    public static File getMostRecentFile(File dir) {
        return getMostRecentFile(dir, (java.io.FileFilter) null);
    }

    /**
     *  Find the youngest file in the given directory that matches the given {@link FileFilter}.
     *
     *  @param dir The directory to search in.
     *  @param filter The {@link FileFilter} to be used to limit what files we look at (may be null).
     *  @return The most recent file (or null if none found).
     */
    public static File getMostRecentFile(File dir,
                                         java.io.FileFilter filter) {
        if ( !dir.isDirectory()) {
            throw new IllegalArgumentException("Not a directory:" + dir);
        }

        File[] list       = ((filter == null)
                             ? dir.listFiles()
                             : dir.listFiles(filter));
        File   latestFile = null;
        long   latest     = Long.MIN_VALUE;
        for (int i = 0; i < list.length; i++) {
            long tmp = list[i].lastModified();
            if (tmp > latest) {
                latestFile = list[i];
                latest     = tmp;
            }
        }
        return latestFile;
    }



    /**
     * Sort the files contained by the given directory and that (if non-null)
     * match the given filter.
     *
     * @param directory The directory
     * @param filter The filter
     * @param youngestFirst Ascending or descending
     *
     * @return The sorted files
     */
    public static File[] sortFilesOnAge(File directory,
                                        java.io.FileFilter filter,
                                        boolean youngestFirst) {
        File[] files = ((filter == null)
                        ? directory.listFiles()
                        : directory.listFiles(filter));
        sortFilesOnAge(files, youngestFirst);
        return files;
    }


    /**
     * Wrapper for a file for doing comparisons
     *
     *
     * @author IDV Development Team
     * @version $Revision: 1.52 $
     */
    public static class FileWrapper implements Comparable {

        /** file to wrap */
        File file;

        /** last modified time */
        long modified;

        /** flag for youngest first sorting */
        boolean youngestFirst;

        /** _more_ */
        long size = -1;

        /**
         * Create a FileWrapper for the file with the appropriate sorting
         *
         * @param f   File to wrap
         * @param youngestFirst flag for sorting
         */
        public FileWrapper(File f, boolean youngestFirst) {
            this.file          = f;
            this.youngestFirst = youngestFirst;
            modified           = file.lastModified();
        }

        /**
         * _more_
         *
         * @return _more_
         */
        public String toString() {
            return "" + file;
        }

        /**
         * Return the file
         *
         * @return the file
         */
        public File getFile() {
            return file;
        }

        /**
         * _more_
         *
         * @return _more_
         */
        public long lastModified() {
            return modified;
        }


        /**
         * _more_
         *
         * @return _more_
         */
        public boolean isDirectory() {
            return file.isDirectory();
        }


        /**
         * _more_
         *
         * @return _more_
         */
        public boolean delete() {
            return file.delete();
        }

        /**
         * _more_
         *
         * @return _more_
         */
        public long length() {
            if (size < 0) {
                size = file.length();
            }
            return size;
        }


        /**
         * _more_
         *
         * @param files _more_
         * @param youngestFirst _more_
         *
         * @return _more_
         */
        public static FileWrapper[] toArray(File[] files,
                                            boolean youngestFirst) {
            FileWrapper[] fw = new FileWrapper[files.length];
            for (int i = 0; i < fw.length; i++) {
                fw[i] = new FileWrapper(files[i], youngestFirst);
            }
            return fw;
        }

        /**
         * _more_
         *
         * @param files _more_
         * @param youngestFirst _more_
         *
         * @return _more_
         */
        public static FileWrapper[] toArray(List<File> files,
                                            boolean youngestFirst) {
            FileWrapper[] fw = new FileWrapper[files.size()];
            for (int i = 0; i < fw.length; i++) {
                fw[i] = new FileWrapper(files.get(i), youngestFirst);
            }
            return fw;
        }


        /**
         * Compare the object
         *
         * @param o  object to compare
         *
         * @return comparison value
         */
        public int compareTo(Object o) {
            FileWrapper that = (FileWrapper) o;
            if (modified > that.modified) {
                return (youngestFirst
                        ? -1
                        : 1);
            }
            if (modified < that.modified) {
                return (youngestFirst
                        ? 1
                        : -1);
            }
            //Sort on name
            return that.file.compareTo(this.file);
            //            return 0;

        }
    }


    /**
     * Return an array of the file Files. That is, the ones where File.isFile is  true
     *
     * @param files Array of files
     *
     * @return The files
     */
    public static File[] getNormalFiles(File[] files) {
        List normalFiles = new ArrayList();
        for (int i = 0; i < files.length; i++) {
            if (files[i].isFile()) {
                normalFiles.add(files[i]);
            }
        }
        return toFiles(normalFiles);
    }

    /**
     * Sort the given files
     *
     * @param files The files
     * @param youngestFirst Ascending or descending
     * @return Just return the given array
     */
    public static File[] sortFilesOnAge(File[] files,
                                        final boolean youngestFirst) {
        FileWrapper[] fw = new FileWrapper[files.length];
        for (int i = 0; i < fw.length; i++) {
            fw[i] = new FileWrapper(files[i], youngestFirst);
        }
        Arrays.sort(fw);
        for (int i = 0; i < fw.length; i++) {
            files[i] = fw[i].file;
        }
        return files;
    }


    /**
     * _more_
     *
     * @param files _more_
     *
     * @return _more_
     */
    public static FileWrapper[] sortFilesOnAge(FileWrapper[] files) {
        Arrays.sort(files);
        return files;
    }


    /**
     * This deletes the files in the given list.
     * It will return  a list of those files where file.delete was not successful
     *
     * @param files The files to delete
     * @return List of unsuccessfully deleted files
     */
    public static List<File> deleteFiles(List<File> files) {
        List<File> notDeleted = new ArrayList<File>();
        for (File f : files) {
            if ( !f.delete()) {
                notDeleted.add(f);
            }
        }
        return notDeleted;
    }

    /**
     * This finds and returns a list files to scour
     *
     *
     * @param dir _more_
     * @param hours _more_
     * @param maxBytes _more_
     *
     * @return _more_
     */
    public static List<File> findFilesToScour(File dir, double hours,
            long maxBytes) {

        List<File> results  = new ArrayList<File>();

        long       t1       = System.currentTimeMillis();
        List<File> allFiles = getFiles(dir, true);
        long       t2       = System.currentTimeMillis();

        long       t3       = System.currentTimeMillis();
        FileWrapper[] files = sortFilesOnAge(FileWrapper.toArray(allFiles,
                                  false));
        long t4        = System.currentTimeMillis();

        long now       = new Date().getTime();

        long totalSize = 0;
        long t5        = System.currentTimeMillis();
        for (int i = 0; i < files.length; i++) {
            totalSize += files[i].length();
        }
        long t6 = System.currentTimeMillis();

        System.err.println("Scouring  found " + files.length + " in "
                           + (t2 - t1) + "ms   sort time:" + (t4 - t3)
                           + " size:" + (int) (totalSize / 1000.0) + "KB  "
                           + (t6 - t5));

        long t7 = System.currentTimeMillis();
        for (int i = 0; i < files.length; i++) {
            if (files[i].isDirectory()) {
                continue;
            }
            if (totalSize <= maxBytes) {
                break;
            }
            long lastModified = files[i].lastModified();
            long fileSize     = files[i].length();
            if (hours > 0) {
                double ageHours = DateUtil.millisToHours(now - lastModified);
                if (ageHours <= hours) {
                    continue;
                }
            }
            results.add(files[i].file);
            totalSize -= files[i].length();
        }
        long t8 = System.currentTimeMillis();
        System.err.println("Scour loop time:" + (t8 - t7) + " found "
                           + results.size() + " files to delete");
        return results;
    }



    /**
     * _more_
     *
     * @param millis _more_
     *
     * @return _more_
     */
    public static double millisToMinutes(double millis) {
        return millis / 1000 / 60;
    }

    /**
     * _more_
     *
     * @param files _more_
     *
     * @return _more_
     */
    public static File[] sortFilesOnName(File[] files) {
        return sortFilesOnName(files, false);
    }

    /**
     * _more_
     *
     * @param files _more_
     * @param descending _more_
     *
     * @return _more_
     */
    public static File[] sortFilesOnName(File[] files, boolean descending) {
        List tuples = new ArrayList();
        for (int i = 0; i < files.length; i++) {
            tuples.add(new Object[] { files[i].getName().toLowerCase(),
                                      files[i] });
        }
        tuples = Misc.sortTuples(tuples, descending);

        files  = new File[tuples.size()];
        for (int i = 0; i < tuples.size(); i++) {
            Object[] tuple = (Object[]) tuples.get(i);
            files[i] = (File) tuple[1];
        }
        return files;
    }




    /**
     * Convert the toString value of the objects in the given files list
     * to an array of File-s
     *
     * @param files List of files
     *
     * @return array of files
     */
    public static File[] toFiles(List files) {
        File[] fileArray = new File[files.size()];
        for (int i = 0; i < files.size(); i++) {
            fileArray[i] = new File(files.get(i).toString());
        }
        return fileArray;
    }



    /**
     * Create a javaio FileFilter from the filechooser package file filter.
     *
     * @param filter The filechooser file filter
     *
     * @return The javaio FileFilter.
     */
    public static java.io.FileFilter wrapFilter(
            final javax.swing.filechooser.FileFilter filter) {
        return new java.io.FileFilter() {
            public boolean accept(File f) {
                return ((filter == null)
                        ? true
                        : filter.accept(f));
            }
        };

    }



    /**
     *  Find the youngest file in the given directory that matches the given {@link FileFilter}.
     *
     *  @param dir The directory to search in.
     *  @param filter The filter to be used to limit what files we look at (may be null).
     *  @return The most recent file (or null if none found).
     */
    public static File getMostRecentFile(
            File dir, final javax.swing.filechooser.FileFilter filter) {
        return getMostRecentFile(dir, wrapFilter(filter));
    }



    /**
     * Copy the input stream to the output stream
     *
     * @param from input stream
     * @param to output
     *
     *
     * @return How may bytes were written
     * @throws IOException On badness
     */
    public static long writeTo(InputStream from, OutputStream to)
            throws IOException {
        return writeTo(from, to, null, 0);
    }


    /**
     * Write the bytes held by the iven string to the outputstream
     *
     * @param to stream to write to
     * @param s string to write
     *
     * @throws Exception on badness
     */
    public static void write(OutputStream to, String s) throws Exception {
        to.write(s.getBytes());
    }

    /**
     * _more_
     *
     * @param url _more_
     *
     * @return _more_
     *
     * @throws Exception _more_
     */
    public static String readContents(URL url) throws Exception {
        URLConnection connection = getUrlConnection(url.toExternalForm());
        InputStream   is         = connection.getInputStream();
        return readContents(is);
    }

    /**
     * Attempt to create a {@link URLConnection} to the given {@code url}.
     *
     * <p>This method <i>will</i> follow redirects, and will use
     * {@link #HTTP_TIMEOUT}, {@link #MAX_REDIRECTS}, and
     * {@link #HTTP_REDIRECT_STATUSES} as default values to pass to
     * {@link #getUrlConnection(String, boolean, boolean, int, int, int[])}.
     * </p>
     *
     * @param url Request URL.
     *
     * @return Connection to {@code url}.
     *
     * @throws IOException if there were any I/O errors while trying to
     *                     connect.
     *
     * @see #HTTP_TIMEOUT
     * @see #MAX_REDIRECTS
     * @see #HTTP_REDIRECT_STATUSES
     */
    public static URLConnection getUrlConnection(String url)
        throws IOException
    {
        return getUrlConnection(url,
                                true,
                                true,
                                HTTP_TIMEOUT,
                                MAX_REDIRECTS,
                                HTTP_REDIRECT_STATUSES);
    }
    
    /**
     * Attempt to create a {@link URLConnection} to the given {@code url}.
     *
     * <p>If {@code followRedirects} is {@code true}, the maximum number of
     * redirects is controlled via {@link #MAX_REDIRECTS}.
     * If {@code followRedirects} is {@code false}, the method, predictably,
     * will not follow any redirects.</p>
     *
     * @param url Request URL.
     * @param allowUserInteraction Passed to {@link URLConnection#setAllowUserInteraction(boolean)}.
     * @param followRedirects Whether or not HTTP redirect codes should be
     *                        followed.
     * @param timeout HTTP connection timeout (milliseconds).
     * @param maxRedirects Maximum number of redirects to follow.
     * @param redirectStatuses Status codes that are considered HTTP
     *                         redirects.
     *
     * @return Connection to {@code url}.
     *
     * @throws IOException if there were any I/O errors while trying to
     *                     connect.
     */
    public static URLConnection getUrlConnection(String url,
                                                 boolean allowUserInteraction,
                                                 boolean followRedirects,
                                                 int timeout,
                                                 int maxRedirects,
                                                 int[] redirectStatuses)
        throws IOException
    {
        URL from = new URL(url);
        URLConnection connection = from.openConnection();
        connection.setAllowUserInteraction(allowUserInteraction);
        connection.setConnectTimeout(timeout);
        if (connection instanceof HttpURLConnection) {
            HttpURLConnection huc = (HttpURLConnection)connection;
            int redirects = 0;
            while (followRedirects && (redirects++ < maxRedirects)) {
                int status = huc.getResponseCode();
                // previously used ((status >= 300) && (status <= 399))
                if (Arrays.binarySearch(redirectStatuses, status) >= 0) {
                    String newUrl = huc.getHeaderField("Location");
                    if ((newUrl != null) && !newUrl.isEmpty()) {
                        boolean oldAllowUserInteraction =
                            connection.getAllowUserInteraction();
                        from = new URL(newUrl);
                        connection = from.openConnection();
                        connection.setAllowUserInteraction(oldAllowUserInteraction);
                        connection.setConnectTimeout(timeout);
                        huc = (HttpURLConnection)connection;
                        continue;
                    }
                    // not much to be done if the server didn't provide a
                    // location header. See the end of the following:
                    // https://www.eff.org/https-everywhere/faq#why-use-a-whitelist-of-sites-that-support-https-why-cant-you-try-to-use-https-for-every-last-site-and-only-fall-back-to-http-if-it-isnt-available
                }
                // either we had a problem or we've arrived at the destination
                break;
            }
        }
        return connection;
    }

    /**
     * Write to the file from the URL stream
     *
     * @param from   URL for input
     * @param file   file for output
     * @param loadId A JobManager loadId that, if set, can be used to
     *               stop the load
     *
     * @return number of bytes written
     *
     * @throws IOException  problem writing to file.
     */
    public static long writeTo(URL from, File file, Object loadId)
            throws IOException {
        URLConnection    connection = getUrlConnection(from.toExternalForm());
        InputStream      is         = connection.getInputStream();
        int              length     = connection.getContentLength();
        long             numBytes   = -1;
        FileOutputStream fos        = new FileOutputStream(file);
        try {
            long result = writeTo(is, fos, loadId, length);
            numBytes = result;
        } finally {
            close(fos);
            close(is);
            if (numBytes <= 0) {
                try {
                    file.delete();
                } catch (Exception exc) {}

            }
        }
        return numBytes;
    }


    /**
     * Copy the input stream to the output stream
     *
     *
     * @param from input stream
     * @param to output
     * @param loadId A JobManager loadId that, if set, can be used to
     *               stop the load
     * @param length  number of bytes to write
     *
     * @return How may bytes were written
     *
     * @throws IOException On badness
     */
    public static long writeTo(InputStream from, OutputStream to,
                              Object loadId, long length)
            throws IOException {
        from = new BufferedInputStream(from, 100000);
        byte[] content = new byte[100000];
        long    total   = 0;
        while (true) {
            int howMany = from.read(content);
            if (howMany <= 0) {
                break;
            }
            total += howMany;
            if ( !JobManager.getManager().canContinue(loadId)) {
                return -1;
            }
            String msg;
            if (length > 0) {
                msg = "Transferred " + (total / 1000) + "/" + (length / 1000)
                      + " Kbytes ";
            } else {
                msg = "Transferred " + ((total) / 1000) + " Kbytes";
            }

            JobManager.getManager().setDialogLabel2(loadId, msg);

            to.write(content, 0, howMany);
        }
        return total;
    }


    /**
     * Copy the files pointed to by the urls list to the directory/file pointed to by prefx.
     * We copy prefix0.suffix,prefix1.suffix, ..., prefixN.suffix
     *
     * @param urls List of urls to copy
     * @param prefix file directory prefix
     * @param suffix suffix
     *
     *
     * @return List of new files
     * @throws IOException On badness
     */
    public static List writeTo(List urls, String prefix, String suffix)
            throws IOException {
        return writeTo(urls, prefix, suffix, null);
    }

    /**
     * Copy the files pointed to by the urls list to the directory/file pointed to by prefx.
     * We copy prefix0.suffix,prefix1.suffix, ..., prefixN.suffix
     *
     * @param urls List of urls to copy
     * @param prefix file directory prefix
     * @param suffix suffix
     * @param loadId JobManager loadId
     *
     *
     * @return List of new files
     * @throws IOException On badness
     */
    public static List writeTo(List urls, String prefix, String suffix,
                               Object loadId)
            throws IOException {
        List suffixes = new ArrayList();
        if ( !suffix.startsWith(".")) {
            suffix = "." + suffix;
        }
        if (urls.size() == 1) {
            suffixes.add(suffix);
        } else {
            for (int i = 0; i < urls.size(); i++) {
                suffixes.add(i + suffix);
            }
        }
        return writeTo(urls, prefix, suffixes, loadId);
    }


    /**
     * _more_
     *
     * @param urls _more_
     * @param prefix _more_
     * @param suffixes _more_
     * @param loadId _more_
     *
     * @return _more_
     *
     * @throws IOException _more_
     */
    public static List writeTo(List urls, String prefix, List suffixes,
                               Object loadId)
            throws IOException {
        List files  = new ArrayList();
        int  total  = 0;
        List exists = new ArrayList();
        if (urls.size() == 1) {
            String path = prefix + "" + suffixes.get(0);
            if ((new File(path)).exists()) {
                exists.add(path);
            }
        } else {
            for (int i = 0; i < urls.size(); i++) {
                String path = prefix + suffixes.get(i);
                if ((new File(path)).exists()) {
                    exists.add(path);
                }
            }
        }
        if (exists.size() > 0) {
            String msg;
            if (exists.size() == 1) {
                msg = "File: " + exists.get(0) + " exists.\n";
            } else {
                msg = "The following files exists:\n"
                      + StringUtil.join("\n", exists) + "\n";
            }
            if (javax.swing.JOptionPane.showConfirmDialog(null,
                    msg + "Do you want to overwrite?", "File exists",
                    javax.swing.JOptionPane.YES_NO_OPTION) == 1) {
                return null;
            }
        }

        for (int i = 0; i < urls.size(); i++) {
            String      path = prefix + suffixes.get(i);
            InputStream from;
            Object      obj = urls.get(i);
            JobManager.getManager().setDialogLabel1(loadId,
                    " Writing:  " + IOUtil.getFileTail(path));
            int length = 0;
            if (obj instanceof InputStream) {
                from = (InputStream) obj;
            } else {
                URL           url        = ((obj instanceof URL)
                                            ? (URL) obj
                                            : getURL(obj.toString(),
                                                IOUtil.class));
                URLConnection connection = getUrlConnection(url.toExternalForm());
                try {
                    from   = connection.getInputStream();
                    length = connection.getContentLength();
                } catch (Exception exc) {
                    String msg    = "There was an error reading the data";
                    Map    fields = connection.getHeaderFields();
                    if (connection instanceof HttpURLConnection) {
                        try {
                            msg = IOUtil
                                .readContents(((HttpURLConnection) connection)
                                    .getErrorStream());
                        } catch (Exception exc2) {
                            System.err.println(exc2);
                        }
                    }
                    for (int fieldIdx = 0; fieldIdx < fields.size();
                            fieldIdx++) {
                        System.err.println(
                            connection.getHeaderFieldKey(fieldIdx) + "="
                            + connection.getHeaderField(fieldIdx));
                    }
                    LogUtil.userErrorMessage(msg);
                    return null;
                }
            }

            files.add(path);
            OutputStream to    = new FileOutputStream(path);
            long          bytes = writeTo(from, to, loadId, length);
            try {
                from.close();
            } catch (Exception exc) {}
            try {
                to.close();
            } catch (Exception exc) {}
            if (bytes <= 0) {
                return null;
            }
            total += bytes;
            JobManager.getManager().setDialogLabel2(loadId,
                    "Transferred " + ((total) / 1000) + "K bytes");
            if ( !JobManager.getManager().canContinue(loadId)) {
                return null;
            }
        }
        return files;
    }


    /**
     * Lists the contents in the given file directory or java resource directory
     *
     * @param path may be a file directory path or a java resource directory
     * @param c base class to use if its java resources
     *
     * @return List of sub files and directories
     */
    public static List<String> getListing(String path, Class c) {
        List<String> listing = new ArrayList<String>();
        File         f       = new File(path);
        if (f.exists()) {
            File[] files = f.listFiles();
            for (int i = 0; i < files.length; i++) {
                listing.add(files[i].toString());
            }
        } else {
            //try it as a java resource
            String contents = IOUtil.readContents(path, c, (String) null);
            if (contents != null) {
                List<String> lines = StringUtil.split(contents, "\n", true,
                                         true);
                for (String file : lines) {
                    listing.add(joinDir(path, file));
                }
            }
        }

        return listing;
    }

    /**
     *  Gets the file name, removing any leading directory paths.
     *
     *  @param f The file path.
     *  @return The file name.
     */
    public static String getFileTail(String f) {
        int idx = f.lastIndexOf("/");
        if (idx < 0) {
            idx = f.lastIndexOf(File.separator);
        }
        if (idx < 0) {
            return f;
        }
        f   = f.substring(idx + 1);
        idx = f.indexOf("?");
        if (idx >= 0) {
            f = f.substring(0, idx);
        }
        return f;
    }


    /**
     *  Excise the filename from the given path and return the root.
     *
     *  @param f The file path.
     *  @return The file name.
     */
    public static String getFileRoot(String f) {
        int idx = f.lastIndexOf("/");
        if (idx < 0) {
            idx = f.lastIndexOf(File.separator);
        }
        if (idx < 0) {
            return ".";
            //            return f;
        }
        return f.substring(0, idx);
    }


    /**
     *  Remove any file extension from the given file name.
     *
     *  @param f The file path.
     *  @return The file name without the extension.
     *
     */
    public static String stripExtension(String f) {
        int idx = f.lastIndexOf(".");
        if (idx < 0) {
            return f;
        }
        return f.substring(0, idx);
    }


    /**
     * Remove illegal characters in the given filename
     *
     *
     * @param name The filename to be cleaned up
     * @return The cleaned up filename
     */
    public static String cleanFileName(String name) {
        return StringUtil.replaceList(name, new String[] { ":", "/", "\\",
                "?", "&" }, new String[] { "_", "_", "_", "_", "_" });
    }


    /**
     *  Return the file extension from the given file (including the ".").
     *
     *  @param f The file path.
     *  @return The file  extension or an empty string if none found.
     */
    public static String getFileExtension(String f) {
        int idx = f.lastIndexOf(".");
        //Check for the case of http://www.foo.bar/
        int slashIdx = f.lastIndexOf("/");
        if (idx < slashIdx) {
            return "";
        }
        if (idx < 0) {
            return "";
        }
        String ext = f.substring(idx).toLowerCase();
        idx = ext.indexOf("?");
        if (idx >= 0) {
            ext = ext.substring(0, idx);
        }
        return ext;
    }



    /**
     * Write out a file to the filename specified.
     *
     * @param filename  filename to write to
     * @param contents  file contents
     *
     * @throws FileNotFoundException    if the file does not exist
     * @throws IOException              if there is a problem writing
     */
    public static void writeFile(String filename, String contents)
            throws FileNotFoundException, IOException {
        writeFile(new File(filename), contents);
    }


    /**
     * Write out a file to the {@link File} specified.
     *
     * @param filename  File to write to
     * @param contents  file contents
     *
     * @throws FileNotFoundException    if the file does not exist
     * @throws IOException              if there is a problem writing
     */
    public static void writeFile(File filename, String contents)
            throws FileNotFoundException, IOException {
        writeBytes(filename, contents.getBytes());
    }


    /**
     * Write out a file to the {@link File} specified.
     *
     * @param filename  File to write to
     * @param contents  file contents
     *
     * @throws FileNotFoundException    if the file does not exist
     * @throws IOException              if there is a problem writing
     */
    public static void writeBytes(File filename, byte[] contents)
            throws FileNotFoundException, IOException {
        FileOutputStream out = new FileOutputStream(filename);
        out.write(contents);
        out.flush();
        out.close();
    }



    /**
     * Move the from file to the to file
     *
     * @param from File to move
     * @param to The destination
     *
     *
     * @throws FileNotFoundException When we cannot find the file
     * @throws IOException When something untoward happens
     */
    public static void moveFile(File from, File to)
            throws FileNotFoundException, IOException {
        if (to.isDirectory()) {
            to = new File(joinDir(to, getFileTail(from.toString())));
        }
        if ( !from.renameTo(to)) {
            throw new IllegalStateException("Could not move file:" + from
                                            + " to:" + to);
        }
        //        copyFile(from, to);
        //        from.delete();
    }



    /**
     * Copy from file to to file
     *
     * @param from File to copy
     * @param to The destination
     *
     * @throws FileNotFoundException When we cannot find the file
     * @throws IOException When something untoward happens
     */
    public static void copyFile(File from, File to)
            throws FileNotFoundException, IOException {

        if (to.isDirectory()) {
            to = new File(joinDir(to, getFileTail(from.toString())));
        }
        FileInputStream fis = new FileInputStream(from);
        copyFile(fis, to);
    }


    /**
     * Copy from inputstream to to file
     *
     * @param fis source
     * @param to The destination
     *
     * @throws FileNotFoundException When we cannot find the file
     * @throws IOException When something untoward happens
     */

    public static void copyFile(InputStream fis, File to)
            throws FileNotFoundException, IOException {
        FileOutputStream fos = new FileOutputStream(to);
        try {
            writeTo(fis, fos);
        } finally {
            try {
                fos.close();
            } catch (Exception exc) {}
            try {
                fis.close();
            } catch (Exception exc) {}
        }
    }



    /**
     * Determine if the given filename is a text file.  i.e., it ends with
     * .txt or .text
     *
     * @param filename The filename to check.
     * @return Is the filename a text file.
     */
    public static boolean isTextFile(String filename) {
        filename = filename.toLowerCase();
        return (filename.endsWith(".txt") || filename.endsWith(".text"));
    }


    /**
     * Determine if the given filename is an image file (e.g., ends with
     * .gif, .jpg, .jpeg, .png)
     *
     *  @param filename The filename to check.
     *  @return Is the filename an image file.
     */
    public static boolean isImageFile(String filename) {
        filename = filename.toLowerCase();
        return (filename.endsWith(".gif") || filename.endsWith(".jpg")
                || filename.endsWith(".jpeg") || filename.endsWith(".png"));
    }




    /**
     *  Determine if the given filename is an html file.
     *  i.e., it ends with .htm or .html or if it does not have
     *  a file extension and begins with http:
     *
     *  @param filenameOrUrl The filename to check.
     *  @return Is the filename an html file.
     */
    public static boolean isHtmlFile(String filenameOrUrl) {
        //We go through this caching business because the Inner method
        //can end up fetching the url for some cases and we
        //don't want to keep doing that every time this method is called.
        Boolean b = (Boolean) isHtmlCache.get(filenameOrUrl);
        if (b != null) {
            return b.booleanValue();
        }
        boolean result = isHtmlFileInner(filenameOrUrl);
        isHtmlCache.put(filenameOrUrl, new Boolean(result));
        return result;
    }

    /**
     *  Determine if the given filename is an html file.
     *  i.e., it ends with .htm or .html or if it does not have
     *  a file extension and begins with http:
     *
     *  @param filenameOrUrl The filename to check.
     *  @return Is the filename an html file.
     */
    private static boolean isHtmlFileInner(String filenameOrUrl) {
        String originalUrl = filenameOrUrl;

        filenameOrUrl = filenameOrUrl.toLowerCase();
        if (isHtmlSuffix(filenameOrUrl)) {
            return true;
        }

        int hashIndex = filenameOrUrl.indexOf("#");
        if (hashIndex > 0) {
            filenameOrUrl = filenameOrUrl.substring(0, hashIndex);
            if (isHtmlSuffix(filenameOrUrl)) {
                return true;
            }
        }

        //Look for no dots and no args
        //Not sure wha't going on here
        if (filenameOrUrl.indexOf("?") < 0) {
            if (filenameOrUrl.startsWith("http:")) {
                if ( !StringUtil.stringMatch(filenameOrUrl,
                                             "http://[^\\/].*\\.\\.*")) {
                    return true;
                }
            }
        }


        //TODO - this fails when you don't have an "/" at the end
        //e.g., http://www.yahoo.com fails
        String ext = getFileExtension(filenameOrUrl);
        int    idx = ext.indexOf("?");
        if (idx >= 0) {
            ext = ext.substring(0, idx);
        }

        if (ext.length() == 0) {
            return isHttpProtocol(filenameOrUrl);
        }


        if (ext.equals(".php") && isHttpProtocol(filenameOrUrl)) {
            try {
                URL           url        = new URL(originalUrl);
                URLConnection connection = getUrlConnection(url.toExternalForm());
                String        type       = connection.getContentType();
                return (type.indexOf("text/html") >= 0);
            } catch (Exception exc) {}

            return true;
        }


        if (ext.equals(".com") || ext.equals(".edu") || ext.equals(".org")
                || isHtmlSuffix(ext)) {
            return true;
        }
        return false;
    }


    /**
     * Does the given url end with an html suffix.
     *
     * @param url The url
     *
     * @return Ends with html, htm, or shtml
     */
    public static boolean isHtmlSuffix(String url) {
        return url.endsWith(".htm") || url.endsWith(".html")
               || url.endsWith(".shtml");
    }

    /**
     * Is the given url an http protocol.
     *
     * @param url The url
     *
     * @return Starts with http or https
     */
    public static boolean isHttpProtocol(String url) {
        return url.startsWith("http:") || url.startsWith("https:");
    }

    /**
     * Get an input stream for the filename
     *
     * @param filename   name of file
     * @return  corresponding input stream
     *
     * @throws FileNotFoundException     couldn't find the file
     * @throws IOException               problem opening stream
     */
    public static InputStream getInputStream(String filename)
            throws FileNotFoundException, IOException {
        return IOUtil.getInputStream(filename, null);
    }


    /**
     * Get an input stream for the filename
     *
     * @param filename    name of file
     * @param origin      relative origin point for file location
     * @return  corresponding input stream
     *
     * @throws FileNotFoundException     couldn't find the file
     * @throws IOException               problem opening stream
     */
    public static InputStream getInputStream(String filename, Class origin)
            throws FileNotFoundException, IOException {
        return getInputStream(filename, origin, 0);
    }

    /**
     * Get an input stream for the filename
     *
     * @param filename    name of file
     * @param origin      relative origin point for file location
     * @param tries        keeps track of the multiple URL fetches on a redirect
     * @return  corresponding input stream
     *
     * @throws FileNotFoundException     couldn't find the file
     * @throws IOException               problem opening stream
     */
    private static InputStream getInputStream(String filename, Class origin, int tries)
            throws FileNotFoundException, IOException {
        try {
            URL url = getURL(filename, origin);
            if (url != null) {
<<<<<<< HEAD
                URLConnection connection =
                    getUrlConnection(url.toExternalForm(),
                                     true,
                                     true,
                                     HTTP_TIMEOUT,
                                     MAX_REDIRECTS,
                                     HTTP_REDIRECT_STATUSES);
=======
                URLConnection connection = url.openConnection();
                connection.setReadTimeout(30000); 
                connection.setAllowUserInteraction(true);
>>>>>>> 5d2d9be7
                if (connection instanceof HttpURLConnection) {
                    HttpURLConnection huc = (HttpURLConnection) connection;
                    int response = huc.getResponseCode();
                    //Check for redirect
                    if (response == HttpURLConnection.HTTP_MOVED_TEMP
                        || response == HttpURLConnection.HTTP_MOVED_PERM
                        || response == HttpURLConnection.HTTP_SEE_OTHER) {
                        String newUrl = connection.getHeaderField("Location");
                        //Don't follow too many redirects
                        if(tries>10) {
                            throw new IllegalArgumentException ("Too many nested URL fetches:" + filename);
                        }
                        //call this method recursively with the new URL
                        return getInputStream(newUrl, origin, tries+1);
                        /* 
                           connection = new URL(newUrl).openConnection();
                           connection.setReadTimeout(30000); 
                           connection.setAllowUserInteraction(true);
                           huc = (HttpURLConnection) connection;
                        */
                    }

                    if (huc.getResponseCode() == 401) {
                        String auth =
                            connection.getHeaderField("WWW-Authenticate");
                        if (auth != null) {
                            if (userAccountManager != null) {

                                while (true) {
                                    url        = new URL(url.toString());
                                    connection = getUrlConnection(url.toExternalForm());
                                    huc = (HttpURLConnection) connection;
                                    String host = url.getHost();
                                    UserInfo userInfo =
                                        userAccountManager.getUserNamePassword(
                                            host + ":" + auth,
                                            "<html>The server: <i>" + host
                                            + "<i> requires a username/password</html>");
                                    if (userInfo == null) {
                                        break;
                                    }
                                    String authReturn =
                                        "Basic "
                                        + ucar.unidata.xml.XmlUtil
                                            .encodeBase64(new String(userInfo
                                                .getUserId() + ":"
                                                    + userInfo.getPassword())
                                                        .getBytes());
                                    huc.addRequestProperty("Authorization",
                                            authReturn);
                                    if (huc.getResponseCode() != 401) {
                                        break;
                                    }
                                }
                            }
                        }
                    }
                }
                return connection.getInputStream();
            }
        } catch (Exception exc) {
            throw new IOException("Could not load resource:" + filename, exc);
        }
        throw new FileNotFoundException("Could not load resource:"
                                        + filename);
    }




    /** _more_ */
    private static UserAccountManager userAccountManager;

    /**
     * _more_
     *
     * @param manager _more_
     */
    public static void setUserAccountManager(UserAccountManager manager) {
        IOUtil.userAccountManager = manager;
    }

    /**
     * UserAccountManager _more_
     *
     *
     * @author IDV Development Team
     */
    public interface UserAccountManager {

        /**
         * _more_
         *
         * @param key _more_
         * @param label _more_
         *
         * @return _more_
         */
        public UserInfo getUserNamePassword(String key, String label);
    }


    /**
     * Get an input stream for the filename
     *
     * @param filename    name of file
     * @param origin      relative origin point for file location
     * @return  corresponding input stream
     *
     * @throws FileNotFoundException     couldn't find the file
     * @throws IOException               problem opening stream
     */
    public static InputStream getInputStreamOLDWAY(String filename,
            Class origin)
            throws FileNotFoundException, IOException {


        InputStream s = null;

        //Try the file system
        if (s == null) {
            File f = new File(filename);
            if (f.exists()) {
                try {
                    s = new FileInputStream(f);
                } catch (Exception e) {}
            }
        }

        //Try it as a url
        if (s == null) {
            try {
                String encodedUrl = StringUtil.replace(filename, " ", "%20");
                URL           dataUrl    = new URL(encodedUrl);
                URLConnection connection = getUrlConnection(dataUrl.toExternalForm());
                s = connection.getInputStream();
            } catch (Exception exc) {}
        }



        if (s == null) {
            List classLoaders = Misc.getClassLoaders();
            for (int i = 0; i < classLoaders.size(); i++) {
                ClassLoader cl = (ClassLoader) classLoaders.get(i);
                s = cl.getResourceAsStream(filename);
                if (s != null) {
                    break;
                }
            }
        }


        if (s == null) {
            while (origin != null) {
                s = origin.getResourceAsStream(filename);
                if (s != null) {
                    break;
                }
                origin = origin.getSuperclass();
            }
        }

        //Try an absolute resource path
        if (s == null) {
            s = IOUtil.class.getResourceAsStream(filename);
        }

        if (s == null) {
            throw new FileNotFoundException("Unable to open:" + filename);
        }
        return s;
    }


    /**
     * Get an input stream for the filename
     *
     * @param filename    name of file
     * @param origin      relative origin point for file location
     * @return  corresponding input stream
     *
     * @throws FileNotFoundException     couldn't find the file
     * @throws IOException               problem opening stream
     */
    public static URL getURL(String filename, Class origin)
            throws FileNotFoundException, IOException {
        //Trim it
        filename = filename.trim();

        //Try the file system
        File f = new File(filename);
        if (f.exists()) {
            try {
                String name = f.getName();
                //Check if we are dealing with a file whose name came from a encoded url
                if (name.indexOf("%") >= 0) {
                    name = java.net.URLEncoder.encode(name, "UTF-8");
                    f    = new File(joinDir(f.getParent(), name));
                    //                    System.err.println ("new file:" + f);
                }
                return f.toURL();
            } catch (Exception e) {}
        }

        String encodedUrl = StringUtil.replace(filename, " ", "%20");
        try {
            return new URL(encodedUrl);
        } catch (Exception exc) {}


        List classLoaders = Misc.getClassLoaders();
        for (int i = 0; i < classLoaders.size(); i++) {
            try {
                ClassLoader cl  = (ClassLoader) classLoaders.get(i);
                URL         url = cl.getResource(filename);
                if (url != null) {
                    return url;
                }
            } catch (Exception exc) {}
        }


        while (origin != null) {
            try {
                URL url = origin.getResource(filename);
                if (url != null) {
                    return url;
                }
                origin = origin.getSuperclass();
            } catch (Exception exc) {}
        }


        try {
            URL url = IOUtil.class.getResource(filename);
            if (url != null) {
                return url;
            }
        } catch (Exception exc) {}

        throw new FileNotFoundException("Unable to open:" + filename);
    }




    /**
     * Read the contents of a {@link File}.  Used for reading text type
     * files (XML, HTML, etc)
     *
     * @param file    file to read.
     * @return  contents as a String
     *
     * @throws FileNotFoundException     couldn't find the file
     * @throws IOException               problem opening stream
     */
    public static String readContents(File file)
            throws FileNotFoundException, IOException {
        return readContents(file.getPath());
    }



    /**
     * _more_
     *
     * @param parent _more_
     * @param child _more_
     *
     * @return _more_
     */
    public static boolean isADescendent(File parent, File child) {
        if (child == null) {
            return false;
        }
        if (parent.equals(child)) {
            return true;
        }
        File newParent = child.getParentFile();
        return isADescendent(parent, newParent);
    }


    /**
     * Return the String contents of the specified contentName.
     * If the read fails (for whatever reason) then return the dflt parameter
     *
     * @param contentName   URL or filename
     * @param dflt          default to return if a problem
     * @return  contents or default value
     */
    public static String readContents(String contentName, String dflt) {
        return readContents(contentName, IOUtil.class, dflt);
    }


    /**
     * Return the String contents of the specified contentName.
     * If the read fails (for whatever reason) then return the dflt parameter
     *
     * @param contentName   URL or filename
     * @param origin        origin class
     * @param dflt          default to return if a problem
     * @return  contents or default value
     */
    public static String readContents(String contentName, Class origin,
                                      String dflt) {
        try {
            return readContents(contentName, origin);
        } catch (Exception exc) {}
        return dflt;
    }


    /**
     * Return the String contents of the specified contentName.
     *
     * @param contentName can either be a URL, a filename or a resource.
     *
     * @return   contents or <code>null</code> if there is a problem.
     *
     * @throws FileNotFoundException     couldn't find the file
     * @throws IOException               problem reading contents
     */
    public static String readContents(String contentName)
            throws FileNotFoundException, IOException {
        return readContents(contentName, IOUtil.class);
    }


    /**
     * Is the given path relative
     *
     * @param path file path
     *
     * @return is relative
     */
    public static boolean isRelativePath(String path) {
      if (path.startsWith("https:") || path.startsWith("ftp:")
          || path.startsWith("http:") || path.startsWith("/")
          || path.startsWith(File.separator)) {
        return false;
      }
      // Check for windows drives
      if (path.substring(1, 2).equals(":")) {
        return false;
      }
      return true;
    }


    /**
     *  Return the String contents of the specified contentName.
     *  contentName  can either be a URL, a filename or a resource.
     *
     * @param contentName can either be a URL, a filename or a resource.
     * @param origin    relative origin for path to file
     *
     * @return   contents or <code>null</code> if there is a problem.
     *
     * @throws FileNotFoundException     couldn't find the file
     * @throws IOException               problem reading contents
     */
    public static String readContents(String contentName, Class origin)
            throws FileNotFoundException, IOException {
        InputStream s;
        if (isHttpProtocol(contentName)) {
            URLConnection connection = getUrlConnection(contentName);
            s = connection.getInputStream();
        } else {
            s = IOUtil.getInputStream(contentName, origin);
        }
        if (s == null) {
            return null;
        }
        String results = readContents(s);
        try {
            s.close();
        } catch (Exception exc) {}
        return results;
    }



    /**
     * See if the content is in the perma-cache. If it is then return it.
     * Else read it (e.g., from  a url) and cache it.
     *
     * @param contentName url or filename
     * @param cacheGroup Cache group
     *
     * @return Bytes read
     *
     * @throws FileNotFoundException On badness
     * @throws IOException On badness
     */
    public static byte[] readBytesAndCache(String contentName,
                                           String cacheGroup)
            throws FileNotFoundException, IOException {
        return readBytesAndCache(contentName, cacheGroup, false);
    }


    /**
     * _more_
     *
     * @param file _more_
     *
     * @return _more_
     */
    public static boolean isZipFile(String file) {
        file = file.toLowerCase();
        return file.endsWith(".zip") || file.endsWith(".jar")
               || file.endsWith(".zidv");
    }

    /**
     * See if the content is in the perma-cache. If it is then return it.
     * Else read it (e.g., from  a url) and cache it.
     *
     * @param contentName url or filename
     * @param cacheGroup Cache group
     * @param unzipIfNeeded IF true and if the url is a zip file then unzip it
     *
     * @return Bytes read
     *
     * @throws FileNotFoundException On badness
     * @throws IOException On badness
     */

    public static byte[] readBytesAndCache(String contentName,
                                           String cacheGroup,
                                           boolean unzipIfNeeded)
            throws FileNotFoundException, IOException {
        //If a bad url then try it as a file
        //        System.err.println ("readBytesAndCache:" + contentName);
        byte[] bytes = null;
        if ( !(new File(contentName)).exists()) {
            bytes = CacheManager.getCachedFile(cacheGroup, contentName);
            if (bytes != null) {
                //                System.err.println("cached:" + contentName);
                return bytes;
            }
        }
        //        System.err.println("not cached:" + Misc.getFileTail(contentName));
        bytes = readBytes(IOUtil.getInputStream(contentName, IOUtil.class));
        if (bytes != null) {
            if (unzipIfNeeded && contentName.endsWith(".zip")) {
                //                System.err.println("Reading zip:" + bytes.length);
                ZipInputStream zin =
                    new ZipInputStream(new ByteArrayInputStream(bytes));
                ZipEntry ze = null;
                while ((ze = zin.getNextEntry()) != null) {
                    String name = ze.getName().toLowerCase();
                    bytes = IOUtil.readBytes(zin);
                    //                    System.err.println ("Zipped file:" + name + "  " + bytes.length);
                    break;
                }
            }
            CacheManager.putCachedFile(cacheGroup, contentName, bytes);
        }
        return bytes;
    }





    /**
     * Read in the bytes from the given InputStream
     * and construct and return a String.
     * Closes the InputStream argument.
     *
     * @param is   InputStream to read from
     * @return  contents as a String
     *
     * @throws IOException  problem reading contents
     */
    public static String readContents(InputStream is) throws IOException {
        return new String(readBytes(is));
    }



    /**
     * Read in the bytes from the given InputStream
     * and construct and return a String.
     * Closes the InputStream argument.
     *
     * @param is   InputStream to read from
     * @return  contents as a String
     *
     * @throws IOException  problem reading contents
     */

    public static String readInputStream(InputStream is) throws IOException {
        return new String(readBytes(is));
    }


    /**
     * Read in the bytes from the given InputStream
     * Closes the InputStream argument.
     *
     * @param is   InputStream to read from
     * @return  bytes read
     *
     * @throws IOException  problem reading contents
     */
    public static byte[] readBytes(InputStream is) throws IOException {
        return readBytes(is, null);
    }

    /**
     * Read in the bytes from the given InputStream
     * Closes the InputStream argument. The globalTimestamp and myTimestamp
     * parameters, if non-null, allow calling routines to abort the read.
     * globalTimestamp, if non-null, is a array of size one that holds a virtual
     * timestamp. If at anytime during the read of the bytes the value in globalTimestamp
     * is different then the value given for myTimestamp then the read is aborted and
     * null is returned.
     *
     * @param is   InputStream to read from
     * @param loadId Job manager load id
     * @return  bytes read
     *
     * @throws IOException  problem reading contents
     */
    public static byte[] readBytes(InputStream is, Object loadId)
            throws IOException {
        return readBytes(is, loadId, true);
    }


    /**
     * _more_
     *
     * @param inputStream _more_
     */
    public static void close(InputStream inputStream) {
        if (inputStream == null) {
            return;
        }
        try {
            inputStream.close();
        } catch (Exception ignore) {}
    }



    /**
     * _more_
     *
     * @param outputStream _more_
     */
    public static void close(OutputStream outputStream) {
        if (outputStream == null) {
            return;
        }
        try {
            outputStream.close();
        } catch (Exception ignore) {}
    }

    /**
     * Read the bytes in the given input stream.
     *
     * @param is The input stream
     * @param loadId If non-null check with the JobManager if we should continue
     * @param closeIt If true then close the input stream
     *
     * @return The bytes
     *
     * @throws IOException On badness
     */
    public static byte[] readBytes(InputStream is, Object loadId,
                                   boolean closeIt)
            throws IOException {
        int    totalRead = 0;
        byte[] content   = getByteBuffer();
        try {
            while (true) {
                int howMany = is.read(content, totalRead,
                                      content.length - totalRead);
                //      Trace.msg("IOUtil.readBytes:" + howMany + " buff.length=" + content.length);
                if ((loadId != null)
                        && !JobManager.getManager().canContinue(loadId)) {
                    //                System.err.println ("Ditching");                
                    return null;
                }
                if (howMany < 0) {
                    break;
                }
                if (howMany == 0) {
                    continue;
                }
                totalRead += howMany;
                if (totalRead >= content.length) {
                    byte[] tmp       = content;
                    int    newLength = ((content.length < 25000000)
                                        ? content.length * 2
                                        : content.length + 5000000);
                    content = new byte[newLength];
                    System.arraycopy(tmp, 0, content, 0, totalRead);
                }
            }
        } finally {
            try {
                if (closeIt) {
                    is.close();
                }
            } catch (Exception exc) {}
        }
        byte[] results = new byte[totalRead];
        System.arraycopy(content, 0, results, 0, totalRead);
        putByteBuffer(content);
        return results;
    }

    /** mutex for reading */
    private static Object MUTEX = new Object();

    /**
     * Save the read buffer
     *
     * @param bytes read buffer
     */
    private static void putByteBuffer(byte[] bytes) {
        synchronized (MUTEX) {
            //Don't cache a big chunk
            if (bytes.length < 5000000) {
                CacheManager.put(MUTEX, "bytes", bytes);
            }
        }
    }

    /**
     * Get a read buffer
     *
     * @return read buffer
     */
    private static byte[] getByteBuffer() {
        synchronized (MUTEX) {
            byte[] bytes = (byte[]) CacheManager.get(MUTEX, "bytes");
            if (bytes == null) {
                bytes = new byte[1000000];
            } else {
                CacheManager.remove(MUTEX, "bytes");
            }
            return bytes;
        }
    }






    /**
     * Return the String representation of the given filename joined to the
     * given directory.
     *
     * @param f1    directory path
     * @param f2    filename
     * @return  concatenated String with the appropriate file separator
     */
    public static String joinDir(String f1, String f2) {
        return joinDirs(f1, f2);
    }


    /**
     * Return the String representation of the given filename joined to the
     * given directory f1.
     *
     * @param f1          directory path
     * @param filename    filename
     * @return  concatenated String with the appropriate file separator
     */
    public static String joinDir(File f1, String filename) {
        return joinDirs(f1.getPath(), filename);
    }

    /**
     * Return the String representation of the given path separated by args.
     *
     * @param f          directory path vararg
     * @return  concatenated String with the appropriate file separator
     */
    public static String joinDirs(String... f) {
        final StringBuilder sb = new StringBuilder();
        for (int i = 0; i < f.length; i++) {
            sb.append((i == 0)
                      ? ""
                      : File.separator).append(f[i]);
        }
        return sb.toString();
    }


    /**
     *  If the directory defined in the given argument path
     *  does not exist then make it.
     *
     * @param path   directory to make
     * @return  the directory path
     */
    public static String makeDir(String path) {
        return makeDir(new File(path));
    }


    /**
     *  If the directory defined in the given argument f
     *  does not exist then make it.
     *
     * @param f   directory as a file
     * @return   directory path
     */
    public static String makeDir(File f) {
        if ( !f.exists()) {
            if ( !f.mkdir()) {
                System.out.println("Failed to make directory " + f.getPath());
            }
        }
        return f.getPath();
    }

    /**
     * Make the directory. This will recurse and make the directory tree if needed
     *
     * @param f directory to make
     */
    public static final void makeDirRecursive(File f) {
        if (f == null) {
            return;
        }
        if (f.exists()) {
            return;
        }
        makeDirRecursive(f.getParentFile());
        f.mkdir();
    }


    /**
     * Recursively descend (if recurse is true)
     * through the given directory and return a
     * list of all files
     *
     * @param dir The directory to look at
     * @param recurse Do we recurse
     *
     * @return List of files
     */
    public static List<File> getFiles(File dir, boolean recurse) {
        return getFiles(new ArrayList(), dir, recurse);

    }


    /**
     * Recursively descend (if recurse is true)
     * through the given directory and return a
     * list of all files
     *
     * @param files The list of files to add to
     * @param dir The directory to look at
     * @param recurse Do we recurse
     *
     * @return List of files
     */
    public static List<File> getFiles(List files, File dir, boolean recurse) {
        return getFiles(files, dir, recurse, null);
    }


    /**
     * Recursively descend (if recurse is true)
     * through the given directory and return a
     * list of all files
     *
     * @param files The list of files to add to
     * @param dir The directory to look at
     * @param recurse Do we recurse
     * @param filter If non-null then use this to find files
     *
     * @return List of files
     */
    public static List<File> getFiles(List files, File dir, boolean recurse,
                                      PatternFileFilter filter) {
        if (files == null) {
            files = new ArrayList();
        }
        List dirs = getDirectories(dir, recurse);
        dirs.add(0, dir);
        for (int dirIdx = 0; dirIdx < dirs.size(); dirIdx++) {
            File   directory = (File) dirs.get(dirIdx);
            File[] allFiles  = ((filter == null)
                                ? directory.listFiles()
                                : directory.listFiles((FileFilter) filter));
            if (allFiles == null) {
                continue;
            }
            for (int fileIdx = 0; fileIdx < allFiles.length; fileIdx++) {
                if ( !allFiles[fileIdx].isDirectory()) {
                    files.add(allFiles[fileIdx]);
                }
            }
        }
        return (List<File>) files;
    }


    /**
     * FileViewer  is used to walk dir trees
     *
     *
     * @author IDV Development Team
     * @version $Revision: 1.3 $
     */
    public static interface FileViewer {

        /** return action */
        public static int DO_CONTINUE = 1;

        /** return action */
        public static int DO_DONTRECURSE = 2;

        /** return action */
        public static int DO_STOP = 3;

        /**
         * View this file.
         *
         * @param f file
         *
         * @return One of the return actions
         *
         * @throws Exception on badness
         */
        public int viewFile(File f) throws Exception;
    }


    /**
     * Walk the dir tree with the given file viewer
     *
     * @param dir dir
     * @param fileViewer viewer
     *
     * @return should continue
     *
     * @throws Exception on badness_
     */
    public static boolean walkDirectory(File dir, FileViewer fileViewer)
            throws Exception {
        return walkDirectory(dir, fileViewer, 0);
    }

    /**
     * Walk the dir tree with the given file viewer
     *
     * @param dir dir
     * @param fileViewer viewer
     * @param level tree depth
     *
     * @return should continue
     *
     * @throws Exception on badness_
     */
    public static boolean walkDirectory(File dir, FileViewer fileViewer,
                                        int level)
            throws Exception {
        File[] children = dir.listFiles();
        if (children == null) {
            return true;
        }
        children = IOUtil.sortFilesOnName(children);
        for (int i = 0; i < children.length; i++) {
            int what = fileViewer.viewFile(children[i]);
            if (what == FileViewer.DO_STOP) {
                return false;
            }
            if (what == FileViewer.DO_CONTINUE) {
                if ( !walkDirectory(children[i], fileViewer, level + 1)) {
                    return false;
                }
            }
        }
        return true;
    }


    /**
     * Recursively descend (if recurse is true)
     * through the given directory and return a
     * list of all subdirectories.
     *
     * @param dir The directory to look at
     * @param recurse Do we recurse
     *
     * @return List of subdirs (File)
     */
    public static List<File> getDirectories(File dir, boolean recurse) {
        return getDirectories(Misc.newList(dir), recurse);
    }


    /**
     * Recursively descend (if recurse is true)
     * through the given directories and return a
     * list of all subdirectories.
     *
     * @param dirs List of directories to look at
     * @param recurse Do we recurse
     *
     * @return List of subdirs (File)
     */
    public static List<File> getDirectories(List dirs, boolean recurse) {
        List results = new ArrayList();
        File dir;
        for (int i = 0; i < dirs.size(); i++) {
            if (dirs.get(i) == null) {
                continue;
            }
            if ( !(dirs.get(i) instanceof File)) {
                dir = new File(dirs.get(i).toString());
            } else {
                dir = (File) dirs.get(i);
            }
            if ( !dir.exists()) {
                continue;
            }
            File[] subdirs = dir.listFiles();
            for (int subDirIdx = 0; subDirIdx < subdirs.length; subDirIdx++) {
                if ( !subdirs[subDirIdx].isDirectory()) {
                    continue;
                }
                results.add(subdirs[subDirIdx]);
                if (recurse) {
                    results.addAll(getDirectories(subdirs[subDirIdx],
                            recurse));
                }
            }
        }
        return (List<File>) results;
    }


    /**
     * This will recursively  prune empty subdirectories
     * of the given root directory. It will delete the given
     * root directory if it is empty.
     *
     * @param root Directory to prune
     */
    public static void pruneIfEmpty(File root) {
        if (root == null) {
            return;
        }
        File[] files = root.listFiles();
        if (files == null) {
            return;
        }
        for (int i = 0; i < files.length; i++) {
            if (files[i].isDirectory()) {
                pruneIfEmpty(files[i]);
            }
        }
        if (root.listFiles().length == 0) {
            root.delete();
        }
    }



    /**
     * This will recursively  prune empty subdirectories
     * of the given root directory. It will NOT delete the given
     * root directory if it is empty.
     *
     * @param root Directory to prune
     */
    public static void pruneEmptyDirectories(File root) {
        File[] files = root.listFiles();
        for (int i = 0; i < files.length; i++) {
            pruneIfEmpty(files[i]);
        }
    }


    /**
     * This will recursively  delete all contents under the given directory.
     *
     * @param root Directory to delete
     */
    public static void deleteDirectory(File root) {
        if (root.exists() && root.isDirectory()) {
            File[] files = root.listFiles();
            for (int i = 0; i < files.length; i++) {
                deleteDirectory(files[i]);
            }
        }
        root.delete();
    }





    /**
     * Wait until there are new files in the given directory.
     * If filePattern is non null then use that (regular expression)
     * to match the files.
     *
     * @param directory The directory
     * @param filePattern The pattern
     * @param sleepSeconds Sleep this number of seconds between each check
     */
    public static void wait(File directory, String filePattern,
                            double sleepSeconds) {
        java.io.FileFilter pattern = null;
        if (filePattern != null) {
            pattern = (java.io.FileFilter) new PatternFileFilter(filePattern);
        }
        File[] allFiles = ((pattern == null)
                           ? directory.listFiles()
                           : directory.listFiles(pattern));
        while (true) {
            Misc.sleep((long) (1000 * sleepSeconds));
            File[] newFiles = ((pattern == null)
                               ? directory.listFiles()
                               : directory.listFiles(pattern));
            if ( !Arrays.equals(allFiles, newFiles)) {
                break;
            }
        }
    }

    /**
     * Wait until one or more of the files in the files list (File)
     * has changed. If the files list is null or empty then just return.
     *
     * @param files List of File-s
     * @param sleepSeconds Seconds to sleep between checks.
     */
    public static void wait(List files, double sleepSeconds) {
        if ((files == null) || (files.size() == 0)) {
            return;
        }
        long[] times = new long[files.size()];
        for (int i = 0; i < times.length; i++) {
            times[i] = ((File) files.get(i)).lastModified();
        }
        boolean oneChanged = false;
        while ( !oneChanged) {
            Misc.sleep((long) (1000 * sleepSeconds));
            for (int i = 0; i < times.length; i++) {
                File theFile = (File) files.get(i);
                if (times[i] != theFile.lastModified()) {
                    oneChanged = true;
                    break;
                }
            }
        }
    }




    /**
     * Class FileInfo holds a file and a date/time. We use this to sort files
     *
     *
     *
     * @author IDV Development Team
     * @version $Revision: 1.3 $
     */
    static class FileInfo {

        /** file */
        File f;

        /** file date */
        long dttm;




        /**
         * ctor
         *
         * @param f file
         */
        public FileInfo(File f) {
            this.f = f;
            dttm   = f.lastModified();
        }


        /**
         * to string
         *
         * @return to string
         */
        public String toString() {
            return f.toString();
        }
    }







    /**
     * _more_
     *
     * @param file _more_
     *
     * @return _more_
     *
     * @throws Exception _more_
     */
    public static Object readSerializedObject(String file) throws Exception {
        FileInputStream     fis = new FileInputStream(file);
        BufferedInputStream bis = new BufferedInputStream(fis, 100000);
        ObjectInputStream   ois = new ObjectInputStream(bis);
        Object              o   = ois.readObject();
        ois.close();
        bis.close();
        fis.close();
        return o;
    }

    /**
     * _more_
     *
     * @param file _more_
     * @param o _more_
     *
     * @throws Exception _more_
     */
    public static void writeSerializedObject(String file, Object o)
            throws Exception {
        FileOutputStream   fos = new FileOutputStream(file);
        ObjectOutputStream oos = new ObjectOutputStream(fos);
        oos.writeObject(o);
        oos.close();
        fos.close();
    }



    /**
     * _more_
     *
     * @throws Exception _more_
     */
    public static void testio() throws Exception {
        byte[] d = new byte[4 * 1000000];
        writeSerializedObject("test.dat", d);
        long t1 = System.currentTimeMillis();
        for (int i = 0; i < 100; i++) {
            d = (byte[]) readSerializedObject("test.dat");
        }
        long t2 = System.currentTimeMillis();
        System.err.println("Time:" + (t2 - t1));
    }


    /**
     * test mainp
     *
     * @param args cmd line args
     *
     * @throws Exception On badness
     */
    public static void main(String[] args) throws Exception {
        if (true) {
            for (String arg : args) {
                long   t1  = System.currentTimeMillis();
                String md5 = getMd5(arg);
                long   t2  = System.currentTimeMillis();
                System.err.println(arg + " " + md5 + " time:" + (t2 - t1));
            }
            return;
        }

        if (true) {
            testio();
            return;
        }

        String baseUrl =
            "http://motherlode.ucar.edu:9080/thredds/radarServer/nexrad/level3/IDD?&stn=${station}&var=N0R&time_start=1909-05-24T21:26:24&time_end=2109-04-05T21:26:24";
        String[] stations = {
            "TLH", "BYX", "EVX", "FFC", "JGX", "VAX", "GUA", "HMO", "HWA",
            "HKM", "HKI", "DMX", "DVN", "CBX", "SFX", "LOT", "ILX", "IND",
            "IWX", "VWX", "DDC", "ICT", "TWX", "GLD", "LVX", "PAH", "JKL",
            "HPX", "LIX", "LCH", "SHV", "POE", "BOX", "LWX", "GYX", "CBW",
            "DTX", "GRR", "MQT", "APX", "MPX", "DLH", "LSX", "EAX", "SGF",
            "JAN", "DGX", "GWX", "TFX", "MSX", "BLX", "GGW", "MHX", "LTX",
            "RAX", "BIS", "MVX", "MBX", "UEX", "OAX", "LNX", "DIX", "ABX",
            "FDX", "HDX", "RGX", "ESX", "LRX", "OKX", "BGM", "ENX", "BUF",
            "TYX", "CLE", "ILN", "TLX", "INX", "FDR", "VNX", "RTX", "MAX",
            "PDT", "PBZ", "CCX", "JUA", "CAE", "GSP", "CLX", "ABR", "FSD",
            "UDX", "NQA", "MRX", "OHX", "AMA", "HGX", "FWS", "EWX", "LBB",
            "MAF", "BRO", "EPZ", "SJT", "CRP", "GRK", "DYX", "DFX", "MTX",
            "ICX", "FCX", "AKQ", "CXX", "ATX", "OTX", "GRB", "MKX", "ARX",
            "RLX", "CYS", "RIW", "NOP3", "SHI", "APD", "AEC", "ACG", "AIH",
            "ABC", "AHG", "AKC", "BMX", "MOB", "HTX", "MXX", "EOX", "LZK",
            "SRX", "IWA", "EMX", "FSX", "YUX", "DAX", "VTX", "MUX", "BHX",
            "HNX", "NKX", "SOX", "VBX", "EYX", "BBX", "FTG", "PUX", "GJX",
            "DOX", "MLB", "AMX", "TBW"
        };


        for (int i = 0; i < 100; i++) {
            for (int stnIdx = 0; stnIdx < stations.length; stnIdx++) {
                String theUrl = baseUrl.replace("${station}",
                                    stations[stnIdx]);
                long   t1       = System.currentTimeMillis();
                String contents = readContents(theUrl, IOUtil.class);
                long   t2       = System.currentTimeMillis();
                System.err.println("Time:" + (t2 - t1) + " bytes:"
                                   + contents.length());
            }
        }



        if (true) {
            return;
        }

        if (true) {
            byte[] buffer = new byte[1048748];
            writeBytes(new File("test0"), buffer);
            for (int i = 0; i < 10000; i++) {
                System.out.println("cp test0 test" + i);
            }
            return;
        }




        if (true) {
            findFilesToScour(new File(args[0]), 1, 1000L);
            return;
        }

        /*
        AccountManager.setGlobalAccountManager(
            new AccountManager(new File(".")));

        String url =
            "http://delllaptop:8080/repository/entry/show/Projects/PRIVATE?entryid=441dce70-b70c-4993-a514-f5b50d3234bf&output=thredds.catalog";
        InputStream is = getInputStream(url, IOUtil.class);
        if (is == null) {
            is = getInputStream(url, IOUtil.class);
        }
        if (is == null) {
            is = getInputStream(url, IOUtil.class);
        }

        if (is != null) {
            System.err.println(new String(readBytes(is)));
        }
        */
    }


    /**
     * Write out the list of files to the jar file specified by filename
     *
     * @param filename jar file name
     * @param files list of files
     *
     * @throws IOException On badness
     */
    public static void writeJarFile(String filename, List files)
            throws IOException {
        writeJarFile(filename, files, null);
    }


    /**
     * Write out the list of files to the jar file specified by filename
     *
     * @param filename jar file name
     * @param files list of files
     * @param pathPrefix If not null this is the prefx we add to the jar entry
     *
     * @throws IOException On badness
     */
    public static void writeJarFile(String filename, List files,
                                    String pathPrefix)
            throws IOException {
        writeJarFile(filename, files, pathPrefix, false);
    }

    /**
     * Write out the list of files to the jar file specified by filename
     *
     * @param filename jar file name
     * @param files list of files
     * @param pathPrefix If not null this is the prefx we add to the jar entry
     * @param makeFilesUnique If true then make all of the file names unique in case of conflict
     *
     * @throws IOException On badness
     */

    public static void writeJarFile(String filename, List files,
                                    String pathPrefix,
                                    boolean makeFilesUnique)
            throws IOException {
        ZipOutputStream zos =
            new ZipOutputStream(new FileOutputStream(filename));
        Hashtable seen = new Hashtable();
        for (int i = 0; i < files.size(); i++) {
            String path;
            Object tmp = files.get(i);
            byte[] bytes;
            if (tmp instanceof String) {
                bytes = IOUtil.readBytes(IOUtil.getInputStream((String) tmp));
                path  = IOUtil.getFileTail((String) tmp);
            } else if (tmp instanceof TwoFacedObject) {
                TwoFacedObject tfo = (TwoFacedObject) tmp;
                if (tfo.getId() instanceof byte[]) {
                    bytes = (byte[]) tfo.getId();
                } else {
                    bytes = IOUtil.readBytes(
                        IOUtil.getInputStream(tfo.getId().toString()));
                }
                path = tfo.getLabel().toString();
            } else {
                throw new IllegalArgumentException("Unknown file:" + tmp);
            }
            if (makeFilesUnique) {
                int cnt = 0;
                while (seen.get(path) != null) {
                    path = "v" + (cnt++) + "_" + path;
                }
                seen.put(path, path);
            }
            if (pathPrefix != null) {
                path = pathPrefix + "/" + path;
            }
            zos.putNextEntry(new ZipEntry(path));
            zos.write(bytes, 0, bytes.length);
        }
        zos.close();
    }


    /**
     * _more_
     *
     * @param filename _more_
     *
     * @return _more_
     *
     * @throws Exception _more_
     */
    public static byte[] createChecksum(String filename) throws Exception {
        InputStream fis =
            new BufferedInputStream(new FileInputStream(filename), 10000);

        byte[]        buffer   = new byte[1024];
        MessageDigest complete = MessageDigest.getInstance("MD5");
        int           numRead;
        do {
            numRead = fis.read(buffer);
            if (numRead > 0) {
                complete.update(buffer, 0, numRead);
            }
        } while (numRead != -1);
        fis.close();
        return complete.digest();
    }

    // see this How-to for a faster way to convert 
    // a byte array to a HEX string 

    /**
     * _more_
     *
     * @param filename _more_
     *
     * @return _more_
     *
     * @throws Exception _more_
     */
    public static String getMD5Checksum(String filename) throws Exception {
        byte[] b      = createChecksum(filename);
        String result = "";
        for (int i = 0; i < b.length; i++) {
            result += Integer.toString((b[i] & 0xff) + 0x100,
                                       16).substring(1);
        }
        return result;
    }


    /**
     * _more_
     *
     * @param path _more_
     *
     * @return _more_
     *
     * @throws Exception _more_
     */
    public static String getMd5(String path) throws Exception {
        return getMD5Checksum(path);
    }

}<|MERGE_RESOLUTION|>--- conflicted
+++ resolved
@@ -1377,7 +1377,6 @@
         try {
             URL url = getURL(filename, origin);
             if (url != null) {
-<<<<<<< HEAD
                 URLConnection connection =
                     getUrlConnection(url.toExternalForm(),
                                      true,
@@ -1385,11 +1384,7 @@
                                      HTTP_TIMEOUT,
                                      MAX_REDIRECTS,
                                      HTTP_REDIRECT_STATUSES);
-=======
-                URLConnection connection = url.openConnection();
-                connection.setReadTimeout(30000); 
-                connection.setAllowUserInteraction(true);
->>>>>>> 5d2d9be7
+ 
                 if (connection instanceof HttpURLConnection) {
                     HttpURLConnection huc = (HttpURLConnection) connection;
                     int response = huc.getResponseCode();
