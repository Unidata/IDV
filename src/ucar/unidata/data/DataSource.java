--- conflicted
+++ resolved
@@ -599,7 +599,6 @@
      * @param properties the properties
      */
     public void reloadData(Object object, Hashtable properties);
-<<<<<<< HEAD
     
     /**
      * For cases where each data value has an English meaning,
@@ -620,7 +619,6 @@
      * @return whether we can convert a data value to an English meaning
      */
     public boolean hasStringForDataValue(String dataChoiceName);
-=======
 
   /**
    * Sets the default save. The idea here is the user should just be allowed to
@@ -631,5 +629,4 @@
    *          the new default save
    */
     public void setDefaultSave(boolean selected);
->>>>>>> 30310984
 }